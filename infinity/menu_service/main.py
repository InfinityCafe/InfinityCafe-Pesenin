<<<<<<< HEAD
# menu_service.py

from fastapi import Body, FastAPI, HTTPException, Depends, Request
from fastapi.exceptions import RequestValidationError
from fastapi.responses import JSONResponse
from pydantic import BaseModel, validator, Field, ValidationError
from sqlalchemy import create_engine, Column, String, Integer, Boolean, DateTime, Table, ForeignKey, Float, Text, text
=======
from fastapi import Body, FastAPI, HTTPException, Depends, Request, Query
from fastapi.exceptions import RequestValidationError
from fastapi.responses import JSONResponse
from pydantic import BaseModel, validator, Field, ValidationError
from sqlalchemy import create_engine, Column, String, Integer, Boolean, DateTime, Table, ForeignKey, Float
>>>>>>> 6b5ade7c
from sqlalchemy.ext.declarative import declarative_base
from sqlalchemy.orm import sessionmaker, Session, relationship, joinedload
from typing import List, Optional
import os
from dotenv import load_dotenv
import logging
import socket
import uuid
from datetime import datetime
from pytz import timezone as pytz_timezone
jakarta_tz = pytz_timezone('Asia/Jakarta')

from fastapi_mcp import FastApiMCP
import uvicorn
from fastapi import APIRouter
from fastapi.middleware.cors import CORSMiddleware
load_dotenv()
DATABASE_URL = os.getenv("DATABASE_URL_MENU")

engine = create_engine(DATABASE_URL)
SessionLocal = sessionmaker(autocommit=False, autoflush=False, bind=engine)
Base = declarative_base()

app = FastAPI(
    title="Menu Service API",
    description="Manajemen menu dan usulan menu untuk Infinity Cafe",
    version="1.0.0"
)

@app.exception_handler(RequestValidationError)
async def validation_exception_handler(request: Request, exc: RequestValidationError):
    """Custom handler untuk menangani validasi error, merubah error status menjadi 200 untuk memastikan flow n8n tetap berjalan."""
    first_error = exc.errors()[0]
    field_location = " -> ".join(map(str, first_error['loc']))
    error_message = first_error['msg']
    
    full_message = f"Data tidak valid pada field '{field_location}': {error_message}"

    return JSONResponse(
        status_code=200,
        content={
            "status": "error",
            "message": full_message,
            "data": {"details": exc.errors()}
        },
    )

@app.exception_handler(ValueError)
async def value_error_handler(request: Request, exc: ValueError):
    """Custom handler untuk ValueError dari Pydantic validators, merubah status menjadi 200 untuk kompatibilitas n8n."""
    return JSONResponse(
        status_code=200,
        content={
            "status": "error",
            "message": f"Validasi gagal: {str(exc)}",
            "data": {"error_type": "value_error"}
        }
    )

@app.exception_handler(HTTPException)
async def http_exception_handler(request: Request, exc: HTTPException):
    """Custom handler untuk HTTPException, merubah status menjadi 200 untuk kompatibilitas n8n jika error adalah validation related."""
    if request.url.path.startswith("/flavors"):
        return JSONResponse(
            status_code=exc.status_code,
            content={
                "status": "error",
                "message": exc.detail,
                "data": {"error_type": "business_logic_error", "original_status": exc.status_code}
            }
        )
    
    if exc.status_code in [400, 404]:
        return JSONResponse(
            status_code=200,
            content={
                "status": "error",
                "message": exc.detail,
                "data": {"error_type": "business_logic_error", "original_status": exc.status_code}
            }
        )
    
    return JSONResponse(
        status_code=exc.status_code,
        content={
            "status": "error",
            "message": exc.detail,
            "data": {"error_type": "http_error", "original_status": exc.status_code}
        }
    )

app.add_middleware(
    CORSMiddleware,
    allow_origins=["*"],
    allow_credentials=True,
    allow_methods=["*"],
    allow_headers=["*"],
)


mcp = FastApiMCP(app,name="Server MCP Infinity",
        description="Server MCP Infinity Descr",
        include_operations=["add menu","list menu","update menu","delete menu", "get menu avail", "add usulan menu", "list usulan menu"]
        )

mcp.mount(mount_path="/mcp",transport="sse")

menu_item_flavor_association = Table(
    'menu_item_flavor_association', Base.metadata,
    Column('menu_item_id', String, ForeignKey('menu_items.id'), primary_key=True),
    Column('flavor_id', String, ForeignKey('flavors.id'), primary_key=True)
)

class MenuItem(Base):
    __tablename__ = "menu_items"
    id = Column(String, primary_key=True, index=True)
    base_name = Column(String, index=True, unique=True)
    base_price = Column(Integer)
    isAvail = Column(Boolean, default=True)
<<<<<<< HEAD
    
    # Relasi ke tabel flavors
=======
    making_time_minutes = Column(Float, default=0)

>>>>>>> 6b5ade7c
    recipe_ingredients = relationship("RecipeIngredient", back_populates="menu_item")
    
    flavors = relationship(
        "Flavor",
        secondary=menu_item_flavor_association,
        back_populates="menu_items"
    )

class Flavor(Base):
    __tablename__ = "flavors"
    id = Column(String, primary_key=True, index=True)
    flavor_name = Column(String, unique=True, index=True)
    additional_price = Column(Integer, default=0)
    isAvail = Column(Boolean, default=True)
    
    menu_items = relationship(
        "MenuItem",
        secondary=menu_item_flavor_association,
        back_populates="flavors"
    )

class MenuSuggestion(Base):
    __tablename__ = "menu_suggestions"
    usulan_id = Column(String, primary_key=True, index=True)
    menu_name = Column(String)
    customer_name = Column(String)
    timestamp = Column(DateTime(timezone=True), default=lambda: datetime.now(jakarta_tz))
    description = Column(Text, nullable=True)

<<<<<<< HEAD
# (HAPUS create_all awal – dipindah ke bawah setelah SEMUA model terdefinisi)
=======
>>>>>>> 6b5ade7c

class FlavorBase(BaseModel):
    flavor_name: str = Field(..., min_length=1, description="Nama flavor tidak boleh kosong")
    additional_price: Optional[int] = Field(default=0, ge=0, description="Harga tambahan tidak boleh negatif, default 0 jika tidak diisi")
    isAvail: bool = True

class FlavorCreate(FlavorBase):
    @validator('flavor_name')
    def validate_flavor_name(cls, v):
        if not v or v.strip() == "":
            raise ValueError('Nama flavor tidak boleh kosong atau hanya spasi')
        return v.strip()
    
    @validator('additional_price')
    def validate_additional_price(cls, v):
        if v is None:
            return 0  
        if v < 0:
            raise ValueError('Harga tambahan tidak boleh negatif')
        return v

class FlavorOut(FlavorBase):
    id: str
    model_config = { "from_attributes": True }

class MenuItemBase(BaseModel):
    base_name: str = Field(..., min_length=1, description="Nama menu tidak boleh kosong")
    base_price: int = Field(..., gt=0, description="Harga harus lebih dari 0")
    isAvail: bool = True
    making_time_minutes: float = Field(default=0, ge=0, description="Waktu pembuatan menu dalam menit")

class RecipeIngredientCreate(BaseModel):
    ingredient_id: int = Field(..., description="ID ingredient dari inventory service")
    quantity: float = Field(..., gt=0, description="Jumlah ingredient yang dibutuhkan")
    unit: str = Field(..., min_length=1, description="Unit (milliliter, gram, piece)")
    
    @validator('unit')
    def validate_unit(cls, v):
        allowed_units = ['milliliter', 'gram', 'piece']
        if v.lower() not in allowed_units:
            raise ValueError(f'Unit harus salah satu dari: {", ".join(allowed_units)}')
        return v.lower()

class MenuItemCreate(MenuItemBase):
    flavor_ids: List[str] = Field(default=[], description="ID flavor untuk menu (opsional)")
    recipe_ingredients: List[RecipeIngredientCreate] = Field(default=[], description="Resep ingredients untuk menu ini (WAJIB untuk menu baru)")
    
    @validator('base_name')
    def validate_base_name(cls, v):
        if not v or v.strip() == "":
            raise ValueError('Nama menu tidak boleh kosong atau hanya spasi')
        return v.strip()
    
    @validator('recipe_ingredients')
    def validate_recipe_ingredients(cls, v):
        if not v or len(v) == 0:
            raise ValueError('Recipe ingredients tidak boleh kosong! Menu harus memiliki setidaknya 1 ingredient.')
        return v
    
    @validator('base_price')
    def validate_base_price(cls, v):
        if v is None or v <= 0:
            raise ValueError('Harga harus lebih dari 0')
        return v
    
    @validator('flavor_ids')
    def validate_flavor_ids(cls, v):
        if v is None:
            return []
        for flavor_id in v:
            if not flavor_id or flavor_id.strip() == "":
                raise ValueError('Flavor ID tidak boleh kosong')
        return v

class MenuItemOut(MenuItemBase):
    id: str
    flavors: List[FlavorOut] = []
    model_config = { "from_attributes": True }

class SuggestionItem(BaseModel):
    menu_name: str = Field(..., min_length=1, description="Nama menu usulan tidak boleh kosong")
    customer_name: str = Field(..., min_length=1, description="Nama customer tidak boleh kosong")
    description: Optional[str] = None
    model_config = { "from_attributes": True }
    
    @validator('menu_name')
    def validate_menu_name(cls, v):
        if not v or v.strip() == "":
            raise ValueError('Nama menu usulan tidak boleh kosong atau hanya spasi')
        return v.strip()
    
    @validator('customer_name')
    def validate_customer_name(cls, v):
        if not v or v.strip() == "":
            raise ValueError('Nama customer tidak boleh kosong atau hanya spasi')
        return v.strip()

class SuggestionOut(BaseModel):
    usulan_id: str
    menu_name: str
    customer_name: str
    timestamp: datetime
    description: Optional[str] = None
    model_config = { "from_attributes": True }

<<<<<<< HEAD
# Tabel untuk menyimpan informasi bahan yang disinkronkan dari inventory service
class SyncedInventory(Base):
    __tablename__ = "synced_inventory"
    id = Column(Integer, primary_key=True, index=True)  # Tambah Column definisi
=======
class SyncedInventory(Base):
    __tablename__ = "synced_inventory"
    id = Column(Integer, primary_key=True, index=True)  
>>>>>>> 6b5ade7c
    name = Column(String, index=True)
    current_quantity = Column(Float, default=0)
    minimum_quantity = Column(Float, default=0)
    category = Column(String, index=True)
    unit = Column(String, index=True)
        
<<<<<<< HEAD
    # Tambah relationship ini
    recipe_ingredients = relationship("RecipeIngredient", back_populates="ingredient")

# Tabel untuk menyimpan bahan yang digunakan dalam resep
=======
    recipe_ingredients = relationship("RecipeIngredient", back_populates="ingredient")

>>>>>>> 6b5ade7c
class RecipeIngredient(Base):
    __tablename__ = "recipe_ingredients"
    id = Column(Integer, primary_key=True, index=True)
    menu_item_id = Column(String, ForeignKey('menu_items.id'))
    ingredient_id = Column(Integer, ForeignKey('synced_inventory.id'))
    quantity = Column(Float, nullable=False)
<<<<<<< HEAD
    unit = Column(String, nullable=False)  # disimpan sebagai string agar bebas dari enum mismatch

    # Relasi ke tabel menu_item dan synced_inventory
    menu_item = relationship("MenuItem", back_populates="recipe_ingredients")
    ingredient = relationship("SyncedInventory", back_populates="recipe_ingredients")

# PANGGIL create_all SETELAH SEMUA MODEL DI ATAS TERDEFINISI
Base.metadata.create_all(bind=engine)

# Safe migration: add description column if it does not exist
try:
    with engine.connect() as conn:
        conn.execute(text("ALTER TABLE menu_suggestions ADD COLUMN IF NOT EXISTS description TEXT"))
        conn.commit()
except Exception:
    pass
=======
    unit = Column(String, nullable=False) 

    menu_item = relationship("MenuItem", back_populates="recipe_ingredients")
    ingredient = relationship("SyncedInventory", back_populates="recipe_ingredients")

Base.metadata.create_all(bind=engine)
>>>>>>> 6b5ade7c
    
def get_db():
    db = SessionLocal()
    try:
        yield db
    finally:
        db.close()

def generate_id(prefix: str, length: int = 8):
    return f"{prefix.upper()}{uuid.uuid4().hex[:length].upper()}"

@app.post("/flavors", summary="Tambah Varian Rasa Baru", tags=["Flavor"], operation_id="add flavor")
def create_flavor(flavor: FlavorCreate, db: Session = Depends(get_db)):
    """Menambahkan varian rasa baru ke database."""
    
    if not flavor.flavor_name or flavor.flavor_name.strip() == "":
        raise HTTPException(status_code=400, detail="Nama flavor tidak boleh kosong")
    
    price = flavor.additional_price if flavor.additional_price is not None else 0
    
    if price < 0:
        raise HTTPException(status_code=400, detail="Harga tambahan tidak boleh negatif")
    
    db_flavor = db.query(Flavor).filter(Flavor.flavor_name == flavor.flavor_name.strip()).first()
    if db_flavor:
        raise HTTPException(status_code=400, detail="Rasa dengan nama ini sudah ada")
    
    new_flavor = Flavor(
        id=generate_id("FLAV", 6), 
        flavor_name=flavor.flavor_name.strip(),
        additional_price=price,
        isAvail=flavor.isAvail
    )
    db.add(new_flavor)
    db.commit()
    db.refresh(new_flavor)
    
    return {
        "status": "success",
        "message": "Flavor berhasil ditambahkan",
        "data": {
            "id": new_flavor.id,
            "flavor_name": new_flavor.flavor_name,
            "additional_price": new_flavor.additional_price
        }
    }

@app.get("/flavors", summary="Lihat Varian Rasa Tersedia", tags=["Flavor"], response_model=List[FlavorOut], operation_id="list available flavors")
def get_available_flavors(db: Session = Depends(get_db)):
    """Mengambil semua varian rasa yang statusnya tersedia."""
    return db.query(Flavor).filter(Flavor.isAvail == True).all()

@app.get("/flavors/all", summary="Lihat Semua Varian Rasa (Admin)", tags=["Flavor"], response_model=List[FlavorOut], operation_id="list all flavors")
def get_all_flavors_admin(db: Session = Depends(get_db)):
    """Mengambil semua varian rasa dari database"""
    return db.query(Flavor).all()

@app.get("/flavors/{flavor_id}", summary="Lihat Detail Varian Rasa", tags=["Flavor"], response_model=FlavorOut, operation_id="get flavor by id")
def get_flavor_item(flavor_id: str, db: Session = Depends(get_db)):
    """Mengambil informasi detail dari sebuah varian rasa berdasarkan ID."""
    flavor = db.query(Flavor).filter(Flavor.id == flavor_id).first()
    if not flavor:
        raise HTTPException(status_code=404, detail="Varian rasa tidak ditemukan")
    return flavor

@app.put("/flavors/{flavor_id}", summary="Update Varian Rasa", tags=["Flavor"], operation_id="update flavor")
def update_flavor_item(flavor_id: str, flavor: FlavorCreate, db: Session = Depends(get_db)):
    """Memperbarui informasi dari varian rasa berdasarkan ID."""
    db_flavor = db.query(Flavor).filter(Flavor.id == flavor_id).first()
    if not db_flavor:
        raise HTTPException(status_code=404, detail="Varian rasa tidak ditemukan")
    
    if not flavor.flavor_name or flavor.flavor_name.strip() == "":
        raise HTTPException(status_code=400, detail="Nama varian rasa tidak boleh kosong")
    
    if flavor.additional_price is None or flavor.additional_price < 0:
        raise HTTPException(status_code=400, detail="Harga tambahan tidak boleh negatif")
    
    existing = db.query(Flavor).filter(
        Flavor.flavor_name == flavor.flavor_name.strip(),
        Flavor.id != flavor_id
    ).first()
    if existing:
        raise HTTPException(status_code=400, detail=f"Varian rasa dengan nama '{flavor.flavor_name}' sudah ada.")
    
    db_flavor.flavor_name = flavor.flavor_name.strip()
    db_flavor.additional_price = flavor.additional_price
    db_flavor.isAvail = flavor.isAvail
    
    db.commit()
    db.refresh(db_flavor)
    
    return {
        "status": "success",
        "message": "Varian rasa berhasil diperbarui",
        "data": {
            "id": db_flavor.id,
            "flavor_name": db_flavor.flavor_name,
            "additional_price": db_flavor.additional_price
        }
    }

@app.delete("/flavors/{flavor_id}", summary="Hapus Varian Rasa", tags=["Flavor"], operation_id="delete flavor")
def delete_flavor_item(flavor_id: str, db: Session = Depends(get_db)):
    """Menghapus varian rasa berdasarkan ID."""
    db_flavor = db.query(Flavor).filter(Flavor.id == flavor_id).first()
    if not db_flavor:
        raise HTTPException(status_code=404, detail="Varian rasa tidak ditemukan")
    
    menu_items_using_flavor = db.query(MenuItem).filter(
        MenuItem.flavors.any(id=flavor_id)
    ).all()
    
    if menu_items_using_flavor:
        menu_names = [item.base_name for item in menu_items_using_flavor]
        raise HTTPException(
            status_code=400, 
            detail=f"Varian rasa tidak dapat dihapus karena masih digunakan oleh menu: {', '.join(menu_names)}"
        )
    
    db.execute(
        menu_item_flavor_association.delete().where(
            menu_item_flavor_association.c.flavor_id == flavor_id
        )
    )
    
    db.delete(db_flavor)
    db.commit()
    
    return {
        "status": "success",
        "message": "Varian rasa berhasil dihapus",
        "data": {
            "id": flavor_id,
            "flavor_name": db_flavor.flavor_name
        }
    }

@app.post("/menu", summary="Tambah Menu Baru", tags=["Menu"], operation_id="add menu")
def create_menu_item(item: MenuItemCreate, db: Session = Depends(get_db)):
    """Menambahkan menu dasar baru beserta recipe ingredients dan menautkannya dengan varian rasa."""
    
    if not item.base_name or item.base_name.strip() == "":
        raise HTTPException(status_code=400, detail="Nama menu tidak boleh kosong")
    
    if item.base_price is None or item.base_price <= 0:
        raise HTTPException(status_code=400, detail="Harga menu harus diisi dan lebih dari 0")
    
    if not item.recipe_ingredients or len(item.recipe_ingredients) == 0:
        raise HTTPException(status_code=400, detail="Recipe ingredients tidak boleh kosong! Menu harus memiliki setidaknya 1 ingredient.")
    
    ingredient_ids = [ri.ingredient_id for ri in item.recipe_ingredients]
    existing_ingredients = db.query(SyncedInventory).filter(SyncedInventory.id.in_(ingredient_ids)).all()
    existing_ingredient_ids = {ing.id for ing in existing_ingredients}
    
    missing_ingredients = set(ingredient_ids) - existing_ingredient_ids
    if missing_ingredients:
        raise HTTPException(
            status_code=400, 
            detail=f"Ingredient ID tidak ditemukan di inventory service: {', '.join(map(str, missing_ingredients))}"
        )
    
    if item.flavor_ids:
        for flavor_id in item.flavor_ids:
            if not flavor_id or flavor_id.strip() == "":
                raise HTTPException(status_code=400, detail="Flavor ID tidak boleh kosong")
    
    existing = db.query(MenuItem).filter(MenuItem.base_name == item.base_name.strip()).first()
    if existing:
        raise HTTPException(status_code=400, detail=f"Menu dengan nama '{item.base_name}' sudah ada.")
    
    if item.flavor_ids:
        flavors = db.query(Flavor).filter(Flavor.id.in_(item.flavor_ids)).all()
        if len(flavors) != len(item.flavor_ids):
            missing_ids = set(item.flavor_ids) - {f.id for f in flavors}
            raise HTTPException(status_code=404, detail=f"Flavor ID tidak ditemukan: {', '.join(missing_ids)}")
    else:
        flavors = []

    db_item = MenuItem(
        id=generate_id("MENU"), 
        base_name=item.base_name.strip(), 
        base_price=item.base_price, 
        isAvail=item.isAvail
    )
    
    if flavors:
        db_item.flavors.extend(flavors)
    
    db.add(db_item)
    db.flush()  
    
    recipe_ingredients_created = []
    for recipe_ingredient in item.recipe_ingredients:
        db_recipe = RecipeIngredient(
            menu_item_id=db_item.id,
            ingredient_id=recipe_ingredient.ingredient_id,
            quantity=recipe_ingredient.quantity,
            unit=recipe_ingredient.unit
        )
        db.add(db_recipe)
        
        ingredient = next((ing for ing in existing_ingredients if ing.id == recipe_ingredient.ingredient_id), None)
        recipe_ingredients_created.append({
            "ingredient_id": recipe_ingredient.ingredient_id,
            "ingredient_name": ingredient.name if ingredient else f"ID:{recipe_ingredient.ingredient_id}",
            "quantity": recipe_ingredient.quantity,
            "unit": recipe_ingredient.unit
        })
    
    db.commit()
    db.refresh(db_item)
    
    return {
        "status": "success",
        "message": "Menu beserta recipe berhasil ditambahkan",
        "data": {
            "id": db_item.id,
            "base_name": db_item.base_name,
            "base_price": db_item.base_price,
            "isAvail": db_item.isAvail,
            "flavors": [{"id": f.id, "flavor_name": f.flavor_name, "additional_price": f.additional_price} for f in db_item.flavors],
            "recipe_ingredients": recipe_ingredients_created
        }
    }

@app.get("/menu", summary="Daftar Menu Tersedia", tags=["Menu"], response_model=List[MenuItemOut], operation_id="list menu")
def get_menu(db: Session = Depends(get_db)):
    """Mengambil semua menu yang tersedia beserta varian rasanya."""
    menus = db.query(MenuItem).options(joinedload(MenuItem.flavors)).filter(MenuItem.isAvail == True).all()
    return menus

@app.get("/menu/all", summary="Daftar Semua Menu (Untuk Admin)", tags=["Menu"], response_model=List[MenuItemOut])
def get_all_menus_admin(db: Session = Depends(get_db)):
    """Mengambil semua data menu dari database"""
    all_menus = db.query(MenuItem).options(joinedload(MenuItem.flavors)).all()
    return all_menus    

@app.get("/menu/{menu_id}", summary="Lihat Detail Menu", tags=["Menu"], response_model=MenuItemOut, operation_id="get menu by id")
def get_menu_item(menu_id: str, db: Session = Depends(get_db)):
    """Mengambil informasi detail dari sebuah menu berdasarkan ID."""
    item = db.query(MenuItem).options(joinedload(MenuItem.flavors)).filter(MenuItem.id == menu_id).first()
    if not item:
        raise HTTPException(status_code=404, detail="Menu item tidak ditemukan")
    return item

@app.get("/menu/by_name/{base_name}/flavors", summary="Dapatkan rasa untuk menu tertentu by Name", tags=["Menu"], response_model=List[FlavorOut])
def get_flavors_for_menu_by_name(base_name: str, db: Session = Depends(get_db)):
    """Mengembalikan daftar rasa yang tersedia untuk menu tertentu berdasarkan namanya."""
    menu_item = db.query(MenuItem).options(joinedload(MenuItem.flavors)).filter(MenuItem.base_name == base_name).first()
    
    if not menu_item:
        raise HTTPException(status_code=404, detail=f"Menu dengan nama '{base_name}' tidak ditemukan.")
    
    return menu_item.flavors

@app.put("/menu/{menu_id}", summary="Update Menu", tags=["Menu"], response_model=MenuItemOut, operation_id="update menu")
def update_menu_item(menu_id: str, item: MenuItemCreate, db: Session = Depends(get_db)):
    """Memperbarui informasi dari menu berdasarkan ID, termasuk varian rasanya."""
    db_item = db.query(MenuItem).options(joinedload(MenuItem.flavors)).filter(MenuItem.id == menu_id).first()
    if not db_item:
        raise HTTPException(status_code=404, detail="Menu item tidak ditemukan")
    
    db_item.base_name = item.base_name
    db_item.base_price = item.base_price
    db_item.isAvail = item.isAvail
    
    flavors = db.query(Flavor).filter(Flavor.id.in_(item.flavor_ids)).all()
    if len(flavors) != len(item.flavor_ids):
        raise HTTPException(status_code=404, detail="Satu atau lebih ID rasa tidak ditemukan.")
    db_item.flavors = flavors
    
    db.commit()
    db.refresh(db_item)
    return db_item

@app.delete("/menu/{menu_id}", summary="Hapus Menu", tags=["Menu"], operation_id="delete menu")
def delete_menu_item(menu_id: str, db: Session = Depends(get_db)):
    """Menghapus menu dari database berdasarkan ID."""
    db_item = db.query(MenuItem).filter(MenuItem.id == menu_id).first()
    if not db_item:
        raise HTTPException(status_code=404, detail="Menu item tidak ditemukan")
    db.delete(db_item)
    db.commit()
    return {"message": "Menu berhasil dihapus"}

@app.post("/menu_suggestion", summary="Ajukan Usulan Menu", tags=["Usulan Menu"], operation_id="add usulan menu")
def suggest_menu(item: SuggestionItem, db: Session = Depends(get_db)):
    """Menambahkan usulan menu dari customer."""
    try:
        if not item.menu_name or item.menu_name.strip() == "":
            return {
                "status": "error",
                "message": "Nama menu usulan tidak boleh kosong",
                "data": None
            }
        
        if not item.customer_name or item.customer_name.strip() == "":
            return {
                "status": "error",
                "message": "Nama customer tidak boleh kosong", 
                "data": None
            }
        
        exist_main = db.query(MenuItem).filter(MenuItem.base_name == item.menu_name.strip()).first()
        exist_suggested = db.query(MenuSuggestion).filter(MenuSuggestion.menu_name == item.menu_name.strip()).first()
        if exist_main or exist_suggested:
            return {
                "status": "duplicate",
                "message": "Pantun: Ke pasar beli ketela, menu ini sudah ada ternyata 😅",
                "data": None
            }
        
        suggestion = MenuSuggestion(
            usulan_id=generate_id("USL", 12), 
            menu_name=item.menu_name.strip(),
            customer_name=item.customer_name.strip(),
            description=(item.description.strip() if isinstance(item.description, str) and item.description.strip() != "" else None)
        )
        db.add(suggestion)
        db.commit()
        
        return {
            "status": "success",
            "message": "Langit cerah, hati lega — usulan kamu bisa jadi tren menu selanjutnya 🌟",
            "data": {
                "usulan_id": suggestion.usulan_id,
                "menu_name": suggestion.menu_name,
                "customer_name": suggestion.customer_name,
                "description": suggestion.description
            }
        }
    except Exception as e:
        db.rollback()
        return {
            "status": "error",
            "message": f"Gagal menyimpan usulan menu: {str(e)}",
            "data": None
        }

@app.get("/menu_suggestion", summary="Lihat Semua Usulan", tags=["Usulan Menu"], operation_id="list usulan menu")
def get_suggestions(db: Session = Depends(get_db)):
    """Menampilkan seluruh usulan menu terbaru dari pelanggan."""
    suggestions = db.query(MenuSuggestion).order_by(MenuSuggestion.timestamp.desc()).all()
    
    if not suggestions:
        return {
            "status": "success",
            "message": "Saat ini belum ada usulan menu dari pelanggan lain. Yuk, jadi yang pertama! Kami sangat menantikan ide-ide seru dari Anda" ,
            "data": []
        }
    
<<<<<<< HEAD
    # Return complete suggestion data
    suggestion_data = []
=======
    menu_names = []
>>>>>>> 6b5ade7c
    for suggestion in suggestions:
        suggestion_data.append({
            "usulan_id": suggestion.usulan_id,
            "menu_name": suggestion.menu_name,
            "customer_name": suggestion.customer_name,
            "timestamp": suggestion.timestamp.isoformat(),
            "description": suggestion.description
        })
    
    return {
        "status": "success", 
        "message": f"Hallo! Kami punya beberapa usulan menu yang baru nih dari pelanggan lain, coba cek siapa tahu ada yang cocok dengan anda:",
        "data": suggestion_data
    }

@app.get("/menu_suggestion/raw", summary="Raw Usulan untuk Report", tags=["Usulan Menu"], operation_id="list raw usulan menu")
def get_suggestions_raw(db: Session = Depends(get_db)):
    """Mengambil data usulan dalam format raw untuk report service."""
    suggestions = db.query(MenuSuggestion).order_by(MenuSuggestion.timestamp.desc()).all()
    
    return [
        {
            "usulan_id": suggestion.usulan_id,
            "menu_name": suggestion.menu_name,
            "customer_name": suggestion.customer_name,
            "timestamp": suggestion.timestamp.isoformat()
        }
        for suggestion in suggestions
    ]

@app.get("/health", summary="Health Check", tags=["Utility"])
def health_check():
    """Cek apakah service menu sedang berjalan."""
    return {"status": "ok", "service": "menu_service"}

<<<<<<< HEAD
# Endpoint untuk menerima event bahan dari inventory service jika terjadi penambahan agar data dari inventory service dapat disinkronkan dengan menu service
=======
>>>>>>> 6b5ade7c
@app.post("/receive_ingredient_event", summary="Terima Event Bahan", tags=["Inventory"], operation_id="receive ingredient event")
async def receive_ingredient_event(request: Request, db: Session = Depends(get_db)):
    """Sinkron add ingredient dari inventory_service (event_type=ingredient_added)."""
    try:
        data = await request.json()
    except Exception:
        raise HTTPException(status_code=400, detail="Payload tidak valid (bukan JSON)")

<<<<<<< HEAD
    # Payload langsung berisi field ingredient (inventory_service sudah kirim flat)
=======
>>>>>>> 6b5ade7c
    required = ["id", "name", "current_quantity", "minimum_quantity", "category", "unit"]
    if not all(k in data for k in required):
        raise HTTPException(status_code=400, detail="Field ingredient tidak lengkap")

    existing = db.query(SyncedInventory).filter(SyncedInventory.id == data["id"]).first()
    if existing:
<<<<<<< HEAD
        # Jika sudah ada, update saja (idempotent)
=======
>>>>>>> 6b5ade7c
        existing.name = data["name"]
        existing.current_quantity = data["current_quantity"]
        existing.minimum_quantity = data["minimum_quantity"]
        existing.category = data["category"]
        existing.unit = data["unit"]
        db.commit()
        return {"message": "Ingredient sudah ada, data diperbarui", "data": {"id": existing.id}}

    new_ing = SyncedInventory(
        id=data["id"],
        name=data["name"],
        current_quantity=data["current_quantity"],
        minimum_quantity=data["minimum_quantity"],
        category=data["category"],
        unit=data["unit"]
    )
    db.add(new_ing)
    db.commit()
    logging.info(f"🔄 Sinkron add ingredient {new_ing.id} : {new_ing.name}")
    return {"message": "Ingredient ditambahkan", "data": {"id": new_ing.id}}

<<<<<<< HEAD
# Endpoint untuk menerima event bahan jika terjadi update dari inventory service agar data dari inventory service dapat disinkronkan dengan menu service
=======
>>>>>>> 6b5ade7c
@app.put("/update_ingredient_event", summary="Update Bahan Event", tags=["Inventory"], operation_id="update ingredient event")
async def update_ingredient_event(request: Request, db: Session = Depends(get_db)):
    """Sinkron update ingredient dari inventory_service (event_type=ingredient_updated)."""
    try:
        data = await request.json()
    except Exception:
        raise HTTPException(status_code=400, detail="Payload tidak valid")

    ingredient_id = data.get("id")
    if ingredient_id is None:
        raise HTTPException(status_code=400, detail="Field id wajib ada")

    ingredient = db.query(SyncedInventory).filter(SyncedInventory.id == ingredient_id).first()
    if not ingredient:
        raise HTTPException(status_code=404, detail="Bahan tidak ditemukan untuk diupdate")

<<<<<<< HEAD
    # Update
=======
>>>>>>> 6b5ade7c
    for field in ["name", "current_quantity", "minimum_quantity", "category", "unit"]:
        if field in data:
            setattr(ingredient, field, data[field])
    db.commit()
    logging.info(f"🔄 Sinkron update ingredient {ingredient_id}")
    return {"message": "Ingredient diperbarui", "data": {"id": ingredient_id}}

<<<<<<< HEAD
# Endpoint untuk menghapus bahan berdasarkan ID dari inventory service agar data dari inventory service dapat disinkronkan dengan menu service
=======
@app.get("/ingredients/available", summary="Daftar Ingredients Tersedia", tags=["Recipe"], operation_id="list available ingredients")
def get_available_ingredients(db: Session = Depends(get_db)):
    """Mengambil daftar ingredients yang tersedia dari synced inventory untuk pembuatan recipe."""
    
    ingredients = db.query(SyncedInventory).order_by(SyncedInventory.id.asc()).all()
    
    ingredients_data = []
    for ing in ingredients:
        ingredients_data.append({
            "ingredient_id": ing.id,
            "ingredient_name": ing.name,
            "current_quantity": ing.current_quantity,
            "minimum_quantity": ing.minimum_quantity,
            "category": ing.category,
            "unit": ing.unit,
            "is_low_stock": ing.current_quantity <= ing.minimum_quantity
        })
    
    categories = {}
    for ing in ingredients_data:
        cat = ing["category"]
        if cat not in categories:
            categories[cat] = []
        categories[cat].append(ing)
    
    return {
        "status": "success",
        "message": f"Berhasil mengambil {len(ingredients_data)} ingredients tersedia",
        "data": {
            "total_ingredients": len(ingredients_data),
            "low_stock_count": sum(1 for ing in ingredients_data if ing["is_low_stock"]),
            "categories": categories,
            "all_ingredients": ingredients_data
        }
    }

@app.get("/recipes/validation", summary="Validasi Recipe Ingredients", tags=["Recipe"], operation_id="validate recipe ingredients")
def validate_recipe_ingredients(
    ingredient_ids: str = Query(..., description="Comma-separated ingredient IDs (e.g., '1,2,3')"),
    db: Session = Depends(get_db)
):
    """Memvalidasi apakah ingredient IDs tersedia di inventory service."""
    
    try:
        ids = [int(id.strip()) for id in ingredient_ids.split(',') if id.strip().isdigit()]
        if not ids:
            raise HTTPException(status_code=400, detail="Tidak ada ingredient ID yang valid")
        
        available_ingredients = db.query(SyncedInventory).filter(SyncedInventory.id.in_(ids)).all()
        available_ids = {ing.id for ing in available_ingredients}
        missing_ids = set(ids) - available_ids
        
        validation_results = []
        for ing in available_ingredients:
            validation_results.append({
                "ingredient_id": ing.id,
                "ingredient_name": ing.name,
                "is_available": True,
                "current_stock": ing.current_quantity,
                "unit": ing.unit,
                "category": ing.category
            })
        
        for missing_id in missing_ids:
            validation_results.append({
                "ingredient_id": missing_id,
                "ingredient_name": f"Unknown ID:{missing_id}",
                "is_available": False,
                "current_stock": 0,
                "unit": "unknown",
                "category": "unknown"
            })
        
        return {
            "status": "success" if len(missing_ids) == 0 else "warning",
            "message": f"Validasi selesai: {len(available_ids)} tersedia, {len(missing_ids)} tidak ditemukan",
            "data": {
                "total_checked": len(ids),
                "available_count": len(available_ids),
                "missing_count": len(missing_ids),
                "missing_ids": list(missing_ids),
                "validation_results": validation_results
            }
        }
        
    except ValueError as e:
        raise HTTPException(status_code=400, detail=f"Format ingredient_ids tidak valid: {str(e)}")

>>>>>>> 6b5ade7c
@app.delete("/delete_ingredient_event/{ingredient_id}", summary="Hapus Bahan Event", tags=["Inventory"], operation_id="delete ingredient event")
def delete_ingredient_event(ingredient_id: int, db: Session = Depends(get_db)):
    """Sinkron delete ingredient (event_type=ingredient_deleted)."""
    ing = db.query(SyncedInventory).filter(SyncedInventory.id == ingredient_id).first()
    if not ing:
<<<<<<< HEAD
        # Idempotent delete
=======
>>>>>>> 6b5ade7c
        return {"message": "Ingredient tidak ditemukan, dianggap sudah terhapus"}
    db.delete(ing)
    db.commit()
    logging.info(f"🗑️ Sinkron delete ingredient {ingredient_id}")
    return {"message": "Ingredient dihapus", "data": {"id": ingredient_id}}

<<<<<<< HEAD
# Endpoint untuk mendapatkan semua bahan resep yang tersedia sesuai dengan data yang ada di inventory service
=======
@app.post("/menu/{menu_id}/recipe", summary="Tambah/Update Recipe untuk Menu", tags=["Recipe"], operation_id="update menu recipe")
def update_menu_recipe(
    menu_id: str, 
    recipe_ingredients: List[RecipeIngredientCreate], 
    db: Session = Depends(get_db)
):
    """Menambah atau mengupdate recipe ingredients untuk menu yang sudah ada."""
    
    menu = db.query(MenuItem).filter(MenuItem.id == menu_id).first()
    if not menu:
        raise HTTPException(status_code=404, detail=f"Menu dengan ID '{menu_id}' tidak ditemukan")
    
    if not recipe_ingredients or len(recipe_ingredients) == 0:
        raise HTTPException(status_code=400, detail="Recipe ingredients tidak boleh kosong")
    
    ingredient_ids = [ri.ingredient_id for ri in recipe_ingredients]
    existing_ingredients = db.query(SyncedInventory).filter(SyncedInventory.id.in_(ingredient_ids)).all()
    existing_ingredient_ids = {ing.id for ing in existing_ingredients}
    
    missing_ingredients = set(ingredient_ids) - existing_ingredient_ids
    if missing_ingredients:
        raise HTTPException(
            status_code=400, 
            detail=f"Ingredient ID tidak ditemukan di inventory service: {', '.join(map(str, missing_ingredients))}"
        )
    
    db.query(RecipeIngredient).filter(RecipeIngredient.menu_item_id == menu_id).delete()
    
    recipe_ingredients_created = []
    for recipe_ingredient in recipe_ingredients:
        db_recipe = RecipeIngredient(
            menu_item_id=menu_id,
            ingredient_id=recipe_ingredient.ingredient_id,
            quantity=recipe_ingredient.quantity,
            unit=recipe_ingredient.unit
        )
        db.add(db_recipe)
        
        ingredient = next((ing for ing in existing_ingredients if ing.id == recipe_ingredient.ingredient_id), None)
        recipe_ingredients_created.append({
            "ingredient_id": recipe_ingredient.ingredient_id,
            "ingredient_name": ingredient.name if ingredient else f"ID:{recipe_ingredient.ingredient_id}",
            "quantity": recipe_ingredient.quantity,
            "unit": recipe_ingredient.unit
        })
    
    db.commit()
    
    return {
        "status": "success",
        "message": f"Recipe untuk menu '{menu.base_name}' berhasil diperbarui",
        "data": {
            "menu_id": menu_id,
            "menu_name": menu.base_name,
            "total_ingredients": len(recipe_ingredients_created),
            "recipe_ingredients": recipe_ingredients_created
        }
    }

@app.get("/menu/{menu_id}/recipe", summary="Lihat Recipe Menu", tags=["Recipe"], operation_id="get menu recipe")
def get_menu_recipe(menu_id: str, db: Session = Depends(get_db)):
    """Mengambil recipe ingredients untuk menu tertentu dengan detail ingredient."""
    
    menu = db.query(MenuItem).options(joinedload(MenuItem.recipe_ingredients)).filter(MenuItem.id == menu_id).first()
    if not menu:
        raise HTTPException(status_code=404, detail=f"Menu dengan ID '{menu_id}' tidak ditemukan")
    
    recipe_with_details = []
    for recipe in menu.recipe_ingredients:
        ingredient = db.query(SyncedInventory).filter(SyncedInventory.id == recipe.ingredient_id).first()
        recipe_with_details.append({
            "ingredient_id": recipe.ingredient_id,
            "ingredient_name": ingredient.name if ingredient else f"Unknown ID:{recipe.ingredient_id}",
            "quantity": recipe.quantity,
            "unit": recipe.unit,
            "ingredient_category": ingredient.category if ingredient else "unknown",
            "current_stock": ingredient.current_quantity if ingredient else 0
        })
    
    return {
        "status": "success",
        "message": f"Recipe untuk menu '{menu.base_name}' berhasil diambil",
        "data": {
            "menu_id": menu_id,
            "menu_name": menu.base_name,
            "menu_price": menu.base_price,
            "is_available": menu.isAvail,
            "total_ingredients": len(recipe_with_details),
            "recipe_ingredients": recipe_with_details
        }
    }

@app.delete("/menu/{menu_id}/recipe", summary="Hapus Recipe Menu", tags=["Recipe"], operation_id="delete menu recipe")
def delete_menu_recipe(menu_id: str, db: Session = Depends(get_db)):
    """Menghapus semua recipe ingredients untuk menu tertentu."""
    
    menu = db.query(MenuItem).filter(MenuItem.id == menu_id).first()
    if not menu:
        raise HTTPException(status_code=404, detail=f"Menu dengan ID '{menu_id}' tidak ditemukan")
    
    deleted_count = db.query(RecipeIngredient).filter(RecipeIngredient.menu_item_id == menu_id).delete()
    db.commit()
    
    return {
        "status": "success",
        "message": f"Recipe untuk menu '{menu.base_name}' berhasil dihapus",
        "data": {
            "menu_id": menu_id,
            "menu_name": menu.base_name,
            "deleted_ingredients_count": deleted_count
        }
    }

>>>>>>> 6b5ade7c
@app.post("/recipes/batch", summary="Ambil resep banyak menu", tags=["Recipe"], operation_id="batch recipes")
def get_recipes_batch(payload: dict = Body(...), db: Session = Depends(get_db)):
    """
    Body: { "menu_names": ["Caffe Latte","Cappuccino"] }
    Return: { "recipes": { "Caffe Latte": [ {ingredient_id, quantity, unit}, ...], ... } }
    """
    menu_names = payload.get("menu_names", [])
    if not isinstance(menu_names, list) or not menu_names:
        raise HTTPException(status_code=400, detail="menu_names harus list dan tidak kosong")
    menu_rows = db.query(MenuItem).options(joinedload(MenuItem.recipe_ingredients)).filter(
        MenuItem.base_name.in_(menu_names)
    ).all()
    mapping = {m.base_name: [] for m in menu_rows}
    for m in menu_rows:
        for r in m.recipe_ingredients:
            mapping[m.base_name].append({
                "ingredient_id": r.ingredient_id,
                "quantity": r.quantity,
                "unit": r.unit
            })
<<<<<<< HEAD
    # Pastikan menu yang tidak ditemukan tetap muncul kosong untuk feedback
=======
>>>>>>> 6b5ade7c
    for name in menu_names:
        mapping.setdefault(name, [])
    return {"recipes": mapping}

hostname = socket.gethostname()
local_ip = socket.gethostbyname(hostname)
logging.basicConfig(level=logging.INFO)
logging.info(f"✅ menu_service sudah running di http://{local_ip}:8001 Operation Added ")
logging.info("Dokumentasi API tersedia di http://{local_ip}:8001/docs")

mcp.setup_server()<|MERGE_RESOLUTION|>--- conflicted
+++ resolved
@@ -1,18 +1,8 @@
-<<<<<<< HEAD
-# menu_service.py
-
-from fastapi import Body, FastAPI, HTTPException, Depends, Request
+from fastapi import Body, FastAPI, HTTPException, Depends, Request, Query
 from fastapi.exceptions import RequestValidationError
 from fastapi.responses import JSONResponse
 from pydantic import BaseModel, validator, Field, ValidationError
 from sqlalchemy import create_engine, Column, String, Integer, Boolean, DateTime, Table, ForeignKey, Float, Text, text
-=======
-from fastapi import Body, FastAPI, HTTPException, Depends, Request, Query
-from fastapi.exceptions import RequestValidationError
-from fastapi.responses import JSONResponse
-from pydantic import BaseModel, validator, Field, ValidationError
-from sqlalchemy import create_engine, Column, String, Integer, Boolean, DateTime, Table, ForeignKey, Float
->>>>>>> 6b5ade7c
 from sqlalchemy.ext.declarative import declarative_base
 from sqlalchemy.orm import sessionmaker, Session, relationship, joinedload
 from typing import List, Optional
@@ -132,13 +122,8 @@
     base_name = Column(String, index=True, unique=True)
     base_price = Column(Integer)
     isAvail = Column(Boolean, default=True)
-<<<<<<< HEAD
-    
-    # Relasi ke tabel flavors
-=======
     making_time_minutes = Column(Float, default=0)
 
->>>>>>> 6b5ade7c
     recipe_ingredients = relationship("RecipeIngredient", back_populates="menu_item")
     
     flavors = relationship(
@@ -168,10 +153,6 @@
     timestamp = Column(DateTime(timezone=True), default=lambda: datetime.now(jakarta_tz))
     description = Column(Text, nullable=True)
 
-<<<<<<< HEAD
-# (HAPUS create_all awal – dipindah ke bawah setelah SEMUA model terdefinisi)
-=======
->>>>>>> 6b5ade7c
 
 class FlavorBase(BaseModel):
     flavor_name: str = Field(..., min_length=1, description="Nama flavor tidak boleh kosong")
@@ -277,45 +258,28 @@
     description: Optional[str] = None
     model_config = { "from_attributes": True }
 
-<<<<<<< HEAD
-# Tabel untuk menyimpan informasi bahan yang disinkronkan dari inventory service
-class SyncedInventory(Base):
-    __tablename__ = "synced_inventory"
-    id = Column(Integer, primary_key=True, index=True)  # Tambah Column definisi
-=======
 class SyncedInventory(Base):
     __tablename__ = "synced_inventory"
     id = Column(Integer, primary_key=True, index=True)  
->>>>>>> 6b5ade7c
     name = Column(String, index=True)
     current_quantity = Column(Float, default=0)
     minimum_quantity = Column(Float, default=0)
     category = Column(String, index=True)
     unit = Column(String, index=True)
         
-<<<<<<< HEAD
-    # Tambah relationship ini
     recipe_ingredients = relationship("RecipeIngredient", back_populates="ingredient")
 
-# Tabel untuk menyimpan bahan yang digunakan dalam resep
-=======
-    recipe_ingredients = relationship("RecipeIngredient", back_populates="ingredient")
-
->>>>>>> 6b5ade7c
 class RecipeIngredient(Base):
     __tablename__ = "recipe_ingredients"
     id = Column(Integer, primary_key=True, index=True)
     menu_item_id = Column(String, ForeignKey('menu_items.id'))
     ingredient_id = Column(Integer, ForeignKey('synced_inventory.id'))
     quantity = Column(Float, nullable=False)
-<<<<<<< HEAD
-    unit = Column(String, nullable=False)  # disimpan sebagai string agar bebas dari enum mismatch
-
-    # Relasi ke tabel menu_item dan synced_inventory
+    unit = Column(String, nullable=False) 
+
     menu_item = relationship("MenuItem", back_populates="recipe_ingredients")
     ingredient = relationship("SyncedInventory", back_populates="recipe_ingredients")
 
-# PANGGIL create_all SETELAH SEMUA MODEL DI ATAS TERDEFINISI
 Base.metadata.create_all(bind=engine)
 
 # Safe migration: add description column if it does not exist
@@ -325,14 +289,6 @@
         conn.commit()
 except Exception:
     pass
-=======
-    unit = Column(String, nullable=False) 
-
-    menu_item = relationship("MenuItem", back_populates="recipe_ingredients")
-    ingredient = relationship("SyncedInventory", back_populates="recipe_ingredients")
-
-Base.metadata.create_all(bind=engine)
->>>>>>> 6b5ade7c
     
 def get_db():
     db = SessionLocal()
@@ -685,12 +641,7 @@
             "data": []
         }
     
-<<<<<<< HEAD
-    # Return complete suggestion data
-    suggestion_data = []
-=======
     menu_names = []
->>>>>>> 6b5ade7c
     for suggestion in suggestions:
         suggestion_data.append({
             "usulan_id": suggestion.usulan_id,
@@ -702,8 +653,8 @@
     
     return {
         "status": "success", 
-        "message": f"Hallo! Kami punya beberapa usulan menu yang baru nih dari pelanggan lain, coba cek siapa tahu ada yang cocok dengan anda:",
-        "data": suggestion_data
+        "message": f" Hallo! Kami punya beberapa usulan menu yang baru nih dari pelanggan lain, coba cek siapa tahu ada yang cocok dengan anda:",
+        "data": menu_names
     }
 
 @app.get("/menu_suggestion/raw", summary="Raw Usulan untuk Report", tags=["Usulan Menu"], operation_id="list raw usulan menu")
@@ -726,10 +677,6 @@
     """Cek apakah service menu sedang berjalan."""
     return {"status": "ok", "service": "menu_service"}
 
-<<<<<<< HEAD
-# Endpoint untuk menerima event bahan dari inventory service jika terjadi penambahan agar data dari inventory service dapat disinkronkan dengan menu service
-=======
->>>>>>> 6b5ade7c
 @app.post("/receive_ingredient_event", summary="Terima Event Bahan", tags=["Inventory"], operation_id="receive ingredient event")
 async def receive_ingredient_event(request: Request, db: Session = Depends(get_db)):
     """Sinkron add ingredient dari inventory_service (event_type=ingredient_added)."""
@@ -738,20 +685,12 @@
     except Exception:
         raise HTTPException(status_code=400, detail="Payload tidak valid (bukan JSON)")
 
-<<<<<<< HEAD
-    # Payload langsung berisi field ingredient (inventory_service sudah kirim flat)
-=======
->>>>>>> 6b5ade7c
     required = ["id", "name", "current_quantity", "minimum_quantity", "category", "unit"]
     if not all(k in data for k in required):
         raise HTTPException(status_code=400, detail="Field ingredient tidak lengkap")
 
     existing = db.query(SyncedInventory).filter(SyncedInventory.id == data["id"]).first()
     if existing:
-<<<<<<< HEAD
-        # Jika sudah ada, update saja (idempotent)
-=======
->>>>>>> 6b5ade7c
         existing.name = data["name"]
         existing.current_quantity = data["current_quantity"]
         existing.minimum_quantity = data["minimum_quantity"]
@@ -773,10 +712,6 @@
     logging.info(f"🔄 Sinkron add ingredient {new_ing.id} : {new_ing.name}")
     return {"message": "Ingredient ditambahkan", "data": {"id": new_ing.id}}
 
-<<<<<<< HEAD
-# Endpoint untuk menerima event bahan jika terjadi update dari inventory service agar data dari inventory service dapat disinkronkan dengan menu service
-=======
->>>>>>> 6b5ade7c
 @app.put("/update_ingredient_event", summary="Update Bahan Event", tags=["Inventory"], operation_id="update ingredient event")
 async def update_ingredient_event(request: Request, db: Session = Depends(get_db)):
     """Sinkron update ingredient dari inventory_service (event_type=ingredient_updated)."""
@@ -793,10 +728,6 @@
     if not ingredient:
         raise HTTPException(status_code=404, detail="Bahan tidak ditemukan untuk diupdate")
 
-<<<<<<< HEAD
-    # Update
-=======
->>>>>>> 6b5ade7c
     for field in ["name", "current_quantity", "minimum_quantity", "category", "unit"]:
         if field in data:
             setattr(ingredient, field, data[field])
@@ -804,9 +735,6 @@
     logging.info(f"🔄 Sinkron update ingredient {ingredient_id}")
     return {"message": "Ingredient diperbarui", "data": {"id": ingredient_id}}
 
-<<<<<<< HEAD
-# Endpoint untuk menghapus bahan berdasarkan ID dari inventory service agar data dari inventory service dapat disinkronkan dengan menu service
-=======
 @app.get("/ingredients/available", summary="Daftar Ingredients Tersedia", tags=["Recipe"], operation_id="list available ingredients")
 def get_available_ingredients(db: Session = Depends(get_db)):
     """Mengambil daftar ingredients yang tersedia dari synced inventory untuk pembuatan recipe."""
@@ -895,25 +823,17 @@
     except ValueError as e:
         raise HTTPException(status_code=400, detail=f"Format ingredient_ids tidak valid: {str(e)}")
 
->>>>>>> 6b5ade7c
 @app.delete("/delete_ingredient_event/{ingredient_id}", summary="Hapus Bahan Event", tags=["Inventory"], operation_id="delete ingredient event")
 def delete_ingredient_event(ingredient_id: int, db: Session = Depends(get_db)):
     """Sinkron delete ingredient (event_type=ingredient_deleted)."""
     ing = db.query(SyncedInventory).filter(SyncedInventory.id == ingredient_id).first()
     if not ing:
-<<<<<<< HEAD
-        # Idempotent delete
-=======
->>>>>>> 6b5ade7c
         return {"message": "Ingredient tidak ditemukan, dianggap sudah terhapus"}
     db.delete(ing)
     db.commit()
     logging.info(f"🗑️ Sinkron delete ingredient {ingredient_id}")
     return {"message": "Ingredient dihapus", "data": {"id": ingredient_id}}
 
-<<<<<<< HEAD
-# Endpoint untuk mendapatkan semua bahan resep yang tersedia sesuai dengan data yang ada di inventory service
-=======
 @app.post("/menu/{menu_id}/recipe", summary="Tambah/Update Recipe untuk Menu", tags=["Recipe"], operation_id="update menu recipe")
 def update_menu_recipe(
     menu_id: str, 
@@ -1027,7 +947,6 @@
         }
     }
 
->>>>>>> 6b5ade7c
 @app.post("/recipes/batch", summary="Ambil resep banyak menu", tags=["Recipe"], operation_id="batch recipes")
 def get_recipes_batch(payload: dict = Body(...), db: Session = Depends(get_db)):
     """
@@ -1048,10 +967,6 @@
                 "quantity": r.quantity,
                 "unit": r.unit
             })
-<<<<<<< HEAD
-    # Pastikan menu yang tidak ditemukan tetap muncul kosong untuk feedback
-=======
->>>>>>> 6b5ade7c
     for name in menu_names:
         mapping.setdefault(name, [])
     return {"recipes": mapping}
