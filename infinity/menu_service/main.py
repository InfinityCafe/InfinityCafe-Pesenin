--- conflicted
+++ resolved
@@ -432,10 +432,8 @@
         }
     }
 
-<<<<<<< HEAD
-=======
 # Note: Duplicate endpoint definition removed. See the complete implementation below.
->>>>>>> 4d1aa026
+
 @app.delete("/flavors/{flavor_id}", summary="Hapus Varian Rasa", tags=["Flavor"], operation_id="delete flavor")
 def delete_flavor_item(flavor_id: str, db: Session = Depends(get_db)):
     """Menghapus varian rasa berdasarkan ID."""
