--- conflicted
+++ resolved
@@ -1586,55 +1586,6 @@
                 performed_by=current_username,  
                 notes=req.notes
             )
-
-        if price_changed:
-            create_stock_history(
-                db=db,
-                ingredient_id=req.id,
-                action_type="edit_price",
-                quantity_before=old_unit_price,
-                quantity_after=ing.unit_price,
-                performed_by=current_username,
-                notes=f"Edit harga: total={old_price_total}→{ing.purchase_price_total}, qty={old_purchase_qty}→{ing.purchase_quantity}, unit_price={old_unit_price}→{ing.unit_price}"
-            )
-        
-        try:
-            if old_name != req.name:
-                create_stock_history(
-                    db=db,
-                    ingredient_id=req.id,
-                    action_type="edit_item_name",
-                    quantity_before=ing.current_quantity,
-                    quantity_after=ing.current_quantity,
-                    performed_by=current_username,
-                    notes=f"Edit item name: {old_name} → {req.name}"
-                )
-            if (old_category.value if hasattr(old_category, 'value') else str(old_category)) != (
-                req.category.value if hasattr(req.category, 'value') else str(req.category)
-            ):
-                create_stock_history(
-                    db=db,
-                    ingredient_id=req.id,
-                    action_type="edit_category",
-                    quantity_before=ing.current_quantity,
-                    quantity_after=ing.current_quantity,
-                    performed_by=current_username,
-                    notes=f"Edit category: {(old_category.value if hasattr(old_category,'value') else str(old_category))} → {(req.category.value if hasattr(req.category,'value') else str(req.category))} (nama: {req.name})"
-                )
-            if (old_unit.value if hasattr(old_unit, 'value') else str(old_unit)) != (
-                req.unit.value if hasattr(req.unit, 'value') else str(req.unit)
-            ):
-                create_stock_history(
-                    db=db,
-                    ingredient_id=req.id,
-                    action_type="edit_unit",
-                    quantity_before=ing.current_quantity,
-                    quantity_after=ing.current_quantity,
-                    performed_by=current_username,
-                    notes=f"Edit unit: {(old_unit.value if hasattr(old_unit,'value') else str(old_unit))} → {(req.unit.value if hasattr(req.unit,'value') else str(req.unit))} (nama: {req.name})"
-                )
-        except Exception as _audit_e:
-            logging.error(f"Failed to record extended audit history: {_audit_e}")
         
         # Audit perubahan metadata: name, category, unit
         # Normalize values to compare safely (Enum vs str)
@@ -1688,7 +1639,7 @@
                 performed_by=current_username,
                 notes=req.notes
             )
-
+        
         db.commit()
         
         create_outbox_event(db, "ingredient_updated", {
@@ -2315,10 +2266,39 @@
             for row in rows:
                 if remain <= 0:
                     break
-<<<<<<< HEAD
-                # Kurangi atau hapus baris detail sesuai jumlah yang direstore.
-=======
->>>>>>> 5fe7bf48
+
+                if old_name != req.name:
+                    create_stock_history(
+                        db=db,
+                        ingredient_id=req.id,
+                        action_type="edit_item_name",
+                        quantity_before=0,
+                        quantity_after=0,
+                        performed_by=current_username,
+                        notes=f"Edit nama: {old_name} → {req.name}"
+                    )
+
+                if old_category != req.category:
+                    create_stock_history(
+                        db=db,
+                        ingredient_id=req.id,
+                        action_type="edit_category",
+                        quantity_before=0,
+                        quantity_after=0,
+                        performed_by=current_username,
+                        notes=f"Edit kategori: {old_category.value} → {req.category.value} (nama: {old_name})"
+                    )
+
+                if old_unit != req.unit:
+                    create_stock_history(
+                        db=db,
+                        ingredient_id=req.id,
+                        action_type="edit_unit",
+                        quantity_before=0,
+                        quantity_after=0,
+                        performed_by=current_username,
+                        notes=f"Edit unit: {old_unit.value} → {req.unit.value} (nama: {old_name})"
+                    )
                 dec = min(float(row.quantity_consumed), remain)
                 row.quantity_consumed = float(row.quantity_consumed) - dec
                 remain -= dec
