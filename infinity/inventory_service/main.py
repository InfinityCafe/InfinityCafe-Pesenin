from dotenv import load_dotenv
from fastapi.responses import JSONResponse
from fastapi import FastAPI, Depends, HTTPException, Query
from fastapi.middleware.cors import CORSMiddleware
from fastapi_mcp import FastApiMCP
from pydantic import BaseModel, Field, model_validator, field_validator
from typing import Optional
<<<<<<< HEAD
from sqlalchemy import create_engine, Column, Integer, String, Float, DateTime, Boolean, Text, Enum as SQLEnum
from sqlalchemy.orm import sessionmaker, declarative_base, Session
=======
from sqlalchemy import create_engine, Column, Integer, String, Float, DateTime, Boolean, Text, Enum as SQLEnum, ForeignKey, func, and_
from sqlalchemy.orm import sessionmaker, declarative_base, Session, relationship
>>>>>>> 4f391462
from sqlalchemy.exc import SQLAlchemyError
from pytz import timezone as pytz_timezone

last_debug_info = []
from datetime import datetime
import enum, os, json, logging, requests, math, socket, threading, time
<<<<<<< HEAD
=======

jakarta_tz = pytz_timezone('Asia/Jakarta')

def format_jakarta_time(dt):
    """Format datetime to Jakarta timezone string"""
    if dt is None:
        return "Unknown"
    
    if dt.tzinfo is not None:
        jakarta_dt = dt.astimezone(jakarta_tz)
    else:
        utc_dt = pytz_timezone('UTC').localize(dt)
        jakarta_dt = utc_dt.astimezone(jakarta_tz)
    
    return jakarta_dt.strftime("%d/%m/%Y %H:%M:%S")

def get_jakarta_isoformat(dt):
    """Get datetime in Jakarta timezone ISO format"""
    if dt is None:
        return None
    
    if dt.tzinfo is not None:
        jakarta_dt = dt.astimezone(jakarta_tz)
    else:
        utc_dt = pytz_timezone('UTC').localize(dt)
        jakarta_dt = utc_dt.astimezone(jakarta_tz)
    
    return jakarta_dt.isoformat()
>>>>>>> 4f391462

load_dotenv()
DATABASE_URL = os.getenv("DATABASE_URL_INVENTORY")
MENU_SERVICE_URL = os.getenv("MENU_SERVICE_URL", "http://menu_service:8003")

if not DATABASE_URL:
    raise RuntimeError("Env DATABASE_URL_INVENTORY belum diset. Pastikan variabel environment tersedia di container.")

engine = create_engine(DATABASE_URL, pool_pre_ping=True, pool_size=5, max_overflow=10)
SessionLocal = sessionmaker(autocommit=False, autoflush=False, bind=engine)
Base = declarative_base()

app = FastAPI(
    title="Inventory Service - Simplified",
    description="Service untuk mengelola stok Infinity Cafe (Versi Sederhana).",
    version="2.0.0"
)

app.add_middleware(
    CORSMiddleware,
    allow_origins=["*"],
    allow_credentials=True,
    allow_methods=["*"],
    allow_headers=["*"],
)

mcp = FastApiMCP(app, name="Server MCP Infinity", description="Server MCP Infinity Descr",
    include_operations=["add ingredient", "list ingredients", "update ingredient", "delete ingredient", "ingredient status", "ingredient stream"]
)

mcp.mount(mount_path="/mcp", transport="sse")
jakarta_tz = pytz_timezone('Asia/Jakarta')


def get_db():
    db = SessionLocal()
    try:
        yield db
    finally:
        db.close()

class StockCategory(str, enum.Enum):
    ingredient = "ingredient"
    packaging = "packaging"

class UnitType(str, enum.Enum):
    gram = "gram"
    milliliter = "milliliter"
    piece = "piece"

class Inventory(Base):
    __tablename__ = "inventories"
    id = Column(Integer, primary_key=True, index=True)
    name = Column(String, index=True)
    current_quantity = Column(Float, default=0)
    minimum_quantity = Column(Float, default=0)
    category = Column(SQLEnum(StockCategory), index=True)
    unit = Column(SQLEnum(UnitType), index=True)

class InventoryOutbox(Base):
    __tablename__ = "inventory_outbox"
    id = Column(Integer, primary_key=True, index=True)
    event_type = Column(String, index=True)
    payload = Column(Text, nullable=False)
    processed = Column(Boolean, default=False)
    processed_at = Column(DateTime, nullable=True)
    retry_count = Column(Integer, default=0)
    max_retries = Column(Integer, default=3)
    error_message = Column(Text, nullable=True)

class ConsumptionLog(Base):
    __tablename__ = "consumption_log"
    id = Column(Integer, primary_key=True, index=True, autoincrement=True)
    order_id = Column(String, index=True, unique=True)
    per_menu_payload = Column(Text)                 
    per_ingredient_payload = Column(Text, nullable=True)  
    consumed = Column(Boolean, default=False)
    rolled_back = Column(Boolean, default=False)    
<<<<<<< HEAD
    created_at = Column(DateTime, default=datetime.utcnow)
=======
    created_at = Column(DateTime(timezone=True), default=lambda: datetime.now(jakarta_tz))

class FlavorMapping(Base):
    __tablename__ = "flavor_mapping"
    id = Column(Integer, primary_key=True, index=True, autoincrement=True)
    flavor_name = Column(String, index=True, unique=True)  
    ingredient_id = Column(Integer, ForeignKey('inventories.id'))  
    quantity_per_serving = Column(Float, default=25)  
    unit = Column(SQLEnum(UnitType), default=UnitType.milliliter) 
    created_at = Column(DateTime(timezone=True), default=lambda: datetime.now(jakarta_tz))
    
    ingredient = relationship("Inventory", backref="flavor_mappings")
>>>>>>> 4f391462

class ValidateIngredientRequest(BaseModel):
    name: str
    current_quantity: float
    minimum_quantity: float
    category: StockCategory
    unit: UnitType

    @field_validator('category', 'unit', mode='before')
    @classmethod
    def normalize_enum(cls, v):
        if isinstance(v, str):
            return v.lower().strip()
        return v
    
    @field_validator('category', 'unit', mode='after')
    @classmethod
    def lowercase_enum(cls, v):
        return v.value if isinstance(v, enum.Enum) else str(v).lower()

    @field_validator('name')
    @classmethod
    def name_not_blank(cls, v: str):
        if not v or not v.strip():
            raise ValueError("Nama bahan tidak boleh kosong")
        return v.strip()

    @model_validator(mode='after')
    def validate_qty(self):
        if self.current_quantity is None or self.minimum_quantity is None:
            raise ValueError("Jumlah harus diisi")
        if self.current_quantity < 0 or self.minimum_quantity < 0:
            raise ValueError("Jumlah tidak boleh negatif")
        if self.current_quantity < self.minimum_quantity:
            raise ValueError("Current quantity tidak boleh kurang dari minimum")
        return self

class UpdateIngredientRequest(ValidateIngredientRequest):
    id: int = Field(..., description="ID bahan yang akan diupdate")

class BatchStockItem(BaseModel):
    menu_name: str
    quantity: int = Field(gt=0)
    preference: Optional[str] = ""

<<<<<<< HEAD
=======
class FlavorMappingRequest(BaseModel):
    flavor_name: str = Field(..., description="Nama flavor (e.g., 'Irish Max')")
    ingredient_id: int = Field(..., description="ID ingredient yang akan digunakan")
    quantity_per_serving: float = Field(25, description="Jumlah per porsi (25ml syrup atau 30g powder)")
    unit: UnitType = Field(UnitType.milliliter, description="Unit: milliliter, gram, atau piece")
    
    @field_validator('flavor_name')
    @classmethod
    def name_not_blank(cls, v: str):
        if not v or not v.strip():
            raise ValueError("Nama flavor tidak boleh kosong")
        return v.strip()

class FlavorMappingResponse(BaseModel):
    id: int
    flavor_name: str
    ingredient_id: int
    ingredient_name: str
    quantity_per_serving: float
    unit: str
    created_at: str

>>>>>>> 4f391462
class BatchStockRequest(BaseModel):
    order_id: str
    items: list[BatchStockItem]

class BatchStockResponse(BaseModel):
    can_fulfill: bool
    shortages: list = Field(default_factory=list)
    partial_suggestions: list = Field(default_factory=list)
    details: list = Field(default_factory=list)
    debug_info: list = Field(default_factory=list)

def create_outbox_event(db: Session, event_type: str, payload: dict):
    outbox_event = InventoryOutbox(
        event_type=event_type,
        payload=json.dumps(payload)
    )
    db.add(outbox_event)
    return outbox_event

def process_outbox_events(db: Session):
    unprocessed = db.query(InventoryOutbox).filter(
        InventoryOutbox.processed.is_(False),
        InventoryOutbox.retry_count < InventoryOutbox.max_retries
    ).all()
    for ev in unprocessed:
        try:
            payload = json.loads(ev.payload)
            if ev.event_type == "ingredient_added":
                r = requests.post(f"{MENU_SERVICE_URL}/receive_ingredient_event", json=payload, timeout=5)
                r.raise_for_status()
            elif ev.event_type == "ingredient_updated":
                r = requests.put(f"{MENU_SERVICE_URL}/update_ingredient_event", json=payload, timeout=5)
                r.raise_for_status()
            elif ev.event_type == "ingredient_deleted":
                r = requests.delete(f"{MENU_SERVICE_URL}/delete_ingredient_event/{payload['id']}", timeout=5)
                r.raise_for_status()
            ev.processed = True
            ev.processed_at = datetime.now(jakarta_tz)
            ev.error_message = None
            logging.info(f"✅ Outbox {ev.id} {ev.event_type} terkirim")
        except Exception as e:
            ev.retry_count += 1
            ev.error_message = str(e)
            logging.warning(f"⚠️ Outbox {ev.id} gagal ({ev.retry_count}/{ev.max_retries}): {e}")
    db.commit()

@app.post("/admin/process_outbox", tags=["Admin"])
def manual_outbox(db: Session = Depends(get_db)):
    try:
        process_outbox_events(db)
        return JSONResponse(status_code=200, content={
            "status": "success", 
            "message": "Outbox events berhasil diproses", 
            "data": None
        })
    except Exception as e:
        return JSONResponse(status_code=200, content={
            "status": "error", 
            "message": f"Gagal memproses outbox events: {str(e)}", 
            "data": None
        })

@app.get("/admin/outbox_status", tags=["Admin"])
def outbox_status(db: Session = Depends(get_db)):
    try:
        total = db.query(InventoryOutbox).count()
        processed = db.query(InventoryOutbox).filter(InventoryOutbox.processed.is_(True)).count()
        failed = db.query(InventoryOutbox).filter(
            InventoryOutbox.processed.is_(False),
            InventoryOutbox.retry_count >= InventoryOutbox.max_retries
        ).count()
        
        status_data = {
            "total": total,
            "processed": processed,
            "failed": failed,
            "pending": total - processed - failed
        }
        
        return JSONResponse(status_code=200, content={
            "status": "success",
            "message": f"Status outbox: {total} total, {status_data['pending']} pending",
            "data": status_data
        })
        
    except Exception as e:
        return JSONResponse(status_code=200, content={
            "status": "error",
            "message": f"Gagal mengambil status outbox: {str(e)}",
            "data": None
        })

@app.get("/list_ingredients", summary="Daftar bahan", tags=["Inventory"], operation_id="list ingredients")
def list_ingredients(db: Session = Depends(get_db)):
    try:
<<<<<<< HEAD
        rows = db.query(Inventory).all()
=======
        rows = db.query(Inventory).order_by(Inventory.id.asc()).all()
>>>>>>> 4f391462
        ingredients_data = [
            {
                "id": r.id,
                "name": r.name,
                "current_quantity": r.current_quantity,
                "minimum_quantity": r.minimum_quantity,
                "category": r.category.value,
                "unit": r.unit.value
            } for r in rows
        ]
        
        return JSONResponse(status_code=200, content={
            "status": "success",
            "message": f"Berhasil mengambil {len(ingredients_data)} data bahan",
            "data": ingredients_data
        })
        
    except Exception as e:
        return JSONResponse(status_code=200, content={
            "status": "error",
            "message": f"Gagal mengambil data bahan: {str(e)}",
            "data": None
        })

@app.post("/add_ingredient", summary="Tambah bahan baru", tags=["Inventory"], operation_id="add ingredient")
def add_ingredient(req: ValidateIngredientRequest, db: Session = Depends(get_db)):
<<<<<<< HEAD
=======
    print(f"🚀 DEBUG: Starting add_ingredient for: {req.name}")
    logging.info(f"🚀 DEBUG: Starting add_ingredient for: {req.name}")
>>>>>>> 4f391462
    try:
        ing = Inventory(
            name=req.name,
            current_quantity=req.current_quantity,
            minimum_quantity=req.minimum_quantity,
            category=req.category,
            unit=req.unit
        )
<<<<<<< HEAD
        db.add(ing)
        db.commit()
        db.refresh(ing)
=======
        print(f"📝 DEBUG: Created inventory object: {ing.name} - {ing.category} - {ing.unit}")
        logging.info(f"📝 DEBUG: Created inventory object: {ing.name} - {ing.category} - {ing.unit}")
        db.add(ing)
        db.commit()
        db.refresh(ing)
        print(f"💾 DEBUG: Saved to database with ID: {ing.id}")
        logging.info(f"💾 DEBUG: Saved to database with ID: {ing.id}")
>>>>>>> 4f391462
        
        create_outbox_event(db, "ingredient_added", {
            "id": ing.id,
            "name": ing.name,
            "current_quantity": ing.current_quantity,
            "minimum_quantity": ing.minimum_quantity,
            "category": ing.category.value,
            "unit": ing.unit.value
        })
<<<<<<< HEAD
=======
        
        print(f"🔍 DEBUG: Checking auto-flavor-mapping for {ing.name}: category={ing.category}, unit={ing.unit}")
        logging.info(f"🔍 DEBUG: Checking auto-flavor-mapping for {ing.name}: category={ing.category}, unit={ing.unit}")
        
        if (ing.category == StockCategory.ingredient and 
            ing.unit in [UnitType.milliliter, UnitType.gram]):
            
            print(f"🎯 DEBUG: Conditions met for auto-flavor-mapping: {ing.name}")
            logging.info(f"🎯 DEBUG: Conditions met for auto-flavor-mapping: {ing.name}")
            
            try:
                existing_flavor = db.query(FlavorMapping).filter(FlavorMapping.flavor_name == ing.name).first()
                if existing_flavor:
                    logging.info(f"⚠️ DEBUG: Flavor mapping for '{ing.name}' already exists, skipping")
                else:
                    default_quantity = 25 if ing.unit == UnitType.milliliter else 30
                    
                    flavor_mapping = FlavorMapping(
                        flavor_name=ing.name,
                        ingredient_id=ing.id,
                        quantity_per_serving=default_quantity,
                        unit=ing.unit
                    )
                    db.add(flavor_mapping)
                    logging.info(f"✅ Auto-created flavor mapping: {ing.name} -> ID {ing.id} ({default_quantity}{ing.unit.value})")
                
            except Exception as flavor_error:
                logging.warning(f"⚠️ Failed to auto-create flavor mapping for {ing.name}: {flavor_error}")
        else:
            logging.info(f"⏭️ DEBUG: Skipping auto-flavor-mapping for {ing.name} - conditions not met")
        
>>>>>>> 4f391462
        db.commit()
        process_outbox_events(db)
        
        return {
            "status": "success", 
            "message": f"Bahan '{ing.name}' berhasil ditambahkan", 
            "data": {
                "id": ing.id,
                "name": ing.name,
                "current_quantity": ing.current_quantity,
                "minimum_quantity": ing.minimum_quantity,
                "category": ing.category.value,
                "unit": ing.unit.value
            }
        }
        
    except Exception as e:
        db.rollback()
        return JSONResponse(status_code=200, content={
            "status": "error", 
            "message": f"Gagal menambahkan bahan: {str(e)}", 
            "data": None
        })

<<<<<<< HEAD
=======
@app.post("/add_flavor_mapping", summary="Tambah mapping flavor ke ingredient", tags=["Flavor Management"])
def add_flavor_mapping(req: FlavorMappingRequest, db: Session = Depends(get_db)):
    """Menambahkan mapping flavor baru ke ingredient yang sudah ada"""
    try:
        ingredient = db.query(Inventory).filter(Inventory.id == req.ingredient_id).first()
        if not ingredient:
            return JSONResponse(status_code=200, content={
                "status": "error",
                "message": f"Ingredient dengan ID {req.ingredient_id} tidak ditemukan",
                "data": None
            })
        
        existing = db.query(FlavorMapping).filter(FlavorMapping.flavor_name == req.flavor_name).first()
        if existing:
            return JSONResponse(status_code=200, content={
                "status": "error",
                "message": f"Flavor '{req.flavor_name}' sudah ada dalam mapping",
                "data": None
            })
        
        mapping = FlavorMapping(
            flavor_name=req.flavor_name,
            ingredient_id=req.ingredient_id,
            quantity_per_serving=req.quantity_per_serving,
            unit=req.unit
        )
        db.add(mapping)
        db.commit()
        db.refresh(mapping)
        
        return {
            "status": "success",
            "message": f"Flavor mapping '{req.flavor_name}' berhasil ditambahkan",
            "data": {
                "id": mapping.id,
                "flavor_name": mapping.flavor_name,
                "ingredient_id": mapping.ingredient_id,
                "ingredient_name": ingredient.name,
                "quantity_per_serving": mapping.quantity_per_serving,
                "unit": mapping.unit.value,
                "created_at": get_jakarta_isoformat(mapping.created_at)
            }
        }
        
    except Exception as e:
        db.rollback()
        return JSONResponse(status_code=200, content={
            "status": "error",
            "message": f"Gagal menambahkan flavor mapping: {str(e)}",
            "data": None
        })

@app.get("/debug/flavor_mappings", summary="Debug flavor mappings", tags=["Debug"])
def debug_flavor_mappings(db: Session = Depends(get_db)):
    """Debug endpoint untuk flavor mappings"""
    try:
        total_count = db.query(FlavorMapping).count()
        
        mappings = db.query(FlavorMapping).all()
        
        debug_info = []
        for i, mapping in enumerate(mappings):
            try:
                ingredient = db.query(Inventory).filter(Inventory.id == mapping.ingredient_id).first()
                debug_info.append({
                    "index": i,
                    "mapping_id": mapping.id,
                    "flavor_name": mapping.flavor_name,
                    "ingredient_id": mapping.ingredient_id,
                    "ingredient_found": ingredient is not None,
                    "ingredient_name": ingredient.name if ingredient else "NOT_FOUND",
                    "created_at_is_none": mapping.created_at is None,
                    "created_at_raw": str(mapping.created_at),
                    "unit_is_none": mapping.unit is None,
                    "unit_value": mapping.unit.value if mapping.unit else "NO_UNIT"
                })
            except Exception as e:
                debug_info.append({
                    "index": i,
                    "error": str(e),
                    "mapping_id": getattr(mapping, 'id', 'NO_ID')
                })
        
        return {
            "status": "debug_success",
            "total_mappings": total_count,
            "processed_mappings": len(debug_info),
            "debug_data": debug_info
        }
        
    except Exception as e:
        return {
            "status": "debug_error",
            "message": str(e),
            "traceback": str(e.__class__.__name__)
        }

@app.get("/list_flavor_mappings", summary="Daftar semua flavor mapping", tags=["Flavor Management"])
def list_flavor_mappings(db: Session = Depends(get_db)):
    """Menampilkan semua flavor mapping yang tersedia"""
    try:
        mappings = db.query(FlavorMapping).all()
        
        data = []
        for mapping in mappings:
            ingredient = db.query(Inventory).filter(Inventory.id == mapping.ingredient_id).first()
            ingredient_name = ingredient.name if ingredient else "Unknown"
            
            data.append({
                "id": mapping.id,
                "flavor_name": mapping.flavor_name,
                "ingredient_id": mapping.ingredient_id,
                "ingredient_name": ingredient_name,
                "quantity_per_serving": mapping.quantity_per_serving,
                "unit": mapping.unit.value if mapping.unit else "unknown",
                "created_at": format_jakarta_time(mapping.created_at) if mapping.created_at else "Unknown"
            })
        
        return {
            "status": "success",
            "message": f"Ditemukan {len(data)} flavor mapping",
            "data": data
        }
        
    except Exception as e:
        return JSONResponse(status_code=200, content={
            "status": "error",
            "message": f"Gagal mengambil flavor mapping: {str(e)}",
            "data": []
        })

@app.delete("/delete_flavor_mapping/{mapping_id}", summary="Hapus flavor mapping", tags=["Flavor Management"])
def delete_flavor_mapping(mapping_id: int, db: Session = Depends(get_db)):
    """Menghapus flavor mapping berdasarkan ID"""
    try:
        mapping = db.query(FlavorMapping).filter(FlavorMapping.id == mapping_id).first()
        if not mapping:
            return JSONResponse(status_code=200, content={
                "status": "error",
                "message": f"Flavor mapping dengan ID {mapping_id} tidak ditemukan",
                "data": None
            })
        
        flavor_name = mapping.flavor_name
        db.delete(mapping)
        db.commit()
        
        return {
            "status": "success",
            "message": f"Flavor mapping '{flavor_name}' berhasil dihapus",
            "data": None
        }
        
    except Exception as e:
        db.rollback()
        return JSONResponse(status_code=200, content={
            "status": "error",
            "message": f"Gagal menghapus flavor mapping: {str(e)}",
            "data": None
        })

@app.put("/update_flavor_mapping/{mapping_id}", summary="Update flavor mapping", tags=["Flavor Management"])
def update_flavor_mapping(mapping_id: int, req: FlavorMappingRequest, db: Session = Depends(get_db)):
    """Mengupdate flavor mapping yang sudah ada"""
    try:
        mapping = db.query(FlavorMapping).filter(FlavorMapping.id == mapping_id).first()
        if not mapping:
            return JSONResponse(status_code=200, content={
                "status": "error",
                "message": f"Flavor mapping dengan ID {mapping_id} tidak ditemukan",
                "data": None
            })
        
        ingredient = db.query(Inventory).filter(Inventory.id == req.ingredient_id).first()
        if not ingredient:
            return JSONResponse(status_code=200, content={
                "status": "error",
                "message": f"Ingredient dengan ID {req.ingredient_id} tidak ditemukan",
                "data": None
            })
        
        existing = db.query(FlavorMapping).filter(
            FlavorMapping.flavor_name == req.flavor_name,
            FlavorMapping.id != mapping_id
        ).first()
        if existing:
            return JSONResponse(status_code=200, content={
                "status": "error",
                "message": f"Flavor '{req.flavor_name}' sudah digunakan oleh mapping lain",
                "data": None
            })
        
        mapping.flavor_name = req.flavor_name
        mapping.ingredient_id = req.ingredient_id
        mapping.quantity_per_serving = req.quantity_per_serving
        mapping.unit = req.unit
        
        db.commit()
        db.refresh(mapping)
        
        return {
            "status": "success",
            "message": f"Flavor mapping berhasil diupdate",
            "data": {
                "id": mapping.id,
                "flavor_name": mapping.flavor_name,
                "ingredient_id": mapping.ingredient_id,
                "ingredient_name": ingredient.name,
                "quantity_per_serving": mapping.quantity_per_serving,
                "unit": mapping.unit.value,
                "created_at": format_jakarta_time(mapping.created_at) if mapping.created_at else "Unknown"
            }
        }
        
    except Exception as e:
        db.rollback()
        return JSONResponse(status_code=200, content={
            "status": "error",
            "message": f"Gagal mengupdate flavor mapping: {str(e)}",
            "data": None
        })

>>>>>>> 4f391462
@app.put("/update_ingredient", summary="Update bahan", tags=["Inventory"], operation_id="update ingredient")
def update_ingredient(req: UpdateIngredientRequest, db: Session = Depends(get_db)):
    ing = db.query(Inventory).filter(Inventory.id == req.id).first()
    if not ing:
        return JSONResponse(status_code=200, content={
            "status": "error", 
            "message": "Bahan tidak ditemukan", 
            "data": None
        })
    
    try:
        ing.name = req.name
        ing.current_quantity = req.current_quantity
        ing.minimum_quantity = req.minimum_quantity
        ing.category = req.category
        ing.unit = req.unit
        db.commit()
        
        create_outbox_event(db, "ingredient_updated", {
            "id": ing.id,
            "name": ing.name,
            "current_quantity": ing.current_quantity,
            "minimum_quantity": ing.minimum_quantity,
            "category": ing.category.value,
            "unit": ing.unit.value
        })
        db.commit()
        process_outbox_events(db)
        
        return JSONResponse(status_code=200, content={
            "status": "success", 
            "message": f"Bahan '{ing.name}' berhasil diupdate", 
            "data": {
                "id": ing.id,
                "name": ing.name,
                "current_quantity": ing.current_quantity,
                "minimum_quantity": ing.minimum_quantity,
                "category": ing.category.value,
                "unit": ing.unit.value
            }
        })
        
    except Exception as e:
        db.rollback()
        return JSONResponse(status_code=200, content={
            "status": "error", 
            "message": f"Gagal mengupdate bahan: {str(e)}", 
            "data": None
        })

@app.delete("/delete_ingredient/{ingredient_id}", summary="Hapus bahan", tags=["Inventory"], operation_id="delete ingredient")
def delete_ingredient(ingredient_id: int, db: Session = Depends(get_db)):
    try:
        ing = db.query(Inventory).filter(Inventory.id == ingredient_id).first()
        if not ing:
            return JSONResponse(status_code=200, content={
                "status": "error", 
                "message": "Bahan tidak ditemukan", 
                "data": None
            })
        
        name = ing.name
        ingredient_data = {
            "id": ing.id,
            "name": ing.name,
            "current_quantity": ing.current_quantity,
            "minimum_quantity": ing.minimum_quantity,
            "category": ing.category.value,
            "unit": ing.unit.value
        }
        
        db.delete(ing)
        db.commit()
        
        create_outbox_event(db, "ingredient_deleted", {"id": ingredient_id, "name": name})
        db.commit()
        process_outbox_events(db)
        
        return JSONResponse(status_code=200, content={
            "status": "success", 
            "message": f"Bahan '{name}' berhasil dihapus", 
            "data": ingredient_data
        })
        
    except Exception as e:
        db.rollback()
        return JSONResponse(status_code=200, content={
            "status": "error", 
            "message": f"Gagal menghapus bahan: {str(e)}", 
            "data": None
        })

@app.get("/health", summary="Health check", tags=["Utility"])
def health():
    return JSONResponse(status_code=200, content={
        "status": "success", 
        "message": "Inventory service berjalan dengan baik", 
        "data": {
            "service": "inventory_service",
            "timestamp": datetime.now(jakarta_tz).isoformat()
        }
    })

<<<<<<< HEAD
@app.get("/stock/alerts", summary="Peringatan stok minimum", tags=["Inventory"])
def get_stock_alerts(db: Session = Depends(get_db)):
    """Mendapatkan daftar bahan yang stoknya di bawah minimum atau hampir habis"""
=======
@app.post("/stock/check", summary="Cek ketersediaan stok", tags=["Stock Management"])
def check_stock(req: BatchStockRequest, db: Session = Depends(get_db)):
    """Cek ketersediaan stok untuk pesanan (tanpa mengubah stok)"""
    try:
        result = check_and_consume(req, db, consume=False)
        
        if result.can_fulfill:
            return {
                "success": True,
                "message": "Stok tersedia untuk semua pesanan",
                "order_id": req.order_id,
                "can_process": True
            }
        else:
            return {
                "success": False, 
                "message": "Stok tidak mencukupi",
                "order_id": req.order_id,
                "can_process": False,
                "missing_items": [s.get("ingredient_name", "Unknown") for s in result.shortages]
            }
    except Exception as e:
        return {"success": False, "message": f"Error: {str(e)}", "can_process": False}


@app.post("/stock/check_availability", summary="Cek ketersediaan stok untuk order (format baru)", tags=["Stock Management"])
def check_availability(req: BatchStockRequest, db: Session = Depends(get_db)):
    """Cek ketersediaan stok untuk pesanan dengan format response yang sesuai order_service"""
    try:
        result = check_and_consume(req, db, consume=False)
        
        if result.can_fulfill:
            return {
                "can_fulfill": True,
                "success": True,
                "message": "Stok tersedia untuk semua pesanan",
                "order_id": req.order_id
            }
        else:
            formatted_shortages = []
            for shortage in result.shortages:
                formatted_shortages.append({
                    "ingredient_id": shortage.get("ingredient_id", "unknown"),
                    "required": shortage.get("required", 0),
                    "available": shortage.get("available", 0),
                    "ingredient_name": shortage.get("ingredient_name", "Unknown")
                })
            
            return {
                "can_fulfill": False,
                "success": False,
                "message": "Stok tidak mencukupi",
                "order_id": req.order_id,
                "shortages": formatted_shortages
            }
    except Exception as e:
        logging.error(f"Error in check_availability: {e}")
        return {
            "can_fulfill": False,
            "success": False, 
            "message": f"Error checking availability: {str(e)}",
            "order_id": req.order_id
        }


@app.post("/stock/consume", summary="Konsumsi stok untuk pesanan", tags=["Stock Management"])  
def consume_stock(req: BatchStockRequest, db: Session = Depends(get_db)):
    """Kurangi stok untuk pesanan yang sudah dikonfirmasi"""
    try:
        result = check_and_consume(req, db, consume=True)
        
        if result.can_fulfill:
            return {
                "success": True,
                "message": "Stok berhasil dikurangi",
                "order_id": req.order_id,
                "processed": True
            }
        else:
            return {
                "success": False,
                "message": "Tidak dapat memproses - stok tidak cukup", 
                "order_id": req.order_id,
                "processed": False
            }
    except Exception as e:
        return {"success": False, "message": f"Error: {str(e)}", "processed": False}

@app.get("/stock/alerts", summary="Ingredient yang butuh restock", tags=["Stock Management"])
def get_stock_alerts(db: Session = Depends(get_db)):
    """Daftar ingredient yang perlu direstock (format sederhana)"""
>>>>>>> 4f391462
    
    inventories = db.query(Inventory).all()
    
    alerts = {
<<<<<<< HEAD
        "critical": [],    
        "warning": [],     
        "low": [],         
        "ok": []           
    }
    
    for inv in inventories:
        current = inv.current_quantity
        minimum = inv.minimum_quantity
        
        if minimum > 0:
            percentage_of_minimum = (current / minimum) * 100
        else:
            percentage_of_minimum = 100 if current > 0 else 0
        
        alert_item = {
            "ingredient_id": inv.id,
            "name": inv.name,
            "current_quantity": current,
            "minimum_quantity": minimum,
            "unit": inv.unit.value,
            "category": inv.category.value,
            "percentage_of_minimum": round(percentage_of_minimum, 1)
        }
        
        if current <= 0:
            alert_item["status"] = "HABIS"
            alert_item["message"] = "Stok habis! Tidak dapat memproses pesanan."
            alerts["critical"].append(alert_item)
        elif percentage_of_minimum <= 10:
            alert_item["status"] = "SANGAT RENDAH"
            alert_item["message"] = f"Stok sangat rendah ({percentage_of_minimum:.1f}% dari minimum)"
            alerts["critical"].append(alert_item)
        elif current < minimum:
            alert_item["status"] = "DI BAWAH MINIMUM"
            alert_item["message"] = f"Stok di bawah minimum ({percentage_of_minimum:.1f}% dari minimum)"
            alerts["warning"].append(alert_item)
        elif percentage_of_minimum <= 150:
            alert_item["status"] = "PERLU PERHATIAN"
            alert_item["message"] = f"Stok mendekati minimum ({percentage_of_minimum:.1f}% dari minimum)"
            alerts["low"].append(alert_item)
        else:
            alert_item["status"] = "AMAN"
            alert_item["message"] = "Stok dalam kondisi baik"
            alerts["ok"].append(alert_item)
    
    total_items = len(inventories)
    critical_count = len(alerts["critical"])
    warning_count = len(alerts["warning"])
    low_count = len(alerts["low"])
    
    return {
        "status": "success",
        "summary": {
            "total_ingredients": total_items,
            "critical_alerts": critical_count,
            "warning_alerts": warning_count,
            "low_stock_alerts": low_count,
            "ok_stock": len(alerts["ok"]),
            "overall_status": "CRITICAL" if critical_count > 0 else "WARNING" if warning_count > 0 else "CAUTION" if low_count > 0 else "GOOD"
        },
        "alerts": alerts,
        "message": f"Ditemukan {critical_count} stok kritis, {warning_count} stok warning, {low_count} stok perlu perhatian"
=======
        "critical": [],  
        "low": [],       
        "ok": []         
    }
    
    for inv in inventories:
        item = {
            "id": inv.id,
            "name": inv.name,
            "current": inv.current_quantity,
            "minimum": inv.minimum_quantity,
            "unit": inv.unit.value
        }
        
        if inv.current_quantity <= 0:
            item["status"] = "HABIS"
            alerts["critical"].append(item)
        elif inv.current_quantity < inv.minimum_quantity:
            item["status"] = "RENDAH"
            alerts["low"].append(item)
        else:
            item["status"] = "AMAN"
            alerts["ok"].append(item)
    
    critical_count = len(alerts["critical"])
    low_count = len(alerts["low"])
    
    if critical_count > 0:
        message = f"URGENT: {critical_count} ingredient habis!"
    elif low_count > 0:
        message = f"WARNING: {low_count} ingredient butuh restock"
    else:
        message = "Semua stok dalam kondisi baik"
    
    return {
        "success": True,
        "message": message,
        "summary": {
            "critical": critical_count,
            "low": low_count, 
            "ok": len(alerts["ok"])
        },
        "alerts": alerts
>>>>>>> 4f391462
    }

class StockAddRequest(BaseModel):
    ingredient_id: int = Field(..., description="ID ingredient yang akan ditambah stoknya")
    add_quantity: float = Field(..., gt=0, description="Jumlah stok yang akan ditambahkan (harus positif)")
    reason: Optional[str] = Field("Penambahan stok manual", description="Alasan penambahan stok")

class MinimumStockRequest(BaseModel):
    ingredient_id: int = Field(..., description="ID ingredient")
    new_minimum: float = Field(..., ge=0, description="Batas minimum baru (tidak boleh negatif)")
    reason: Optional[str] = Field("Update batas minimum", description="Alasan perubahan batas minimum")

class BulkStockAddRequest(BaseModel):
    items: list[StockAddRequest] = Field(..., min_length=1, description="Daftar ingredient untuk penambahan stok")


<<<<<<< HEAD
@app.post("/stock/add", summary="Tambah stok ingredient", tags=["Stock Management"])
def add_stock(req: StockAddRequest, db: Session = Depends(get_db)):
    """Menambahkan stok untuk ingredient tertentu"""
    
    ingredient = db.query(Inventory).filter(Inventory.id == req.ingredient_id).first()
    if not ingredient:
        return JSONResponse(status_code=200, content={
            "status": "error", 
            "message": f"Ingredient dengan ID {req.ingredient_id} tidak ditemukan",
            "data": None
        })
    
    try:
        old_quantity = ingredient.current_quantity
        ingredient.current_quantity += req.add_quantity
        
        db.commit()
        
        logging.info(f"✅ Stok {ingredient.name} ditambah {req.add_quantity} {ingredient.unit.value}")
        logging.info(f"   Dari: {old_quantity} → Menjadi: {ingredient.current_quantity}")
        
        create_outbox_event(db, "stock_increased", {
            "ingredient_id": ingredient.id,
            "ingredient_name": ingredient.name,
            "old_quantity": old_quantity,
            "new_quantity": ingredient.current_quantity,
            "added_quantity": req.add_quantity,
            "reason": req.reason
        })
        db.commit()
        
        return {
            "status": "success",
            "message": f"Berhasil menambah stok {ingredient.name}",
            "data": {
                "ingredient_id": ingredient.id,
                "ingredient_name": ingredient.name,
                "old_quantity": old_quantity,
                "new_quantity": ingredient.current_quantity,
                "added_quantity": req.add_quantity,
                "unit": ingredient.unit.value,
                "reason": req.reason,
                "timestamp": datetime.now(jakarta_tz).isoformat()
            }
        }
        
    except Exception as e:
        db.rollback()
        logging.error(f"❌ Gagal menambah stok {ingredient.name}: {e}")
        return JSONResponse(status_code=200, content={
            "status": "error",
            "message": f"Gagal menambah stok: {str(e)}",
            "data": None
        })

@app.post("/stock/bulk_add", summary="Tambah stok multiple ingredient", tags=["Stock Management"])
def bulk_add_stock(req: BulkStockAddRequest, db: Session = Depends(get_db)):
    """Menambahkan stok untuk multiple ingredients sekaligus"""
    
    results = {
        "success": [],
        "errors": [],
        "total_processed": len(req.items)
    }
    
    for item in req.items:
        try:
            ingredient = db.query(Inventory).filter(Inventory.id == item.ingredient_id).first()
            if not ingredient:
                results["errors"].append({
                    "ingredient_id": item.ingredient_id,
                    "error": "Ingredient tidak ditemukan"
                })
                continue
            
            old_quantity = ingredient.current_quantity
            ingredient.current_quantity += item.add_quantity
            
            results["success"].append({
                "ingredient_id": ingredient.id,
                "ingredient_name": ingredient.name,
                "old_quantity": old_quantity,
                "new_quantity": ingredient.current_quantity,
                "added_quantity": item.add_quantity,
                "unit": ingredient.unit.value
            })
            
        except Exception as e:
            results["errors"].append({
                "ingredient_id": item.ingredient_id,
                "error": str(e)
            })
    
    try:
        db.commit()
        return {
            "status": "success",
            "message": f"Bulk add stock selesai: {len(results['success'])} berhasil, {len(results['errors'])} gagal",
            "data": results
        }
    except Exception as e:
        db.rollback()
        return JSONResponse(status_code=200, content={
            "status": "error",
            "message": f"Gagal commit bulk add: {str(e)}",
            "data": None
        })

@app.put("/stock/minimum", summary="Update batas minimum stok", tags=["Stock Management"])
def update_minimum_stock(req: MinimumStockRequest, db: Session = Depends(get_db)):
    """Mengupdate batas minimum stok untuk ingredient"""
    
    ingredient = db.query(Inventory).filter(Inventory.id == req.ingredient_id).first()
    if not ingredient:
        return JSONResponse(status_code=200, content={
            "status": "error",
            "message": f"Ingredient dengan ID {req.ingredient_id} tidak ditemukan",
            "data": None
        })
    
    try:
        old_minimum = ingredient.minimum_quantity
        ingredient.minimum_quantity = req.new_minimum
        
        db.commit()
        
        logging.info(f"✅ Batas minimum {ingredient.name} diubah dari {old_minimum} → {req.new_minimum}")
        
        create_outbox_event(db, "minimum_stock_updated", {
            "ingredient_id": ingredient.id,
            "ingredient_name": ingredient.name,
            "old_minimum": old_minimum,
            "new_minimum": req.new_minimum,
            "reason": req.reason
        })
        db.commit()
        
        current = ingredient.current_quantity
        status = "AMAN"
        message = "Stok dalam kondisi baik"
        
        if current <= 0:
            status = "HABIS"
            message = "⚠️ PERHATIAN: Stok habis!"
        elif current < req.new_minimum:
            status = "DI BAWAH MINIMUM"
            message = f"⚠️ PERHATIAN: Stok di bawah minimum baru ({current}/{req.new_minimum})"
        
        return {
            "status": "success",
            "message": f"Berhasil mengubah batas minimum {ingredient.name}",
            "data": {
                "ingredient_id": ingredient.id,
                "ingredient_name": ingredient.name,
                "old_minimum": old_minimum,
                "new_minimum": req.new_minimum,
                "current_quantity": current,
                "unit": ingredient.unit.value,
                "stock_status": status,
                "stock_message": message,
                "reason": req.reason,
                "timestamp": datetime.now(jakarta_tz).isoformat()
            }
        }
        
    except Exception as e:
        db.rollback()
        logging.error(f"❌ Gagal update minimum {ingredient.name}: {e}")
        return JSONResponse(status_code=200, content={
            "status": "error",
            "message": f"Gagal update batas minimum: {str(e)}",
            "data": None
        })

@app.get("/stock/summary", summary="Ringkasan stok semua ingredient", tags=["Stock Management"])
def get_stock_summary(db: Session = Depends(get_db)):
    """Mendapatkan ringkasan stok semua ingredient dengan status"""
    
    inventories = db.query(Inventory).order_by(Inventory.category, Inventory.name).all()
    
    summary = {
        "ingredient": [],
        "packaging": [],
        "statistics": {
            "total_items": 0,
            "out_of_stock": 0,
            "below_minimum": 0,
            "low_stock": 0,
            "adequate_stock": 0
        }
    }
    
    for inv in inventories:
        current = inv.current_quantity
        minimum = inv.minimum_quantity
        
        if current <= 0:
            status = "OUT_OF_STOCK"
            status_text = "Habis"
            summary["statistics"]["out_of_stock"] += 1
        elif current < minimum:
            status = "BELOW_MINIMUM"
            status_text = "Di bawah minimum"
            summary["statistics"]["below_minimum"] += 1
        elif current <= minimum * 1.5:
            status = "LOW_STOCK"
            status_text = "Stok rendah"
            summary["statistics"]["low_stock"] += 1
        else:
            status = "ADEQUATE"
            status_text = "Stok aman"
            summary["statistics"]["adequate_stock"] += 1
        
        item_data = {
            "id": inv.id,
            "name": inv.name,
            "current_quantity": current,
            "minimum_quantity": minimum,
            "unit": inv.unit.value,
            "status": status,
            "status_text": status_text,
            "percentage_of_minimum": round((current / minimum * 100), 1) if minimum > 0 else 0
        }
        
        if inv.category.value == "ingredient":
            summary["ingredient"].append(item_data)
        else:
            summary["packaging"].append(item_data)
        
        summary["statistics"]["total_items"] += 1
    
    return {
        "status": "success",
        "data": summary,
        "message": f"Ringkasan {summary['statistics']['total_items']} item inventory"
    }

@app.get("/stock/out_of_stock", summary="Daftar ingredient yang habis", tags=["Stock Management"])
def get_out_of_stock_items(db: Session = Depends(get_db)):
    """Mendapatkan daftar ingredient yang stoknya habis (0)"""
    
    out_of_stock = db.query(Inventory).filter(Inventory.current_quantity <= 0).all()
    
    result = []
    for inv in out_of_stock:
        result.append({
            "ingredient_id": inv.id,
            "name": inv.name,
            "current_quantity": inv.current_quantity,
            "minimum_quantity": inv.minimum_quantity,
            "unit": inv.unit.value,
            "category": inv.category.value,
            "status": "HABIS" if inv.current_quantity == 0 else "NEGATIF",
            "impact": "Pesanan yang memerlukan bahan ini tidak dapat diproses"
        })
    
    return {
        "status": "success",
        "total_out_of_stock": len(result),
        "out_of_stock_items": result,
        "message": f"Ditemukan {len(result)} ingredient yang habis" if result else "Semua ingredient tersedia",
        "severity": "CRITICAL" if result else "OK"
    }

@app.get("/stock/critical_status", summary="Status kritis inventory", tags=["Stock Management"])
def get_critical_status(db: Session = Depends(get_db)):
    """Mendapatkan status kritis inventory untuk dashboard monitoring"""
    
    total_items = db.query(Inventory).count()
    out_of_stock = db.query(Inventory).filter(Inventory.current_quantity <= 0).count()
    below_minimum = db.query(Inventory).filter(
        Inventory.current_quantity > 0,
        Inventory.current_quantity < Inventory.minimum_quantity
    ).count()
    
    critical_items = db.query(Inventory).filter(
        Inventory.current_quantity <= 0
    ).limit(5).all()
    
    warning_items = db.query(Inventory).filter(
        Inventory.current_quantity > 0,
        Inventory.current_quantity < Inventory.minimum_quantity
    ).order_by(
        (Inventory.current_quantity / Inventory.minimum_quantity).asc()
    ).limit(5).all()
    
    if out_of_stock > 0:
        overall_status = "CRITICAL"
        overall_message = f"{out_of_stock} ingredient habis - operasional terganggu"
    elif below_minimum > 0:
        overall_status = "WARNING"
        overall_message = f"{below_minimum} ingredient di bawah minimum - perlu restok"
    else:
        overall_status = "GOOD"
        overall_message = "Semua stok dalam kondisi baik"
    
    return {
        "status": "success",
        "overall_status": overall_status,
        "overall_message": overall_message,
        "statistics": {
            "total_items": total_items,
            "out_of_stock_count": out_of_stock,
            "below_minimum_count": below_minimum,
            "percentage_critical": round((out_of_stock / total_items * 100), 1) if total_items > 0 else 0,
            "percentage_warning": round((below_minimum / total_items * 100), 1) if total_items > 0 else 0
        },
        "critical_items": [
            {
                "id": item.id,
                "name": item.name,
                "current_quantity": item.current_quantity,
                "unit": item.unit.value,
                "status": "HABIS"
            } for item in critical_items
        ],
        "warning_items": [
            {
                "id": item.id,
                "name": item.name,
                "current_quantity": item.current_quantity,
                "minimum_quantity": item.minimum_quantity,
                "unit": item.unit.value,
                "percentage": round((item.current_quantity / item.minimum_quantity * 100), 1) if item.minimum_quantity > 0 else 0
            } for item in warning_items
        ]
    }

@app.get("/debug/last_processing", tags=["Debug"])
async def get_last_debug_info():
    return {"debug_info": last_debug_info}

@app.post("/debug/test_preference", tags=["Debug"])
async def test_preference(request: BatchStockRequest):
    result = []
    for item in request.items:
        result.append({
            "menu_name": item.menu_name,
            "quantity": item.quantity,
            "preference": item.preference,
            "preference_received": bool(item.preference),
            "preference_length": len(item.preference or "")
        })
    return {"received_items": result, "order_id": request.order_id}
=======
@app.post("/stock/update/{ingredient_id}", summary="Update stok ingredient", tags=["Stock Management"])
def update_ingredient_stock(
    ingredient_id: int,
    new_quantity: float,
    reason: str = "Manual update",
    db: Session = Depends(get_db)
):
    """Update stok ingredient secara manual"""
    
    ingredient = db.query(Inventory).filter(Inventory.id == ingredient_id).first()
    if not ingredient:
        return {"success": False, "message": "Ingredient tidak ditemukan"}
    
    try:
        old_quantity = ingredient.current_quantity
        ingredient.current_quantity = new_quantity
        db.commit()
        
        return {
            "success": True,
            "message": f"Stok {ingredient.name} berhasil diupdate",
            "ingredient": ingredient.name,
            "old_quantity": old_quantity,
            "new_quantity": new_quantity,
            "unit": ingredient.unit.value,
            "reason": reason
        }
    except Exception as e:
        db.rollback()
        return {"success": False, "message": f"Error: {str(e)}"}
>>>>>>> 4f391462

class StockRequestPayload(BaseModel):
    order_id: str
    items: list[BatchStockItem]

<<<<<<< HEAD
@app.post("/stock/check_and_consume", response_model=BatchStockResponse, tags=["Inventory"], operation_id="check and consume stock")
def check_and_consume(
    req: BatchStockRequest,
    db: Session = Depends(get_db),
    consume: bool = Query(True, description="False = hanya cek (dry-run)")
):
=======
@app.post("/stock/check_and_consume", 
          response_model=BatchStockResponse, 
          tags=["⚠️ Legacy Endpoints"], 
          operation_id="check and consume stock",
          deprecated=True,
          summary="[DEPRECATED] Gunakan /stock/check_availability atau /stock/consume")
def check_and_consume(
    req: BatchStockRequest,
    db: Session = Depends(get_db),
    consume: bool = Query(True, description="DEPRECATED: Gunakan endpoint terpisah yang lebih jelas")
):
    
>>>>>>> 4f391462
    global last_debug_info 
    debug_info = []  
    
    existing = db.query(ConsumptionLog).filter(ConsumptionLog.order_id == req.order_id).first()
    if existing and existing.consumed and not existing.rolled_back:
        return BatchStockResponse(
            can_fulfill=True,
            shortages=[],
            partial_suggestions=[],
            details=json.loads(existing.per_menu_payload)
        )

    try:
        resp = requests.post(
            f"{MENU_SERVICE_URL}/recipes/batch",
            json={"menu_names": [i.menu_name for i in req.items]},
            timeout=6
        )
        resp.raise_for_status()
        recipes = resp.json().get("recipes", {})
    except Exception as e:
        return BatchStockResponse(can_fulfill=False, shortages=[{"error": f"Gagal ambil resep: {e}"}], partial_suggestions=[], details=[], debug_info=[])

    need_map = {} 
    per_menu_detail = []
    shortages = []
    
    for it in req.items:
        r_items = recipes.get(it.menu_name, [])
        per_menu_detail.append({
            "menu_name": it.menu_name,
            "recipe_count": len(r_items),
            "requested_qty": it.quantity
        })
        if not r_items:
            shortages.append({"reason": "Menu tanpa resep", "menu_name": it.menu_name})
        
        for r in r_items:
            ing_id = r["ingredient_id"]
            need_map.setdefault(ing_id, {"needed": 0, "unit": r["unit"], "menus": set()})
            need_map[ing_id]["needed"] += r["quantity"] * it.quantity
            need_map[ing_id]["menus"].add(it.menu_name)
        
        preference = it.preference or ""  
        print(f"🔍 DEBUG: Checking preference for {it.menu_name}: '{preference}'")
        debug_info.append(f"Checking preference for {it.menu_name}: '{preference}'")
        if preference:
<<<<<<< HEAD
            flavor_mapping = {
                "Butterscotch": 12, "Butterscout": 12,
                "French Mocca": 13, "French Mocha": 13,
                "Roasted Almond": 14, "Rosted Almond": 14,
                "Creme Brulee": 15,
                "Irish": 16,
                "Havana": 17,
                "Salted Caramel": 18,
                "Mangga": 19, "Mango": 19,
                "Permenkaret": 20, "Bubble Gum": 20,
                "Tiramisu": 21,
                "Redvelvet": 22, "Red Velvet": 22,
                "Strawberry": 23, "Stroberi": 23,
                "Vanilla": 24,
                "Macadamia Nut": 12,  
                "Java Brown Sugar": 13, 
                "Chocolate": 15,
                "Taro": 21,
                "Choco Malt": 22,
                "Choco Hazelnut": 23,
                "Choco Biscuit": 24,
                "Milktea": 16,
                "Banana": 19,
                "Alpukat": 20,
                "Green Tea": 21,
                "Markisa": 22,
                "Melon": 23,
                "Nanas": 24
            }
            
            flavor_id = flavor_mapping.get(preference)
            if flavor_id:
                flavor_qty = 25 
                flavor_unit = "milliliter"
                
                if it.menu_name in ["Milkshake"] or "milkshake" in it.menu_name.lower():
                    powder_flavors = ["Mangga", "Mango", "Permenkaret", "Bubble Gum", "Tiramisu", "Redvelvet", "Red Velvet", "Strawberry", "Stroberi", "Vanilla", "Chocolate", "Taro", "Banana", "Alpukat"]
                    if preference in powder_flavors:
                        flavor_qty = 30
                        flavor_unit = "gram"
                elif "squash" in it.menu_name.lower():
                    flavor_qty = 20
                    flavor_unit = "milliliter"
                elif any(keyword in it.menu_name.lower() for keyword in ["custom", "special", "premium"]):
                    flavor_qty = 35
                    flavor_unit = "milliliter"
=======
            flavor_mapping = db.query(FlavorMapping).filter(
                FlavorMapping.flavor_name == preference
            ).first()
            
            if flavor_mapping:
                flavor_id = flavor_mapping.ingredient_id
                flavor_qty = flavor_mapping.quantity_per_serving  
                flavor_unit = flavor_mapping.unit.value  
                
                if it.menu_name in ["Milkshake"] or "milkshake" in it.menu_name.lower():
                    if flavor_mapping.unit == UnitType.gram:
                        flavor_qty = max(flavor_qty, 30)
                elif "squash" in it.menu_name.lower():
                    if flavor_mapping.unit == UnitType.milliliter:
                        flavor_qty = min(flavor_qty, 20)
                elif any(keyword in it.menu_name.lower() for keyword in ["custom", "special", "premium"]):
                    if flavor_mapping.unit == UnitType.milliliter:
                        flavor_qty = flavor_qty * 1.4  
>>>>>>> 4f391462
                
                need_map.setdefault(flavor_id, {"needed": 0, "unit": flavor_unit, "menus": set()})
                need_map[flavor_id]["needed"] += flavor_qty * it.quantity
                need_map[flavor_id]["menus"].add(f"{it.menu_name} ({preference})")
                
                print(f"🎯 DEBUG: Added flavor {preference} (ID:{flavor_id}) {flavor_qty}{flavor_unit} for {it.menu_name}")
                debug_info.append(f"Added flavor {preference} (ID:{flavor_id}) {flavor_qty}{flavor_unit} for {it.menu_name}")
            else:
                print(f"⚠️ DEBUG: Flavor '{preference}' tidak ditemukan dalam mapping untuk menu {it.menu_name}")
                debug_info.append(f"Flavor '{preference}' tidak ditemukan dalam mapping untuk menu {it.menu_name}")

    inv_map = {}
    if need_map:
        ids = list(need_map.keys())
        invs = db.query(Inventory).filter(Inventory.id.in_(ids)).with_for_update().all()
        inv_map = {i.id: i for i in invs}
        
    out_of_stock_items = [] 
    for ing_id, data in need_map.items():
        inv = inv_map.get(ing_id)
        available = inv.current_quantity if inv else 0
        
        if available <= 0:
            out_of_stock_items.append({
                "ingredient_id": ing_id,
                "ingredient_name": inv.name if inv else f"ID-{ing_id}",
                "required": data["needed"],
                "available": 0,
                "unit": data["unit"],
                "menus": list(data["menus"]),
                "status": "HABIS TOTAL"
            })
        elif available < data["needed"]:
            shortages.append({
                "ingredient_id": ing_id,
                "ingredient_name": inv.name if inv else f"ID-{ing_id}",
                "required": data["needed"],
                "available": available,
                "unit": data["unit"],
                "menus": list(data["menus"]),
                "status": "STOK KURANG"
            })
    
    if out_of_stock_items:
        out_of_stock_names = [item["ingredient_name"] for item in out_of_stock_items]
        return BatchStockResponse(
            can_fulfill=False,
            shortages=out_of_stock_items + shortages,
            partial_suggestions=[],
            details=per_menu_detail,
            debug_info=[f"❌ PESANAN DITOLAK: Stok habis untuk {', '.join(out_of_stock_names)}"]
        )

    if shortages:
        shortage_messages = []
        for shortage in shortages:
            if shortage.get("status") == "STOK KURANG":
                shortage_messages.append(
                    f"{shortage['ingredient_name']}: perlu {shortage['required']}{shortage['unit']}, "
                    f"tersedia {shortage['available']}{shortage['unit']}"
                )
        
        partial = []
        for it in req.items:
            r_items = recipes.get(it.menu_name, [])
            if not r_items:
                continue
            max_make = math.inf
            for r in r_items:
                inv = inv_map.get(r["ingredient_id"])
                if not inv or r["quantity"] <= 0:
                    max_make = 0
                    break
                if inv.current_quantity <= 0:
                    max_make = 0
                    break
                possible = math.floor(inv.current_quantity / r["quantity"])
                if possible < max_make:
                    max_make = possible
                if max_make == 0:
                    break
            if max_make < it.quantity:
                partial.append({
                    "menu_name": it.menu_name,
                    "requested": it.quantity,
                    "can_make": int(max_make)
                })
        
        error_message = "Stok tidak mencukupi. "
        if shortage_messages:
            error_message += "Detail kekurangan: " + "; ".join(shortage_messages[:3])  
            if len(shortage_messages) > 3:
                error_message += f" dan {len(shortage_messages) - 3} item lainnya"
        
        return BatchStockResponse(
            can_fulfill=False,
            shortages=shortages,
            partial_suggestions=partial,
            details=per_menu_detail,
            debug_info=[error_message]
        )

    if not consume:
        if not existing:
            db.add(ConsumptionLog(
                order_id=req.order_id,
                per_menu_payload=json.dumps(per_menu_detail),
                consumed=False
            ))
            db.commit()
        last_debug_info = debug_info
        return BatchStockResponse(can_fulfill=True, shortages=[], partial_suggestions=[], details=per_menu_detail, debug_info=debug_info)

    per_ing_detail = []
    try:
        for ing_id, data in need_map.items():
            inv = inv_map[ing_id]
            if inv.current_quantity <= 0:
                raise ValueError(f"❌ GAGAL: {inv.name} stok habis ({inv.current_quantity}) - tidak dapat memproses pesanan")
            if inv.current_quantity < data["needed"]:
                raise ValueError(f"❌ GAGAL: {inv.name} stok tidak cukup - perlu {data['needed']}, tersedia {inv.current_quantity}")
        
        for ing_id, data in need_map.items():
            inv = inv_map[ing_id]
            before = inv.current_quantity
            deducted = data["needed"]
            
            inv.current_quantity -= deducted
            
            if inv.current_quantity < 0:
                raise ValueError(f"❌ FATAL: Stok {inv.name} menjadi negatif ({inv.current_quantity}) setelah dikurangi {deducted}")
            
            per_ing_detail.append({
                "ingredient_id": ing_id,
                "ingredient_name": inv.name,
                "deducted": data["needed"],
                "before": before,
                "after": inv.current_quantity,
                "unit": data["unit"]
            })
        if existing:
            existing.per_menu_payload = json.dumps(per_menu_detail)
            existing.per_ingredient_payload = json.dumps(per_ing_detail)
            existing.consumed = True
        else:
            db.add(ConsumptionLog(
                order_id=req.order_id,
                per_menu_payload=json.dumps(per_menu_detail),
                per_ingredient_payload=json.dumps(per_ing_detail),
                consumed=True
            ))
        db.commit()
        logging.info(f"✅ Stok berhasil dikonsumsi untuk order {req.order_id}: {len(per_ing_detail)} ingredients")
        last_debug_info = debug_info
        return BatchStockResponse(can_fulfill=True, shortages=[], partial_suggestions=[], details=per_menu_detail, debug_info=debug_info)
    except Exception as e:
        db.rollback()
        logging.error(f"❌ Gagal konsumsi stok untuk order {req.order_id}: {e}")
        return BatchStockResponse(can_fulfill=False, shortages=[{"error": f"Gagal konsumsi stok: {e}"}], partial_suggestions=[], details=[], debug_info=debug_info)

<<<<<<< HEAD

@app.get("/flavor_mapping", summary="Mapping flavor ke ingredient ID", tags=["Inventory"])
def get_flavor_mapping():
    """Mengembalikan mapping nama flavor ke ingredient ID untuk debugging."""
    return {
        "flavor_mapping": {
            "Butterscotch": 12, "Butterscout": 12,
            "French Mocca": 13, "French Mocha": 13,
            "Roasted Almond": 14, "Rosted Almond": 14,
            "Creme Brulee": 15,
            "Irish": 16,
            "Havana": 17,
            "Salted Caramel": 18,
            "Mangga": 19, "Mango": 19,
            "Permenkaret": 20, "Bubble Gum": 20,
            "Tiramisu": 21,
            "Redvelvet": 22, "Red Velvet": 22,
            "Strawberry": 23, "Stroberi": 23,
            "Vanilla": 24,
            "Macadamia Nut": 12,  
            "Java Brown Sugar": 13,  
            "Chocolate": 15,  
            "Taro": 21,  
            "Choco Malt": 22,  
            "Choco Hazelnut": 23,  
            "Choco Biscuit": 24,  
            "Milktea": 16,  
            "Banana": 19,  
            "Alpukat": 20,  
            "Green Tea": 21,  
            "Markisa": 22,  
            "Melon": 23,  
            "Nanas": 24  
        },
        "powder_flavors": [
            "Mangga", "Mango", "Permenkaret", "Bubble Gum", "Tiramisu", 
            "Redvelvet", "Red Velvet", "Strawberry", "Stroberi", "Vanilla", 
            "Chocolate", "Taro", "Banana", "Alpukat"
        ],
        "flavor_quantities": {
            "default_liquid": 25,     
            "milkshake_powder": 30,   
            "milkshake_liquid": 25,   
            "squash": 20,             
            "custom_premium": 35      
        },
        "menu_compatibility": {
            "note": "Semua flavor bisa digunakan untuk semua menu dan custom order",
            "flexible": "Tidak ada batasan menu_item_flavor_association di inventory level",
            "custom_order_support": "Penuh mendukung custom order dengan flavor apapun"
        }
    }

@app.post("/stock/rollback/{order_id}", summary="Rollback konsumsi stok", tags=["Inventory"])
def rollback(order_id: str, db: Session = Depends(get_db)):
    log = db.query(ConsumptionLog).filter(ConsumptionLog.order_id == order_id).first()
    if not log or not log.consumed:
        return {"status": "ignore", "message": "Tidak ada konsumsi untuk order ini"}
    if log.rolled_back:
        return {"status": "ok", "message": "Sudah rollback"}
    try:
        per_ing = json.loads(log.per_ingredient_payload or "[]")
        ids = [d["ingredient_id"] for d in per_ing]
        if ids:
            invs = db.query(Inventory).filter(Inventory.id.in_(ids)).with_for_update().all()
            inv_map = {i.id: i for i in invs}
            restored_items = []
            for d in per_ing:
                inv = inv_map.get(d["ingredient_id"])
                if inv:
                    inv.current_quantity += d["deducted"]
                    restored_items.append({
                        "ingredient_id": d["ingredient_id"],
                        "ingredient_name": d.get("ingredient_name", inv.name),
                        "restored_quantity": d["deducted"],
                        "unit": d["unit"]
                    })
        log.rolled_back = True
        db.commit()
        logging.info(f"✅ Rollback berhasil untuk order {order_id}: {len(restored_items)} ingredients")
        return {
            "status": "success", 
            "message": f"Rollback order {order_id} berhasil", 
            "restored": len(restored_items),
            "restored_items": restored_items
        }
    except Exception as e:
        db.rollback()
        logging.error(f"❌ Gagal rollback order {order_id}: {e}")
        return {"status": "error", "message": f"Gagal rollback: {e}"}

@app.post("/stock/check_custom_with_flavor", summary="Cek stok untuk custom order dengan flavor", tags=["Inventory"])
def check_custom_with_flavor(
    req: dict,  
    db: Session = Depends(get_db)
):
    """
    Endpoint khusus untuk testing custom order dengan flavor.
    Tidak memerlukan resep dari menu_service, langsung hitung flavor yang diperlukan.
    """
    menu_name = req.get("menu_name", "Custom Menu")
    quantity = req.get("quantity", 1)
    flavor = req.get("flavor", "")
    order_id = req.get("order_id", f"TEST_{datetime.now().strftime('%H%M%S')}")
    
    if not flavor:
        return {"can_fulfill": False, "message": "Flavor harus diisi untuk custom order"}
    
    flavor_mapping = {
        "Butterscotch": 12, "Butterscout": 12,
        "French Mocca": 13, "French Mocha": 13,
        "Roasted Almond": 14, "Rosted Almond": 14,
        "Creme Brulee": 15,
        "Irish": 16,
        "Havana": 17,
        "Salted Caramel": 18,
        "Mangga": 19, "Mango": 19,
        "Permenkaret": 20, "Bubble Gum": 20,
        "Tiramisu": 21,
        "Redvelvet": 22, "Red Velvet": 22,
        "Strawberry": 23, "Stroberi": 23,
        "Vanilla": 24,
        "Macadamia Nut": 12, "Java Brown Sugar": 13, "Chocolate": 15,
        "Taro": 21, "Choco Malt": 22, "Choco Hazelnut": 23,
        "Choco Biscuit": 24, "Milktea": 16, "Banana": 19,
        "Alpukat": 20, "Green Tea": 21, "Markisa": 22,
        "Melon": 23, "Nanas": 24
    }
    
    flavor_id = flavor_mapping.get(flavor)
    if not flavor_id:
        return {
            "can_fulfill": False, 
            "message": f"Flavor '{flavor}' tidak tersedia",
            "available_flavors": list(flavor_mapping.keys())
        }
    
    inv = db.query(Inventory).filter(Inventory.id == flavor_id).first()
    if not inv:
        return {"can_fulfill": False, "message": f"Ingredient untuk flavor '{flavor}' tidak ditemukan"}
    
    needed_qty = 35 * quantity 
    
    if inv.current_quantity < needed_qty:
        return {
            "can_fulfill": False,
            "message": f"Stok {flavor} tidak cukup",
            "details": {
                "flavor": flavor,
                "ingredient_id": flavor_id,
                "ingredient_name": inv.name,
                "needed": needed_qty,
                "available": inv.current_quantity,
                "unit": inv.unit.value,
                "shortage": needed_qty - inv.current_quantity
            }
        }
    
    return {
        "can_fulfill": True,
        "message": f"Custom order '{menu_name}' dengan flavor '{flavor}' dapat dipenuhi",
        "details": {
            "menu_name": menu_name,
            "quantity": quantity,
            "flavor": flavor,
            "ingredient_id": flavor_id,
            "ingredient_name": inv.name,
            "needed": needed_qty,
            "available": inv.current_quantity,
            "unit": inv.unit.value,
            "remaining_after": inv.current_quantity - needed_qty
        },
        "order_id": order_id
    }

@app.get("/consumption_log/{order_id}", summary="Lihat log konsumsi order", tags=["Inventory"])
def get_consumption_log(order_id: str, db: Session = Depends(get_db)):
    """Melihat detail konsumsi stok untuk order tertentu."""
    log = db.query(ConsumptionLog).filter(ConsumptionLog.order_id == order_id).first()
    if not log:
        return JSONResponse(status_code=200, content={
            "status": "error", 
            "message": "Log konsumsi tidak ditemukan", 
            "data": None
        })
    
    result = {
        "order_id": log.order_id,
        "consumed": log.consumed,
        "rolled_back": log.rolled_back,
        "created_at": log.created_at.isoformat() if log.created_at else None,
        "per_menu_summary": json.loads(log.per_menu_payload) if log.per_menu_payload else [],
        "ingredient_details": json.loads(log.per_ingredient_payload) if log.per_ingredient_payload else []
    }
    
    return JSONResponse(status_code=200, content={
        "status": "success", 
        "message": "Log konsumsi berhasil diambil", 
        "data": result
    })

@app.get("/consumption_log", summary="Lihat semua log konsumsi", tags=["Inventory"])
def get_all_consumption_logs(
    db: Session = Depends(get_db),
    limit: int = Query(50, le=100),
    consumed_only: bool = Query(False)
):
    """Melihat semua log konsumsi dengan filter."""
    query = db.query(ConsumptionLog)
    if consumed_only:
        query = query.filter(ConsumptionLog.consumed.is_(True))
=======
@app.post("/stock/rollback/{order_id}", summary="Rollback stok yang sudah dikonsumsi", tags=["Stock Management"])
def rollback_stock(order_id: str, db: Session = Depends(get_db)):
    """Mengembalikan stok yang sudah dikonsumsi untuk order yang dibatalkan"""
    
    log = db.query(ConsumptionLog).filter(ConsumptionLog.order_id == order_id).first()
    if not log or not log.consumed:
        return {"success": False, "message": "Tidak ada konsumsi untuk order ini"}
    if log.rolled_back:
        return {"success": True, "message": "Sudah pernah di-rollback"}
    
    try:
        per_ing = json.loads(log.per_ingredient_payload or "[]")
        restored_count = 0
        
        for detail in per_ing:
            ingredient = db.query(Inventory).filter(
                Inventory.id == detail["ingredient_id"]
            ).first()
            if ingredient:
                ingredient.current_quantity += detail["deducted"]
                restored_count += 1
        
        log.rolled_back = True
        db.commit()
        
        return {
            "success": True,
            "message": f"Rollback berhasil untuk order {order_id}",
            "restored_ingredients": restored_count
        }
    except Exception as e:
        db.rollback()
        return {"success": False, "message": f"Error rollback: {str(e)}"}

@app.get("/flavors", summary="Daftar flavor yang tersedia", tags=["Utility"])
def get_available_flavors(db: Session = Depends(get_db)):
    """Daftar flavor yang bisa digunakan untuk pesanan - diambil dinamis dari database"""
    try:
        flavors = db.query(FlavorMapping.flavor_name).distinct().all()
        flavor_list = [flavor[0] for flavor in flavors]
        flavor_list.sort()
        
        return {
            "success": True,
            "total_flavors": len(flavor_list),
            "flavors": flavor_list
        }
    except Exception as e:
        logging.error(f"Error getting flavors from database: {e}")
        return {
            "success": True,
            "total_flavors": 22,
            "flavors": [
                "Butterscotch", "French Mocha", "Roasted Almond", "Creme Brulee",
                "Irish", "Havana", "Salted Caramel", "Mangga", "Permenkaret",
                "Tiramisu", "Redvelvet", "Strawberry", "Vanilla", "Chocolate",
                "Taro", "Milktea", "Banana", "Alpukat", "Green Tea", "Markisa",
                "Melon", "Nanas"
            ],
            "note": "Fallback data - database error occurred"
        }

@app.get("/flavors/detailed", summary="Daftar flavor dengan detail ingredient", tags=["Utility"])
def get_detailed_flavors(db: Session = Depends(get_db)):
    """Daftar flavor lengkap dengan detail ingredient yang digunakan"""
    try:
        flavor_details = db.query(
            FlavorMapping.flavor_name,
            FlavorMapping.ingredient_id,
            FlavorMapping.quantity_per_serving,
            FlavorMapping.unit,
            Inventory.name.label('ingredient_name'),
            Inventory.category
        ).join(
            Inventory, FlavorMapping.ingredient_id == Inventory.id
        ).all()
        
        flavors_list = []
        for detail in flavor_details:
            flavors_list.append({
                "flavor_name": detail.flavor_name,
                "ingredient_info": {
                    "ingredient_id": detail.ingredient_id,
                    "ingredient_name": detail.ingredient_name,
                    "quantity_per_serving": detail.quantity_per_serving,
                    "unit": detail.unit.value,
                    "category": detail.category.value
                }
            })
        
        flavors_list.sort(key=lambda x: x['flavor_name'])
        
        return {
            "success": True,
            "total_flavors": len(flavors_list),
            "flavors": flavors_list
        }
        
    except Exception as e:
        logging.error(f"Error getting detailed flavors: {e}")
        return {
            "success": False,
            "message": f"Error retrieving flavor details: {str(e)}",
            "flavors": []
        }

@app.get("/flavors/ingredient/{ingredient_id}", summary="Daftar flavor untuk ingredient tertentu", tags=["Utility"])
def get_flavors_for_ingredient(ingredient_id: int, db: Session = Depends(get_db)):
    """Daftar flavor yang menggunakan ingredient tertentu"""
    try:
        flavors = db.query(FlavorMapping.flavor_name).filter(
            FlavorMapping.ingredient_id == ingredient_id
        ).distinct().all()
        
        ingredient = db.query(Inventory).filter(Inventory.id == ingredient_id).first()
        if not ingredient:
            return {
                "success": False,
                "message": f"Ingredient ID {ingredient_id} tidak ditemukan",
                "available_flavors": []
            }
        
        flavor_list = [flavor[0] for flavor in flavors]
        flavor_list.sort()
        
        return {
            "success": True,
            "ingredient_id": ingredient_id,
            "ingredient_name": ingredient.name,
            "total_flavors": len(flavor_list),
            "available_flavors": flavor_list
        }
        
    except Exception as e:
        logging.error(f"Error getting flavors for ingredient {ingredient_id}: {e}")
        return {
            "success": False,
            "message": f"Error retrieving flavors for ingredient {ingredient_id}: {str(e)}",
            "available_flavors": []
        }

@app.get("/history", summary="History penggunaan stok", tags=["Stock Management"])
def get_stock_history(
    order_id: str = Query(None, description="Filter by order ID"),
    limit: int = Query(20, description="Jumlah record maksimal"),
    db: Session = Depends(get_db)
):
    """History penggunaan stok dengan filter yang berfungsi"""
    
    query = db.query(ConsumptionLog)
    
    if order_id:
        query = query.filter(ConsumptionLog.order_id == order_id)
>>>>>>> 4f391462
    
    logs = query.order_by(ConsumptionLog.created_at.desc()).limit(limit).all()
    
    result = []
    for log in logs:
<<<<<<< HEAD
        result.append({
            "order_id": log.order_id,
            "consumed": log.consumed,
            "rolled_back": log.rolled_back,
            "created_at": log.created_at.isoformat() if log.created_at else None,
            "ingredient_count": len(json.loads(log.per_ingredient_payload)) if log.per_ingredient_payload else 0
        })
    
    return {"logs": result, "total": len(result)}
=======
        ingredient_count = 0
        if log.per_ingredient_payload:
            try:
                ingredient_count = len(json.loads(log.per_ingredient_payload))
            except:
                ingredient_count = 0
        
        result.append({
            "order_id": log.order_id,
            "date": format_jakarta_time(log.created_at).replace("/", "/").replace(" ", " ")[:16],
            "consumed": log.consumed,
            "rolled_back": log.rolled_back,
            "ingredients_affected": ingredient_count,
            "status": "DIKONSUMSI" if log.consumed else "PENDING"
        })
    
    return {
        "success": True,
        "total_records": len(result),
        "filter_applied": order_id if order_id else "None",
        "history": result
    }

@app.get("/order/{order_id}/ingredients", summary="Detail konsumsi bahan untuk order tertentu", tags=["Order Analysis"])
def get_order_ingredients_detail(order_id: str, db: Session = Depends(get_db)):
    """
    Menampilkan detail bahan-bahan yang digunakan untuk membuat pesanan tertentu
    termasuk jumlah yang dikonsumsi per bahan
    """
    try:
        logging.info(f"🔍 DEBUG: Starting get_order_ingredients_detail for {order_id}")
        
        log = db.query(ConsumptionLog).filter(ConsumptionLog.order_id == order_id).first()
        
        if not log:
            return JSONResponse(status_code=200, content={
                "status": "error",
                "message": f"Order ID '{order_id}' tidak ditemukan dalam log konsumsi",
                "data": None
            })
        
        logging.info(f"🔍 DEBUG: Found log for {order_id}")
        
        menu_info = []
        if log.per_menu_payload:
            try:
                menu_data = json.loads(log.per_menu_payload)
                menu_info = menu_data if isinstance(menu_data, list) else []
            except:
                menu_info = []
        
        ingredients_detail = []
        total_ingredients_used = 0
        debug_info = {
            "per_ingredient_payload_exists": log.per_ingredient_payload is not None,
            "per_ingredient_payload_length": len(log.per_ingredient_payload) if log.per_ingredient_payload else 0,
            "per_ingredient_payload_preview": log.per_ingredient_payload[:100] + "..." if log.per_ingredient_payload and len(log.per_ingredient_payload) > 100 else log.per_ingredient_payload
        }
        
        if log.per_ingredient_payload:
            try:
                logging.info(f"🔍 DEBUG: Starting to parse per_ingredient_payload for {order_id}")
                logging.info(f"🔍 DEBUG: Raw per_ingredient_payload: {log.per_ingredient_payload}")
                
                ingredients_data = json.loads(log.per_ingredient_payload)
                logging.info(f"🔍 DEBUG: Raw ingredients_data type: {type(ingredients_data)}")
                logging.info(f"🔍 DEBUG: Raw ingredients_data: {ingredients_data}")
                
                if isinstance(ingredients_data, list):
                    for ingredient_info in ingredients_data:
                        ingredient = db.query(Inventory).filter(
                            Inventory.id == ingredient_info.get('ingredient_id')
                        ).first()
                        
                        if ingredient:
                            ingredients_detail.append({
                                "ingredient_id": ingredient_info.get('ingredient_id'),
                                "ingredient_name": ingredient_info.get('ingredient_name', ingredient.name),
                                "consumed_quantity": ingredient_info.get('deducted', 0),
                                "unit": ingredient_info.get('unit', ingredient.unit.value),
                                "category": ingredient.category.value,
                                "current_stock": ingredient.current_quantity,
                                "stock_before_consumption": ingredient_info.get('before', 0),
                                "stock_after_consumption": ingredient_info.get('after', 0)
                            })
                            total_ingredients_used += 1
                            
                ingredients_detail.sort(key=lambda x: x['ingredient_name'])
                
            except Exception as e:
                import traceback
                logging.warning(f"Failed to parse ingredient payload for {order_id}: {e}")
                logging.warning(f"Raw payload: {log.per_ingredient_payload}")
                logging.warning(f"Traceback: {traceback.format_exc()}")
        
        ingredients_detail = []
        total_ingredients_used = 0
        
        if log.per_ingredient_payload:
            try:
                ingredients_data = json.loads(log.per_ingredient_payload)
                
                if isinstance(ingredients_data, list):
                    for ingredient_info in ingredients_data:
                        ingredient = db.query(Inventory).filter(
                            Inventory.id == ingredient_info.get('ingredient_id')
                        ).first()
                        
                        if ingredient:
                            ingredients_detail.append({
                                "ingredient_id": ingredient_info.get('ingredient_id'),
                                "ingredient_name": ingredient_info.get('ingredient_name', ingredient.name),
                                "consumed_quantity": ingredient_info.get('deducted', 0),
                                "unit": ingredient_info.get('unit', ingredient.unit.value),
                                "category": ingredient.category.value,
                                "current_stock": ingredient.current_quantity,
                                "stock_before_consumption": ingredient_info.get('before', 0),
                                "stock_after_consumption": ingredient_info.get('after', 0)
                            })
                            total_ingredients_used += 1
                            
                ingredients_detail.sort(key=lambda x: x['ingredient_name'])
                
            except Exception as e:
                ingredients_detail = []
                total_ingredients_used = 0

        return JSONResponse(status_code=200, content={
            "status": "success",
            "message": f"Detail konsumsi bahan untuk order {order_id}",
            "data": {
                "order_id": order_id,
                "order_date": format_jakarta_time(log.created_at),
                "consumption_status": {
                    "consumed": log.consumed,
                    "rolled_back": log.rolled_back,
                    "status_text": "BERHASIL DIKONSUMSI" if log.consumed and not log.rolled_back else 
                                  "DIBATALKAN" if log.rolled_back else "PENDING"
                },
                "ingredients_breakdown": {
                    "total_ingredients_used": total_ingredients_used,
                    "details": ingredients_detail
                },
                "summary": {
                    "total_ingredients": total_ingredients_used,
                    "consumption_date": format_jakarta_time(log.created_at)
                }
            }
        })
        
    except Exception as e:
        logging.error(f"Error getting order ingredients detail for {order_id}: {e}")
        return JSONResponse(status_code=200, content={
            "status": "error",
            "message": f"Gagal mengambil detail konsumsi: {str(e)}",
            "data": None
        })

@app.get("/consumption/history/daily", 
         summary="History konsumsi stock harian", 
         tags=["Stock Management"],
         description="Menampilkan riwayat konsumsi stock per hari dengan breakdown per ingredient")
def get_daily_consumption_history(
    date: Optional[str] = Query(None, description="Tanggal tunggal dalam format YYYY-MM-DD. Untuk history hari tertentu saja"),
    start_date: Optional[str] = Query(None, description="Tanggal mulai dalam format YYYY-MM-DD (untuk date range)"),
    end_date: Optional[str] = Query(None, description="Tanggal akhir dalam format YYYY-MM-DD (untuk date range)"),
    db: Session = Depends(get_db)
):
    """History konsumsi harian dengan breakdown per ingredient."""
    try:
        from datetime import datetime, timedelta
        
        if date and (start_date or end_date):
            return JSONResponse(status_code=400, content={
                "status": "error",
                "message": "Tidak bisa menggunakan parameter 'date' bersamaan dengan 'start_date/end_date'. Pilih salah satu mode.",
                "data": None
            })
        
        if (start_date and not end_date) or (not start_date and end_date):
            return JSONResponse(status_code=400, content={
                "status": "error", 
                "message": "Untuk date range, harus menyertakan both 'start_date' dan 'end_date'",
                "data": None
            })
        
        if date:
            try:
                target_date = datetime.strptime(date, '%Y-%m-%d').date()
                query_start_date = target_date
                query_end_date = target_date
                query_mode = "single_date"
            except ValueError:
                return JSONResponse(status_code=400, content={
                    "status": "error",
                    "message": "Format tanggal tidak valid. Gunakan format YYYY-MM-DD",
                    "data": None
                })
        elif start_date and end_date:
            try:
                query_start_date = datetime.strptime(start_date, '%Y-%m-%d').date()
                query_end_date = datetime.strptime(end_date, '%Y-%m-%d').date()
                query_mode = "date_range"
                
                if query_start_date > query_end_date:
                    return JSONResponse(status_code=400, content={
                        "status": "error",
                        "message": "start_date tidak boleh lebih besar dari end_date",
                        "data": None
                    })
                    
            except ValueError:
                return JSONResponse(status_code=400, content={
                    "status": "error", 
                    "message": "Format tanggal tidak valid. Gunakan format YYYY-MM-DD",
                    "data": None
                })
        else:
            jakarta_now = datetime.now(jakarta_tz)
            query_start_date = jakarta_now.date()
            query_end_date = jakarta_now.date()
            query_mode = "today_default"
        
        consumption_logs = db.query(ConsumptionLog).filter(
            and_(
                ConsumptionLog.consumed == True,
                ConsumptionLog.rolled_back == False,
                func.date(ConsumptionLog.created_at) >= query_start_date,
                func.date(ConsumptionLog.created_at) <= query_end_date
            )
        ).order_by(ConsumptionLog.created_at.desc()).all()
        
        daily_consumption = {}
        
        for log in consumption_logs:
            if not log.per_ingredient_payload:
                continue
                
            try:
                ingredient_data = json.loads(log.per_ingredient_payload)
            except json.JSONDecodeError:
                continue
            
            log_date = log.created_at.astimezone(jakarta_tz).date()
            date_str = log_date.strftime('%Y-%m-%d')
            
            if date_str not in daily_consumption:
                daily_consumption[date_str] = {
                    "date": date_str,
                    "date_formatted": log_date.strftime('%d/%m/%Y'),
                    "day_name": log_date.strftime('%A'),
                    "total_orders": 0,
                    "ingredients_consumed": {},
                    "summary": {
                        "total_ingredients_types": 0,
                        "total_quantity_consumed": 0
                    }
                }
            
            daily_consumption[date_str]["total_orders"] += 1
            
            for item in ingredient_data:
                ingredient_id = item.get('ingredient_id')
                ingredient_name = item.get('ingredient_name', 'Unknown')
                quantity_consumed = item.get('deducted', 0) 
                unit = item.get('unit', '')
                
                if ingredient_id not in daily_consumption[date_str]["ingredients_consumed"]:
                    daily_consumption[date_str]["ingredients_consumed"][ingredient_id] = {
                        "ingredient_id": ingredient_id,
                        "ingredient_name": ingredient_name,
                        "unit": unit,
                        "total_consumed": 0,
                        "consumption_count": 0
                    }
                
                daily_consumption[date_str]["ingredients_consumed"][ingredient_id]["total_consumed"] += quantity_consumed
                daily_consumption[date_str]["ingredients_consumed"][ingredient_id]["consumption_count"] += 1
        
        for date_str in daily_consumption:
            ingredients = daily_consumption[date_str]["ingredients_consumed"]
            daily_consumption[date_str]["summary"]["total_ingredients_types"] = len(ingredients)
            daily_consumption[date_str]["summary"]["total_quantity_consumed"] = sum(
                ing["total_consumed"] for ing in ingredients.values()
            )
            
            daily_consumption[date_str]["ingredients_consumed"] = list(ingredients.values())
        
        sorted_daily_consumption = dict(sorted(daily_consumption.items(), reverse=True))
        
        total_days_with_consumption = len(sorted_daily_consumption)
        total_orders_all_days = sum(day_data["total_orders"] for day_data in sorted_daily_consumption.values())
        all_ingredients_used = set()
        for day_data in sorted_daily_consumption.values():
            for ing in day_data["ingredients_consumed"]:
                all_ingredients_used.add(ing["ingredient_id"])
        
        return JSONResponse(status_code=200, content={
            "status": "success",
            "message": f"History konsumsi berhasil diambil untuk {total_days_with_consumption} hari",
            "data": {
                "query_info": {
                    "mode": query_mode,
                    "date_range": {
                        "start_date": query_start_date.strftime('%Y-%m-%d'),
                        "end_date": query_end_date.strftime('%Y-%m-%d'),
                        "single_date": date if query_mode == "single_date" else None,
                        "start_date_param": start_date if query_mode == "date_range" else None,
                        "end_date_param": end_date if query_mode == "date_range" else None
                    },
                    "timezone": "Asia/Jakarta"
                },
                "summary": {
                    "total_days_with_consumption": total_days_with_consumption,
                    "total_orders_all_days": total_orders_all_days,
                    "unique_ingredients_used": len(all_ingredients_used),
                    "date_range_formatted": f"{query_start_date.strftime('%d/%m/%Y')} - {query_end_date.strftime('%d/%m/%Y')}"
                },
                "daily_consumption": list(sorted_daily_consumption.values())
            }
        })
        
    except Exception as e:
        logging.error(f"Error getting daily consumption history: {e}")
        return JSONResponse(status_code=500, content={
            "status": "error",
            "message": f"Gagal mengambil history konsumsi harian: {str(e)}",
            "data": None
        })
>>>>>>> 4f391462

def init_db():
    try:
        Base.metadata.create_all(bind=engine)
        with engine.connect() as conn:
            conn.exec_driver_sql("SELECT 1")
        logging.info("✅ inventory_service: migrasi selesai. Tables: %s", list(Base.metadata.tables.keys()))
    except Exception as e:
        logging.exception(f"❌ Gagal init_db inventory_service: {e}")

init_db()

Base.metadata.create_all(bind=engine)
hostname = socket.gethostname()
local_ip = socket.gethostbyname(hostname)
logging.basicConfig(level=logging.INFO)
logging.info(f"✅ inventory_service running di http://{local_ip}:8006")
logging.info(f"Docs: http://{local_ip}:8006/docs")

mcp.setup_server()

@app.on_event("startup")
def start_outbox_worker():
    def worker():
        while True:
            db = SessionLocal()
            try:
                process_outbox_events(db)
            finally:
                db.close()
            time.sleep(5)
    threading.Thread(target=worker, daemon=True).start()<|MERGE_RESOLUTION|>--- conflicted
+++ resolved
@@ -5,21 +5,14 @@
 from fastapi_mcp import FastApiMCP
 from pydantic import BaseModel, Field, model_validator, field_validator
 from typing import Optional
-<<<<<<< HEAD
-from sqlalchemy import create_engine, Column, Integer, String, Float, DateTime, Boolean, Text, Enum as SQLEnum
-from sqlalchemy.orm import sessionmaker, declarative_base, Session
-=======
 from sqlalchemy import create_engine, Column, Integer, String, Float, DateTime, Boolean, Text, Enum as SQLEnum, ForeignKey, func, and_
 from sqlalchemy.orm import sessionmaker, declarative_base, Session, relationship
->>>>>>> 4f391462
 from sqlalchemy.exc import SQLAlchemyError
 from pytz import timezone as pytz_timezone
 
 last_debug_info = []
 from datetime import datetime
 import enum, os, json, logging, requests, math, socket, threading, time
-<<<<<<< HEAD
-=======
 
 jakarta_tz = pytz_timezone('Asia/Jakarta')
 
@@ -48,7 +41,6 @@
         jakarta_dt = utc_dt.astimezone(jakarta_tz)
     
     return jakarta_dt.isoformat()
->>>>>>> 4f391462
 
 load_dotenv()
 DATABASE_URL = os.getenv("DATABASE_URL_INVENTORY")
@@ -127,9 +119,6 @@
     per_ingredient_payload = Column(Text, nullable=True)  
     consumed = Column(Boolean, default=False)
     rolled_back = Column(Boolean, default=False)    
-<<<<<<< HEAD
-    created_at = Column(DateTime, default=datetime.utcnow)
-=======
     created_at = Column(DateTime(timezone=True), default=lambda: datetime.now(jakarta_tz))
 
 class FlavorMapping(Base):
@@ -142,7 +131,6 @@
     created_at = Column(DateTime(timezone=True), default=lambda: datetime.now(jakarta_tz))
     
     ingredient = relationship("Inventory", backref="flavor_mappings")
->>>>>>> 4f391462
 
 class ValidateIngredientRequest(BaseModel):
     name: str
@@ -188,8 +176,6 @@
     quantity: int = Field(gt=0)
     preference: Optional[str] = ""
 
-<<<<<<< HEAD
-=======
 class FlavorMappingRequest(BaseModel):
     flavor_name: str = Field(..., description="Nama flavor (e.g., 'Irish Max')")
     ingredient_id: int = Field(..., description="ID ingredient yang akan digunakan")
@@ -212,7 +198,6 @@
     unit: str
     created_at: str
 
->>>>>>> 4f391462
 class BatchStockRequest(BaseModel):
     order_id: str
     items: list[BatchStockItem]
@@ -308,11 +293,7 @@
 @app.get("/list_ingredients", summary="Daftar bahan", tags=["Inventory"], operation_id="list ingredients")
 def list_ingredients(db: Session = Depends(get_db)):
     try:
-<<<<<<< HEAD
-        rows = db.query(Inventory).all()
-=======
         rows = db.query(Inventory).order_by(Inventory.id.asc()).all()
->>>>>>> 4f391462
         ingredients_data = [
             {
                 "id": r.id,
@@ -339,11 +320,8 @@
 
 @app.post("/add_ingredient", summary="Tambah bahan baru", tags=["Inventory"], operation_id="add ingredient")
 def add_ingredient(req: ValidateIngredientRequest, db: Session = Depends(get_db)):
-<<<<<<< HEAD
-=======
     print(f"🚀 DEBUG: Starting add_ingredient for: {req.name}")
     logging.info(f"🚀 DEBUG: Starting add_ingredient for: {req.name}")
->>>>>>> 4f391462
     try:
         ing = Inventory(
             name=req.name,
@@ -352,11 +330,6 @@
             category=req.category,
             unit=req.unit
         )
-<<<<<<< HEAD
-        db.add(ing)
-        db.commit()
-        db.refresh(ing)
-=======
         print(f"📝 DEBUG: Created inventory object: {ing.name} - {ing.category} - {ing.unit}")
         logging.info(f"📝 DEBUG: Created inventory object: {ing.name} - {ing.category} - {ing.unit}")
         db.add(ing)
@@ -364,7 +337,6 @@
         db.refresh(ing)
         print(f"💾 DEBUG: Saved to database with ID: {ing.id}")
         logging.info(f"💾 DEBUG: Saved to database with ID: {ing.id}")
->>>>>>> 4f391462
         
         create_outbox_event(db, "ingredient_added", {
             "id": ing.id,
@@ -374,8 +346,6 @@
             "category": ing.category.value,
             "unit": ing.unit.value
         })
-<<<<<<< HEAD
-=======
         
         print(f"🔍 DEBUG: Checking auto-flavor-mapping for {ing.name}: category={ing.category}, unit={ing.unit}")
         logging.info(f"🔍 DEBUG: Checking auto-flavor-mapping for {ing.name}: category={ing.category}, unit={ing.unit}")
@@ -407,7 +377,6 @@
         else:
             logging.info(f"⏭️ DEBUG: Skipping auto-flavor-mapping for {ing.name} - conditions not met")
         
->>>>>>> 4f391462
         db.commit()
         process_outbox_events(db)
         
@@ -432,8 +401,6 @@
             "data": None
         })
 
-<<<<<<< HEAD
-=======
 @app.post("/add_flavor_mapping", summary="Tambah mapping flavor ke ingredient", tags=["Flavor Management"])
 def add_flavor_mapping(req: FlavorMappingRequest, db: Session = Depends(get_db)):
     """Menambahkan mapping flavor baru ke ingredient yang sudah ada"""
@@ -656,7 +623,6 @@
             "data": None
         })
 
->>>>>>> 4f391462
 @app.put("/update_ingredient", summary="Update bahan", tags=["Inventory"], operation_id="update ingredient")
 def update_ingredient(req: UpdateIngredientRequest, db: Session = Depends(get_db)):
     ing = db.query(Inventory).filter(Inventory.id == req.id).first()
@@ -760,11 +726,6 @@
         }
     })
 
-<<<<<<< HEAD
-@app.get("/stock/alerts", summary="Peringatan stok minimum", tags=["Inventory"])
-def get_stock_alerts(db: Session = Depends(get_db)):
-    """Mendapatkan daftar bahan yang stoknya di bawah minimum atau hampir habis"""
-=======
 @app.post("/stock/check", summary="Cek ketersediaan stok", tags=["Stock Management"])
 def check_stock(req: BatchStockRequest, db: Session = Depends(get_db)):
     """Cek ketersediaan stok untuk pesanan (tanpa mengubah stok)"""
@@ -856,76 +817,10 @@
 @app.get("/stock/alerts", summary="Ingredient yang butuh restock", tags=["Stock Management"])
 def get_stock_alerts(db: Session = Depends(get_db)):
     """Daftar ingredient yang perlu direstock (format sederhana)"""
->>>>>>> 4f391462
     
     inventories = db.query(Inventory).all()
     
     alerts = {
-<<<<<<< HEAD
-        "critical": [],    
-        "warning": [],     
-        "low": [],         
-        "ok": []           
-    }
-    
-    for inv in inventories:
-        current = inv.current_quantity
-        minimum = inv.minimum_quantity
-        
-        if minimum > 0:
-            percentage_of_minimum = (current / minimum) * 100
-        else:
-            percentage_of_minimum = 100 if current > 0 else 0
-        
-        alert_item = {
-            "ingredient_id": inv.id,
-            "name": inv.name,
-            "current_quantity": current,
-            "minimum_quantity": minimum,
-            "unit": inv.unit.value,
-            "category": inv.category.value,
-            "percentage_of_minimum": round(percentage_of_minimum, 1)
-        }
-        
-        if current <= 0:
-            alert_item["status"] = "HABIS"
-            alert_item["message"] = "Stok habis! Tidak dapat memproses pesanan."
-            alerts["critical"].append(alert_item)
-        elif percentage_of_minimum <= 10:
-            alert_item["status"] = "SANGAT RENDAH"
-            alert_item["message"] = f"Stok sangat rendah ({percentage_of_minimum:.1f}% dari minimum)"
-            alerts["critical"].append(alert_item)
-        elif current < minimum:
-            alert_item["status"] = "DI BAWAH MINIMUM"
-            alert_item["message"] = f"Stok di bawah minimum ({percentage_of_minimum:.1f}% dari minimum)"
-            alerts["warning"].append(alert_item)
-        elif percentage_of_minimum <= 150:
-            alert_item["status"] = "PERLU PERHATIAN"
-            alert_item["message"] = f"Stok mendekati minimum ({percentage_of_minimum:.1f}% dari minimum)"
-            alerts["low"].append(alert_item)
-        else:
-            alert_item["status"] = "AMAN"
-            alert_item["message"] = "Stok dalam kondisi baik"
-            alerts["ok"].append(alert_item)
-    
-    total_items = len(inventories)
-    critical_count = len(alerts["critical"])
-    warning_count = len(alerts["warning"])
-    low_count = len(alerts["low"])
-    
-    return {
-        "status": "success",
-        "summary": {
-            "total_ingredients": total_items,
-            "critical_alerts": critical_count,
-            "warning_alerts": warning_count,
-            "low_stock_alerts": low_count,
-            "ok_stock": len(alerts["ok"]),
-            "overall_status": "CRITICAL" if critical_count > 0 else "WARNING" if warning_count > 0 else "CAUTION" if low_count > 0 else "GOOD"
-        },
-        "alerts": alerts,
-        "message": f"Ditemukan {critical_count} stok kritis, {warning_count} stok warning, {low_count} stok perlu perhatian"
-=======
         "critical": [],  
         "low": [],       
         "ok": []         
@@ -969,7 +864,6 @@
             "ok": len(alerts["ok"])
         },
         "alerts": alerts
->>>>>>> 4f391462
     }
 
 class StockAddRequest(BaseModel):
@@ -986,352 +880,6 @@
     items: list[StockAddRequest] = Field(..., min_length=1, description="Daftar ingredient untuk penambahan stok")
 
 
-<<<<<<< HEAD
-@app.post("/stock/add", summary="Tambah stok ingredient", tags=["Stock Management"])
-def add_stock(req: StockAddRequest, db: Session = Depends(get_db)):
-    """Menambahkan stok untuk ingredient tertentu"""
-    
-    ingredient = db.query(Inventory).filter(Inventory.id == req.ingredient_id).first()
-    if not ingredient:
-        return JSONResponse(status_code=200, content={
-            "status": "error", 
-            "message": f"Ingredient dengan ID {req.ingredient_id} tidak ditemukan",
-            "data": None
-        })
-    
-    try:
-        old_quantity = ingredient.current_quantity
-        ingredient.current_quantity += req.add_quantity
-        
-        db.commit()
-        
-        logging.info(f"✅ Stok {ingredient.name} ditambah {req.add_quantity} {ingredient.unit.value}")
-        logging.info(f"   Dari: {old_quantity} → Menjadi: {ingredient.current_quantity}")
-        
-        create_outbox_event(db, "stock_increased", {
-            "ingredient_id": ingredient.id,
-            "ingredient_name": ingredient.name,
-            "old_quantity": old_quantity,
-            "new_quantity": ingredient.current_quantity,
-            "added_quantity": req.add_quantity,
-            "reason": req.reason
-        })
-        db.commit()
-        
-        return {
-            "status": "success",
-            "message": f"Berhasil menambah stok {ingredient.name}",
-            "data": {
-                "ingredient_id": ingredient.id,
-                "ingredient_name": ingredient.name,
-                "old_quantity": old_quantity,
-                "new_quantity": ingredient.current_quantity,
-                "added_quantity": req.add_quantity,
-                "unit": ingredient.unit.value,
-                "reason": req.reason,
-                "timestamp": datetime.now(jakarta_tz).isoformat()
-            }
-        }
-        
-    except Exception as e:
-        db.rollback()
-        logging.error(f"❌ Gagal menambah stok {ingredient.name}: {e}")
-        return JSONResponse(status_code=200, content={
-            "status": "error",
-            "message": f"Gagal menambah stok: {str(e)}",
-            "data": None
-        })
-
-@app.post("/stock/bulk_add", summary="Tambah stok multiple ingredient", tags=["Stock Management"])
-def bulk_add_stock(req: BulkStockAddRequest, db: Session = Depends(get_db)):
-    """Menambahkan stok untuk multiple ingredients sekaligus"""
-    
-    results = {
-        "success": [],
-        "errors": [],
-        "total_processed": len(req.items)
-    }
-    
-    for item in req.items:
-        try:
-            ingredient = db.query(Inventory).filter(Inventory.id == item.ingredient_id).first()
-            if not ingredient:
-                results["errors"].append({
-                    "ingredient_id": item.ingredient_id,
-                    "error": "Ingredient tidak ditemukan"
-                })
-                continue
-            
-            old_quantity = ingredient.current_quantity
-            ingredient.current_quantity += item.add_quantity
-            
-            results["success"].append({
-                "ingredient_id": ingredient.id,
-                "ingredient_name": ingredient.name,
-                "old_quantity": old_quantity,
-                "new_quantity": ingredient.current_quantity,
-                "added_quantity": item.add_quantity,
-                "unit": ingredient.unit.value
-            })
-            
-        except Exception as e:
-            results["errors"].append({
-                "ingredient_id": item.ingredient_id,
-                "error": str(e)
-            })
-    
-    try:
-        db.commit()
-        return {
-            "status": "success",
-            "message": f"Bulk add stock selesai: {len(results['success'])} berhasil, {len(results['errors'])} gagal",
-            "data": results
-        }
-    except Exception as e:
-        db.rollback()
-        return JSONResponse(status_code=200, content={
-            "status": "error",
-            "message": f"Gagal commit bulk add: {str(e)}",
-            "data": None
-        })
-
-@app.put("/stock/minimum", summary="Update batas minimum stok", tags=["Stock Management"])
-def update_minimum_stock(req: MinimumStockRequest, db: Session = Depends(get_db)):
-    """Mengupdate batas minimum stok untuk ingredient"""
-    
-    ingredient = db.query(Inventory).filter(Inventory.id == req.ingredient_id).first()
-    if not ingredient:
-        return JSONResponse(status_code=200, content={
-            "status": "error",
-            "message": f"Ingredient dengan ID {req.ingredient_id} tidak ditemukan",
-            "data": None
-        })
-    
-    try:
-        old_minimum = ingredient.minimum_quantity
-        ingredient.minimum_quantity = req.new_minimum
-        
-        db.commit()
-        
-        logging.info(f"✅ Batas minimum {ingredient.name} diubah dari {old_minimum} → {req.new_minimum}")
-        
-        create_outbox_event(db, "minimum_stock_updated", {
-            "ingredient_id": ingredient.id,
-            "ingredient_name": ingredient.name,
-            "old_minimum": old_minimum,
-            "new_minimum": req.new_minimum,
-            "reason": req.reason
-        })
-        db.commit()
-        
-        current = ingredient.current_quantity
-        status = "AMAN"
-        message = "Stok dalam kondisi baik"
-        
-        if current <= 0:
-            status = "HABIS"
-            message = "⚠️ PERHATIAN: Stok habis!"
-        elif current < req.new_minimum:
-            status = "DI BAWAH MINIMUM"
-            message = f"⚠️ PERHATIAN: Stok di bawah minimum baru ({current}/{req.new_minimum})"
-        
-        return {
-            "status": "success",
-            "message": f"Berhasil mengubah batas minimum {ingredient.name}",
-            "data": {
-                "ingredient_id": ingredient.id,
-                "ingredient_name": ingredient.name,
-                "old_minimum": old_minimum,
-                "new_minimum": req.new_minimum,
-                "current_quantity": current,
-                "unit": ingredient.unit.value,
-                "stock_status": status,
-                "stock_message": message,
-                "reason": req.reason,
-                "timestamp": datetime.now(jakarta_tz).isoformat()
-            }
-        }
-        
-    except Exception as e:
-        db.rollback()
-        logging.error(f"❌ Gagal update minimum {ingredient.name}: {e}")
-        return JSONResponse(status_code=200, content={
-            "status": "error",
-            "message": f"Gagal update batas minimum: {str(e)}",
-            "data": None
-        })
-
-@app.get("/stock/summary", summary="Ringkasan stok semua ingredient", tags=["Stock Management"])
-def get_stock_summary(db: Session = Depends(get_db)):
-    """Mendapatkan ringkasan stok semua ingredient dengan status"""
-    
-    inventories = db.query(Inventory).order_by(Inventory.category, Inventory.name).all()
-    
-    summary = {
-        "ingredient": [],
-        "packaging": [],
-        "statistics": {
-            "total_items": 0,
-            "out_of_stock": 0,
-            "below_minimum": 0,
-            "low_stock": 0,
-            "adequate_stock": 0
-        }
-    }
-    
-    for inv in inventories:
-        current = inv.current_quantity
-        minimum = inv.minimum_quantity
-        
-        if current <= 0:
-            status = "OUT_OF_STOCK"
-            status_text = "Habis"
-            summary["statistics"]["out_of_stock"] += 1
-        elif current < minimum:
-            status = "BELOW_MINIMUM"
-            status_text = "Di bawah minimum"
-            summary["statistics"]["below_minimum"] += 1
-        elif current <= minimum * 1.5:
-            status = "LOW_STOCK"
-            status_text = "Stok rendah"
-            summary["statistics"]["low_stock"] += 1
-        else:
-            status = "ADEQUATE"
-            status_text = "Stok aman"
-            summary["statistics"]["adequate_stock"] += 1
-        
-        item_data = {
-            "id": inv.id,
-            "name": inv.name,
-            "current_quantity": current,
-            "minimum_quantity": minimum,
-            "unit": inv.unit.value,
-            "status": status,
-            "status_text": status_text,
-            "percentage_of_minimum": round((current / minimum * 100), 1) if minimum > 0 else 0
-        }
-        
-        if inv.category.value == "ingredient":
-            summary["ingredient"].append(item_data)
-        else:
-            summary["packaging"].append(item_data)
-        
-        summary["statistics"]["total_items"] += 1
-    
-    return {
-        "status": "success",
-        "data": summary,
-        "message": f"Ringkasan {summary['statistics']['total_items']} item inventory"
-    }
-
-@app.get("/stock/out_of_stock", summary="Daftar ingredient yang habis", tags=["Stock Management"])
-def get_out_of_stock_items(db: Session = Depends(get_db)):
-    """Mendapatkan daftar ingredient yang stoknya habis (0)"""
-    
-    out_of_stock = db.query(Inventory).filter(Inventory.current_quantity <= 0).all()
-    
-    result = []
-    for inv in out_of_stock:
-        result.append({
-            "ingredient_id": inv.id,
-            "name": inv.name,
-            "current_quantity": inv.current_quantity,
-            "minimum_quantity": inv.minimum_quantity,
-            "unit": inv.unit.value,
-            "category": inv.category.value,
-            "status": "HABIS" if inv.current_quantity == 0 else "NEGATIF",
-            "impact": "Pesanan yang memerlukan bahan ini tidak dapat diproses"
-        })
-    
-    return {
-        "status": "success",
-        "total_out_of_stock": len(result),
-        "out_of_stock_items": result,
-        "message": f"Ditemukan {len(result)} ingredient yang habis" if result else "Semua ingredient tersedia",
-        "severity": "CRITICAL" if result else "OK"
-    }
-
-@app.get("/stock/critical_status", summary="Status kritis inventory", tags=["Stock Management"])
-def get_critical_status(db: Session = Depends(get_db)):
-    """Mendapatkan status kritis inventory untuk dashboard monitoring"""
-    
-    total_items = db.query(Inventory).count()
-    out_of_stock = db.query(Inventory).filter(Inventory.current_quantity <= 0).count()
-    below_minimum = db.query(Inventory).filter(
-        Inventory.current_quantity > 0,
-        Inventory.current_quantity < Inventory.minimum_quantity
-    ).count()
-    
-    critical_items = db.query(Inventory).filter(
-        Inventory.current_quantity <= 0
-    ).limit(5).all()
-    
-    warning_items = db.query(Inventory).filter(
-        Inventory.current_quantity > 0,
-        Inventory.current_quantity < Inventory.minimum_quantity
-    ).order_by(
-        (Inventory.current_quantity / Inventory.minimum_quantity).asc()
-    ).limit(5).all()
-    
-    if out_of_stock > 0:
-        overall_status = "CRITICAL"
-        overall_message = f"{out_of_stock} ingredient habis - operasional terganggu"
-    elif below_minimum > 0:
-        overall_status = "WARNING"
-        overall_message = f"{below_minimum} ingredient di bawah minimum - perlu restok"
-    else:
-        overall_status = "GOOD"
-        overall_message = "Semua stok dalam kondisi baik"
-    
-    return {
-        "status": "success",
-        "overall_status": overall_status,
-        "overall_message": overall_message,
-        "statistics": {
-            "total_items": total_items,
-            "out_of_stock_count": out_of_stock,
-            "below_minimum_count": below_minimum,
-            "percentage_critical": round((out_of_stock / total_items * 100), 1) if total_items > 0 else 0,
-            "percentage_warning": round((below_minimum / total_items * 100), 1) if total_items > 0 else 0
-        },
-        "critical_items": [
-            {
-                "id": item.id,
-                "name": item.name,
-                "current_quantity": item.current_quantity,
-                "unit": item.unit.value,
-                "status": "HABIS"
-            } for item in critical_items
-        ],
-        "warning_items": [
-            {
-                "id": item.id,
-                "name": item.name,
-                "current_quantity": item.current_quantity,
-                "minimum_quantity": item.minimum_quantity,
-                "unit": item.unit.value,
-                "percentage": round((item.current_quantity / item.minimum_quantity * 100), 1) if item.minimum_quantity > 0 else 0
-            } for item in warning_items
-        ]
-    }
-
-@app.get("/debug/last_processing", tags=["Debug"])
-async def get_last_debug_info():
-    return {"debug_info": last_debug_info}
-
-@app.post("/debug/test_preference", tags=["Debug"])
-async def test_preference(request: BatchStockRequest):
-    result = []
-    for item in request.items:
-        result.append({
-            "menu_name": item.menu_name,
-            "quantity": item.quantity,
-            "preference": item.preference,
-            "preference_received": bool(item.preference),
-            "preference_length": len(item.preference or "")
-        })
-    return {"received_items": result, "order_id": request.order_id}
-=======
 @app.post("/stock/update/{ingredient_id}", summary="Update stok ingredient", tags=["Stock Management"])
 def update_ingredient_stock(
     ingredient_id: int,
@@ -1362,20 +910,11 @@
     except Exception as e:
         db.rollback()
         return {"success": False, "message": f"Error: {str(e)}"}
->>>>>>> 4f391462
 
 class StockRequestPayload(BaseModel):
     order_id: str
     items: list[BatchStockItem]
 
-<<<<<<< HEAD
-@app.post("/stock/check_and_consume", response_model=BatchStockResponse, tags=["Inventory"], operation_id="check and consume stock")
-def check_and_consume(
-    req: BatchStockRequest,
-    db: Session = Depends(get_db),
-    consume: bool = Query(True, description="False = hanya cek (dry-run)")
-):
-=======
 @app.post("/stock/check_and_consume", 
           response_model=BatchStockResponse, 
           tags=["⚠️ Legacy Endpoints"], 
@@ -1388,7 +927,6 @@
     consume: bool = Query(True, description="DEPRECATED: Gunakan endpoint terpisah yang lebih jelas")
 ):
     
->>>>>>> 4f391462
     global last_debug_info 
     debug_info = []  
     
@@ -1436,54 +974,6 @@
         print(f"🔍 DEBUG: Checking preference for {it.menu_name}: '{preference}'")
         debug_info.append(f"Checking preference for {it.menu_name}: '{preference}'")
         if preference:
-<<<<<<< HEAD
-            flavor_mapping = {
-                "Butterscotch": 12, "Butterscout": 12,
-                "French Mocca": 13, "French Mocha": 13,
-                "Roasted Almond": 14, "Rosted Almond": 14,
-                "Creme Brulee": 15,
-                "Irish": 16,
-                "Havana": 17,
-                "Salted Caramel": 18,
-                "Mangga": 19, "Mango": 19,
-                "Permenkaret": 20, "Bubble Gum": 20,
-                "Tiramisu": 21,
-                "Redvelvet": 22, "Red Velvet": 22,
-                "Strawberry": 23, "Stroberi": 23,
-                "Vanilla": 24,
-                "Macadamia Nut": 12,  
-                "Java Brown Sugar": 13, 
-                "Chocolate": 15,
-                "Taro": 21,
-                "Choco Malt": 22,
-                "Choco Hazelnut": 23,
-                "Choco Biscuit": 24,
-                "Milktea": 16,
-                "Banana": 19,
-                "Alpukat": 20,
-                "Green Tea": 21,
-                "Markisa": 22,
-                "Melon": 23,
-                "Nanas": 24
-            }
-            
-            flavor_id = flavor_mapping.get(preference)
-            if flavor_id:
-                flavor_qty = 25 
-                flavor_unit = "milliliter"
-                
-                if it.menu_name in ["Milkshake"] or "milkshake" in it.menu_name.lower():
-                    powder_flavors = ["Mangga", "Mango", "Permenkaret", "Bubble Gum", "Tiramisu", "Redvelvet", "Red Velvet", "Strawberry", "Stroberi", "Vanilla", "Chocolate", "Taro", "Banana", "Alpukat"]
-                    if preference in powder_flavors:
-                        flavor_qty = 30
-                        flavor_unit = "gram"
-                elif "squash" in it.menu_name.lower():
-                    flavor_qty = 20
-                    flavor_unit = "milliliter"
-                elif any(keyword in it.menu_name.lower() for keyword in ["custom", "special", "premium"]):
-                    flavor_qty = 35
-                    flavor_unit = "milliliter"
-=======
             flavor_mapping = db.query(FlavorMapping).filter(
                 FlavorMapping.flavor_name == preference
             ).first()
@@ -1502,7 +992,6 @@
                 elif any(keyword in it.menu_name.lower() for keyword in ["custom", "special", "premium"]):
                     if flavor_mapping.unit == UnitType.milliliter:
                         flavor_qty = flavor_qty * 1.4  
->>>>>>> 4f391462
                 
                 need_map.setdefault(flavor_id, {"needed": 0, "unit": flavor_unit, "menus": set()})
                 need_map[flavor_id]["needed"] += flavor_qty * it.quantity
@@ -1663,219 +1152,6 @@
         logging.error(f"❌ Gagal konsumsi stok untuk order {req.order_id}: {e}")
         return BatchStockResponse(can_fulfill=False, shortages=[{"error": f"Gagal konsumsi stok: {e}"}], partial_suggestions=[], details=[], debug_info=debug_info)
 
-<<<<<<< HEAD
-
-@app.get("/flavor_mapping", summary="Mapping flavor ke ingredient ID", tags=["Inventory"])
-def get_flavor_mapping():
-    """Mengembalikan mapping nama flavor ke ingredient ID untuk debugging."""
-    return {
-        "flavor_mapping": {
-            "Butterscotch": 12, "Butterscout": 12,
-            "French Mocca": 13, "French Mocha": 13,
-            "Roasted Almond": 14, "Rosted Almond": 14,
-            "Creme Brulee": 15,
-            "Irish": 16,
-            "Havana": 17,
-            "Salted Caramel": 18,
-            "Mangga": 19, "Mango": 19,
-            "Permenkaret": 20, "Bubble Gum": 20,
-            "Tiramisu": 21,
-            "Redvelvet": 22, "Red Velvet": 22,
-            "Strawberry": 23, "Stroberi": 23,
-            "Vanilla": 24,
-            "Macadamia Nut": 12,  
-            "Java Brown Sugar": 13,  
-            "Chocolate": 15,  
-            "Taro": 21,  
-            "Choco Malt": 22,  
-            "Choco Hazelnut": 23,  
-            "Choco Biscuit": 24,  
-            "Milktea": 16,  
-            "Banana": 19,  
-            "Alpukat": 20,  
-            "Green Tea": 21,  
-            "Markisa": 22,  
-            "Melon": 23,  
-            "Nanas": 24  
-        },
-        "powder_flavors": [
-            "Mangga", "Mango", "Permenkaret", "Bubble Gum", "Tiramisu", 
-            "Redvelvet", "Red Velvet", "Strawberry", "Stroberi", "Vanilla", 
-            "Chocolate", "Taro", "Banana", "Alpukat"
-        ],
-        "flavor_quantities": {
-            "default_liquid": 25,     
-            "milkshake_powder": 30,   
-            "milkshake_liquid": 25,   
-            "squash": 20,             
-            "custom_premium": 35      
-        },
-        "menu_compatibility": {
-            "note": "Semua flavor bisa digunakan untuk semua menu dan custom order",
-            "flexible": "Tidak ada batasan menu_item_flavor_association di inventory level",
-            "custom_order_support": "Penuh mendukung custom order dengan flavor apapun"
-        }
-    }
-
-@app.post("/stock/rollback/{order_id}", summary="Rollback konsumsi stok", tags=["Inventory"])
-def rollback(order_id: str, db: Session = Depends(get_db)):
-    log = db.query(ConsumptionLog).filter(ConsumptionLog.order_id == order_id).first()
-    if not log or not log.consumed:
-        return {"status": "ignore", "message": "Tidak ada konsumsi untuk order ini"}
-    if log.rolled_back:
-        return {"status": "ok", "message": "Sudah rollback"}
-    try:
-        per_ing = json.loads(log.per_ingredient_payload or "[]")
-        ids = [d["ingredient_id"] for d in per_ing]
-        if ids:
-            invs = db.query(Inventory).filter(Inventory.id.in_(ids)).with_for_update().all()
-            inv_map = {i.id: i for i in invs}
-            restored_items = []
-            for d in per_ing:
-                inv = inv_map.get(d["ingredient_id"])
-                if inv:
-                    inv.current_quantity += d["deducted"]
-                    restored_items.append({
-                        "ingredient_id": d["ingredient_id"],
-                        "ingredient_name": d.get("ingredient_name", inv.name),
-                        "restored_quantity": d["deducted"],
-                        "unit": d["unit"]
-                    })
-        log.rolled_back = True
-        db.commit()
-        logging.info(f"✅ Rollback berhasil untuk order {order_id}: {len(restored_items)} ingredients")
-        return {
-            "status": "success", 
-            "message": f"Rollback order {order_id} berhasil", 
-            "restored": len(restored_items),
-            "restored_items": restored_items
-        }
-    except Exception as e:
-        db.rollback()
-        logging.error(f"❌ Gagal rollback order {order_id}: {e}")
-        return {"status": "error", "message": f"Gagal rollback: {e}"}
-
-@app.post("/stock/check_custom_with_flavor", summary="Cek stok untuk custom order dengan flavor", tags=["Inventory"])
-def check_custom_with_flavor(
-    req: dict,  
-    db: Session = Depends(get_db)
-):
-    """
-    Endpoint khusus untuk testing custom order dengan flavor.
-    Tidak memerlukan resep dari menu_service, langsung hitung flavor yang diperlukan.
-    """
-    menu_name = req.get("menu_name", "Custom Menu")
-    quantity = req.get("quantity", 1)
-    flavor = req.get("flavor", "")
-    order_id = req.get("order_id", f"TEST_{datetime.now().strftime('%H%M%S')}")
-    
-    if not flavor:
-        return {"can_fulfill": False, "message": "Flavor harus diisi untuk custom order"}
-    
-    flavor_mapping = {
-        "Butterscotch": 12, "Butterscout": 12,
-        "French Mocca": 13, "French Mocha": 13,
-        "Roasted Almond": 14, "Rosted Almond": 14,
-        "Creme Brulee": 15,
-        "Irish": 16,
-        "Havana": 17,
-        "Salted Caramel": 18,
-        "Mangga": 19, "Mango": 19,
-        "Permenkaret": 20, "Bubble Gum": 20,
-        "Tiramisu": 21,
-        "Redvelvet": 22, "Red Velvet": 22,
-        "Strawberry": 23, "Stroberi": 23,
-        "Vanilla": 24,
-        "Macadamia Nut": 12, "Java Brown Sugar": 13, "Chocolate": 15,
-        "Taro": 21, "Choco Malt": 22, "Choco Hazelnut": 23,
-        "Choco Biscuit": 24, "Milktea": 16, "Banana": 19,
-        "Alpukat": 20, "Green Tea": 21, "Markisa": 22,
-        "Melon": 23, "Nanas": 24
-    }
-    
-    flavor_id = flavor_mapping.get(flavor)
-    if not flavor_id:
-        return {
-            "can_fulfill": False, 
-            "message": f"Flavor '{flavor}' tidak tersedia",
-            "available_flavors": list(flavor_mapping.keys())
-        }
-    
-    inv = db.query(Inventory).filter(Inventory.id == flavor_id).first()
-    if not inv:
-        return {"can_fulfill": False, "message": f"Ingredient untuk flavor '{flavor}' tidak ditemukan"}
-    
-    needed_qty = 35 * quantity 
-    
-    if inv.current_quantity < needed_qty:
-        return {
-            "can_fulfill": False,
-            "message": f"Stok {flavor} tidak cukup",
-            "details": {
-                "flavor": flavor,
-                "ingredient_id": flavor_id,
-                "ingredient_name": inv.name,
-                "needed": needed_qty,
-                "available": inv.current_quantity,
-                "unit": inv.unit.value,
-                "shortage": needed_qty - inv.current_quantity
-            }
-        }
-    
-    return {
-        "can_fulfill": True,
-        "message": f"Custom order '{menu_name}' dengan flavor '{flavor}' dapat dipenuhi",
-        "details": {
-            "menu_name": menu_name,
-            "quantity": quantity,
-            "flavor": flavor,
-            "ingredient_id": flavor_id,
-            "ingredient_name": inv.name,
-            "needed": needed_qty,
-            "available": inv.current_quantity,
-            "unit": inv.unit.value,
-            "remaining_after": inv.current_quantity - needed_qty
-        },
-        "order_id": order_id
-    }
-
-@app.get("/consumption_log/{order_id}", summary="Lihat log konsumsi order", tags=["Inventory"])
-def get_consumption_log(order_id: str, db: Session = Depends(get_db)):
-    """Melihat detail konsumsi stok untuk order tertentu."""
-    log = db.query(ConsumptionLog).filter(ConsumptionLog.order_id == order_id).first()
-    if not log:
-        return JSONResponse(status_code=200, content={
-            "status": "error", 
-            "message": "Log konsumsi tidak ditemukan", 
-            "data": None
-        })
-    
-    result = {
-        "order_id": log.order_id,
-        "consumed": log.consumed,
-        "rolled_back": log.rolled_back,
-        "created_at": log.created_at.isoformat() if log.created_at else None,
-        "per_menu_summary": json.loads(log.per_menu_payload) if log.per_menu_payload else [],
-        "ingredient_details": json.loads(log.per_ingredient_payload) if log.per_ingredient_payload else []
-    }
-    
-    return JSONResponse(status_code=200, content={
-        "status": "success", 
-        "message": "Log konsumsi berhasil diambil", 
-        "data": result
-    })
-
-@app.get("/consumption_log", summary="Lihat semua log konsumsi", tags=["Inventory"])
-def get_all_consumption_logs(
-    db: Session = Depends(get_db),
-    limit: int = Query(50, le=100),
-    consumed_only: bool = Query(False)
-):
-    """Melihat semua log konsumsi dengan filter."""
-    query = db.query(ConsumptionLog)
-    if consumed_only:
-        query = query.filter(ConsumptionLog.consumed.is_(True))
-=======
 @app.post("/stock/rollback/{order_id}", summary="Rollback stok yang sudah dikonsumsi", tags=["Stock Management"])
 def rollback_stock(order_id: str, db: Session = Depends(get_db)):
     """Mengembalikan stok yang sudah dikonsumsi untuk order yang dibatalkan"""
@@ -2029,23 +1305,11 @@
     
     if order_id:
         query = query.filter(ConsumptionLog.order_id == order_id)
->>>>>>> 4f391462
     
     logs = query.order_by(ConsumptionLog.created_at.desc()).limit(limit).all()
     
     result = []
     for log in logs:
-<<<<<<< HEAD
-        result.append({
-            "order_id": log.order_id,
-            "consumed": log.consumed,
-            "rolled_back": log.rolled_back,
-            "created_at": log.created_at.isoformat() if log.created_at else None,
-            "ingredient_count": len(json.loads(log.per_ingredient_payload)) if log.per_ingredient_payload else 0
-        })
-    
-    return {"logs": result, "total": len(result)}
-=======
         ingredient_count = 0
         if log.per_ingredient_payload:
             try:
@@ -2375,7 +1639,6 @@
             "message": f"Gagal mengambil history konsumsi harian: {str(e)}",
             "data": None
         })
->>>>>>> 4f391462
 
 def init_db():
     try:
