from fastapi import FastAPI, Query, HTTPException
from fastapi.middleware.cors import CORSMiddleware
from pydantic import BaseModel
from datetime import datetime
from typing import Optional, List
import requests
import socket
import logging
from dotenv import load_dotenv
from pytz import timezone as pytz_timezone

# Jakarta timezone untuk consistency dengan Menu Service
jakarta_tz = pytz_timezone('Asia/Jakarta')

load_dotenv()

app = FastAPI(
    title="Report Service API",
    description="Service untuk laporan dan analytics Infinity Cafe",
    version="1.0.0"
)

app.add_middleware(
    CORSMiddleware,
    allow_origins=["*"],
    allow_credentials=True,
    allow_methods=["*"],
    allow_headers=["*"],
)

# ========== SCHEMAS ==========
class SuggestionIn(BaseModel):
    menu_name: str
    customer_name: Optional[str] = None

# ========== SERVICE ENDPOINTS ==========
ORDER_SERVICE_URL = "http://order_service:8002"
KITCHEN_SERVICE_URL = "http://kitchen_service:8003"
MENU_SERVICE_URL = "http://menu_service:8001"

def make_request(url: str, timeout: int = 10):
    """Helper function untuk HTTP requests dengan error handling"""
    try:
        response = requests.get(url, timeout=timeout)
        response.raise_for_status()
        return response.json()
    except requests.exceptions.RequestException as e:
        logging.error(f"Error calling {url}: {e}")
        raise HTTPException(status_code=503, detail=f"Service unavailable: {url}")

# ========== ENDPOINTS ==========
@app.get("/health", tags=["Utility"])
def health_check():
    return {"status": "ok", "service": "report_service"}

@app.post("/menu_suggestion", tags=["Menu Usulan"])
def submit_suggestion(suggestion: SuggestionIn):
    """Forward suggestion ke menu service"""
    try:
        response = requests.post(
            f"{MENU_SERVICE_URL}/menu_suggestion",
            json=suggestion.dict(),
            timeout=5
        )
        response.raise_for_status()
        return response.json()
    except requests.exceptions.RequestException as e:
        raise HTTPException(status_code=503, detail=f"Menu service unavailable: {e}")

@app.get("/report/suggested_menu", tags=["Report"])
def get_suggested_menu(
    start_date: str = Query(...),
    end_date: str = Query(...)
):
    """Ambil data usulan menu dari menu service"""
    try:
        # Validate date format
        datetime.strptime(start_date, "%Y-%m-%d")
        datetime.strptime(end_date, "%Y-%m-%d")
    except ValueError:
        raise HTTPException(status_code=400, detail="Format tanggal tidak valid (YYYY-MM-DD)")
    
    # Get data dari menu service 
    url = f"{MENU_SERVICE_URL}/menu_suggestion/raw"
    suggestions = make_request(url)
    
    # Parse dates sebagai Jakarta timezone untuk consistency
    start_dt = jakarta_tz.localize(datetime.strptime(start_date, "%Y-%m-%d"))
    end_dt = jakarta_tz.localize(datetime.strptime(end_date, "%Y-%m-%d").replace(hour=23, minute=59, second=59))
    
    menu_count = {}
    
    for suggestion in suggestions:
        # Parse timestamp dari database (format ISO dengan timezone)
        suggestion_date = datetime.fromisoformat(suggestion['timestamp'])
        
        # Ensure suggestion_date has timezone info
        if suggestion_date.tzinfo is None:
            suggestion_date = jakarta_tz.localize(suggestion_date)
        
        if start_dt <= suggestion_date <= end_dt:
            menu_name = suggestion['menu_name']
            if menu_name not in menu_count:
                menu_count[menu_name] = {
                    "menu_name": menu_name,
                    "usulan_count": 0,
                    "last_suggested": suggestion_date
                }
            menu_count[menu_name]["usulan_count"] += 1
            if suggestion_date > menu_count[menu_name]["last_suggested"]:
                menu_count[menu_name]["last_suggested"] = suggestion_date
    
    # Convert to list and sort
    result = list(menu_count.values())
    result.sort(key=lambda x: x["usulan_count"], reverse=True)
    
    # Convert datetime to ISO string
    for item in result:
        item["last_suggested"] = item["last_suggested"].isoformat()
    
    return result

@app.get("/report", tags=["Report"])
def get_report(
    start_date: str = Query(...),
    end_date: str = Query(...),
    menu_name: Optional[str] = Query(None)
):
    """Generate laporan penjualan dengan mengambil data dari multiple services"""
    try:
        # Validate date format
        start_dt = datetime.strptime(start_date, "%Y-%m-%d")
        end_dt = datetime.strptime(end_date, "%Y-%m-%d")
    except ValueError:
        raise HTTPException(status_code=400, detail="Format tanggal tidak valid (YYYY-MM-DD)")
    
    if start_dt > end_dt:
        raise HTTPException(status_code=400, detail="Start date tidak boleh lebih besar dari end date")
    
    # 1. Get orders dari order service
    orders_url = f"{ORDER_SERVICE_URL}/order"
    orders = make_request(orders_url)
    
    # 2. Get kitchen orders untuk status 'done'
    kitchen_url = f"{KITCHEN_SERVICE_URL}/kitchen/orders"
    kitchen_orders = make_request(kitchen_url)
    
    # 3. Get menu data untuk price
    menu_url = f"{MENU_SERVICE_URL}/menu"
    menus = make_request(menu_url)
    
    # Debug logging
    logging.info(f"Retrieved {len(menus)} menus from menu service")
    if menus:
        logging.info(f"Sample menu structure: {menus[0]}")
    
    # Create menu price lookup - gunakan field yang benar dari menu service
    # Menu service menggunakan 'base_name' dan 'base_price'
    menu_prices = {}
    for menu in menus:
        if 'base_name' in menu and 'base_price' in menu:
            menu_prices[menu['base_name']] = menu['base_price']
        elif 'menu_name' in menu and 'menu_price' in menu:
            # Fallback untuk struktur data lama
            menu_prices[menu['menu_name']] = menu['menu_price']
        else:
            # Fallback untuk struktur data yang berbeda
            logging.warning(f"Menu item missing required fields: {menu}")
            continue
    
    if not menu_prices:
        logging.error("No valid menu prices found. Available fields in first menu:")
        if menus:
            logging.error(f"Available fields: {list(menus[0].keys())}")
        # Return empty report instead of error
        return {
            "start_date": start_date,
            "end_date": end_date,
            "total_order": 0,
            "total_income": 0,
            "details": []
        }
    
    # Filter completed orders dalam date range
    completed_order_ids = {
        order['order_id'] for order in kitchen_orders 
        if order['status'] == 'done'
    }
    
    # Process orders
    total_income = 0
    menu_summary = {}
    total_transactions = 0
    
    for order in orders:
        # Handle different date field names
        created_at = order.get('created_at') or order.get('time_receive')
        if not created_at:
            continue
            
        try:
            # Handle different date formats
            if 'Z' in str(created_at):
                order_date = datetime.fromisoformat(str(created_at).replace('Z', '+00:00')).date()
            else:
                order_date = datetime.fromisoformat(str(created_at)).date()
        except (ValueError, TypeError):
            logging.warning(f"Invalid date format for order {order.get('order_id')}: {created_at}")
            continue
        
        # Filter by date range and completion status
        if (start_dt.date() <= order_date <= end_dt.date() and 
            order['order_id'] in completed_order_ids):
            
            # Filter by menu name if specified
            if menu_name:
                order_items = [item for item in order.get('items', []) 
                             if menu_name.lower() in item.get('menu_name', '').lower()]
            else:
                order_items = order.get('items', [])
            
            if order_items:  # Only count if has relevant items
                total_transactions += 1
                
                for item in order_items:
                    menu_item_name = item.get('menu_name', '')
                    quantity = item.get('quantity', 0)
                    
                    if not menu_item_name or not quantity:
                        continue
                    
                    unit_price = menu_prices.get(menu_item_name, 0)
                    item_total = quantity * unit_price
                    
                    total_income += item_total
                    
                    if menu_item_name not in menu_summary:
                        menu_summary[menu_item_name] = {
                            "menu_name": menu_item_name,
                            "quantity": 0,
                            "unit_price": unit_price,
                            "total": 0
                        }
                    
                    menu_summary[menu_item_name]["quantity"] += quantity
                    menu_summary[menu_item_name]["total"] += item_total
    
    # Sort by quantity descending
    details = sorted(menu_summary.values(), key=lambda x: x["quantity"], reverse=True)
    
    return {
        "start_date": start_date,
        "end_date": end_date,
        "total_order": total_transactions,
        "total_income": total_income,
        "details": details
    }

def extract_date_from_datetime(datetime_str: str) -> str:
    """Extract date part dari datetime string database
    Format: 2025-08-20 03:37:20.365929+00 -> 2025-08-20
    """
    try:
        
        return datetime_str[:10]
    except:
        return datetime_str

def is_date_in_range(date_str: str, start_date: str, end_date: str) -> bool:
    """Check apakah date_str berada dalam range start_date dan end_date
    Menggunakan string comparison langsung
    """
    try:
        # Format: YYYY-MM-DD, bisa langsung compare sebagai string
        return start_date <= date_str <= end_date
    except:
        return False

@app.get("/report/best_seller", tags=["Report"])
def get_best_seller(
    start_date: str = Query(..., description="Format: YYYY-MM-DD"),
    end_date: str = Query(..., description="Format: YYYY-MM-DD"),
    limit: int = Query(10, description="Number of best selling menus to display")
):
    """Get best seller menus based on sold quantity from multiple services"""
    # Simple validation
    if len(start_date) != 10 or len(end_date) != 10:
        raise HTTPException(status_code=400, detail="Date format must be YYYY-MM-DD")
    
    if start_date > end_date:
        raise HTTPException(status_code=400, detail="Start date cannot be greater than end date")
    
    try:
        # Get data from services
        orders = make_request(f"{ORDER_SERVICE_URL}/order")
        menus = make_request(f"{MENU_SERVICE_URL}/menu")
        
<<<<<<< HEAD
        # Create price lookup dictionary - gunakan field yang benar
        menu_prices = {}
        for menu in menus:
            if 'base_name' in menu and 'base_price' in menu:
                menu_prices[menu['base_name']] = menu['base_price']
            elif 'menu_name' in menu and 'menu_price' in menu:
                # Fallback untuk struktur data lama
                menu_prices[menu['menu_name']] = menu['menu_price']
            else:
                logging.warning(f"Menu item missing required fields: {menu}")
                continue
        
        if not menu_prices:
            logging.error("No valid menu prices found in best_seller. Available fields in first menu:")
            if menus:
                logging.error(f"Available fields: {list(menus[0].keys())}")
            # Return empty report instead of error
            return {
                "start_date": start_date,
                "end_date": end_date,
                "total_orders_in_range": 0,
                "processed_orders": 0,
                "best_sellers": []
            }
=======
        # Get flavor data dengan harga dari menu service
        try:
            flavors = make_request(f"{MENU_SERVICE_URL}/flavors")
        except:
            flavors = []  # Fallback jika endpoint flavor tidak ada
        
        # Create price lookup dictionaries
        menu_prices = {menu['base_name']: menu['base_price'] for menu in menus}
        flavor_lookup = {flavor['flavor_name']: flavor for flavor in flavors} if flavors else {}
>>>>>>> 4f391462
        
        # Process menu sales data
        menu_sales = {}
        processed_orders = 0
        total_orders_in_range = 0
        
        for order in orders:
            # Extract date from created_at timestamp
            created_at = order.get('created_at') or order.get('time_receive')
            if not created_at:
                continue
                
            order_date = extract_date_from_datetime(str(created_at))
            
            # Filter orders by date range
            if is_date_in_range(order_date, start_date, end_date):
                total_orders_in_range += 1
                
                # Check order status directly from order data or get from detail endpoint
                order_status = order.get('status')  # Check if status field exists in order
                
                # If no status in order, get from order_status endpoint
                if not order_status:
                    try:
                        order_detail_response = requests.get(
                            f"{ORDER_SERVICE_URL}/order_status/{order['order_id']}", 
                            timeout=10
                        )
                        if order_detail_response.status_code == 200:
                            order_detail = order_detail_response.json()
                            if order_detail.get('status') == 'success':
                                order_info = order_detail.get('data', {})
                                order_status = order_info.get('status') 
                    except Exception as e:
                        logging.error(f"Error getting order status for {order['order_id']}: {e}")
                        continue
                
                # Process only orders with 'done' status
                if order_status == 'done':
                    processed_orders += 1
                    logging.info(f"Processing completed order {order['order_id']}: date={order_date}, status={order_status}")
                    
                    # Get order items detail using order_status endpoint
                    try:
                        order_detail_response = requests.get(
                            f"{ORDER_SERVICE_URL}/order_status/{order['order_id']}", 
                            timeout=10
                        )
                        if order_detail_response.status_code == 200:
                            order_detail = order_detail_response.json()
                            if order_detail.get('status') == 'success':
                                order_items = order_detail['data'].get('orders', [])
                                
                                for item in order_items:
<<<<<<< HEAD
                                    menu_name = item.get('menu_name', '')
                                    quantity = item.get('quantity', 0)
                                    
                                    if not menu_name or not quantity:
                                        continue
                                        
=======
                                    menu_name = item['menu_name']
                                    quantity = item['quantity']
                                    preference = item.get('preference', '').strip() if item.get('preference') else ''
                                    
                                    # Calculate base price
>>>>>>> 4f391462
                                    unit_price = menu_prices.get(menu_name, 0)
                                    
                                    # Calculate flavor additional cost
                                    flavor_additional_cost = 0
                                    if preference and preference in flavor_lookup:
                                        flavor_additional_cost = flavor_lookup[preference].get('additional_price', 0)
                                    
                                    # Calculate total revenue including flavor
                                    base_revenue = quantity * unit_price
                                    flavor_revenue = quantity * flavor_additional_cost
                                    total_revenue = base_revenue + flavor_revenue
                                    
                                    if menu_name not in menu_sales:
                                        menu_sales[menu_name] = {
                                            "menu_name": menu_name,
                                            "total_quantity": 0,
                                            "total_orders": 0,
                                            "base_revenue": 0,
                                            "flavor_revenue": 0,
                                            "total_revenue": 0,
                                            "unit_price": unit_price
                                        }
                                    
                                    menu_sales[menu_name]["total_quantity"] += quantity
                                    menu_sales[menu_name]["total_orders"] += 1
                                    menu_sales[menu_name]["base_revenue"] += base_revenue
                                    menu_sales[menu_name]["flavor_revenue"] += flavor_revenue
                                    menu_sales[menu_name]["total_revenue"] += total_revenue
                                    
                    except requests.exceptions.RequestException as e:
                        logging.error(f"Error getting order details for {order['order_id']}: {e}")
                        continue
                else:
                    logging.info(f"Order {order['order_id']} in date range but status is: {order_status}")
        
        # Sort by total quantity (best seller) and take according to limit
        best_sellers = sorted(menu_sales.values(), key=lambda x: x["total_quantity"], reverse=True)[:limit]
        
        # Calculate totals for summary (dari best sellers saja)
        total_base_revenue = sum(item["base_revenue"] for item in best_sellers)
        total_flavor_revenue = sum(item["flavor_revenue"] for item in best_sellers)
        total_combined_revenue = sum(item["total_revenue"] for item in best_sellers)
        
        logging.info(f"Date range: {start_date} to {end_date}")
        logging.info(f"Processed {processed_orders} orders, found {len(best_sellers)} best sellers")
        
        return {
            "start_date": start_date,
            "end_date": end_date,
            "total_orders_in_range": total_orders_in_range,
            "processed_orders": processed_orders,
            "summary": {
                "total_base_revenue": total_base_revenue,
                "total_flavor_revenue": total_flavor_revenue,
                "total_combined_revenue": total_combined_revenue
            },
            "best_sellers": best_sellers
        }
        
    except Exception as e:
        logging.error(f"Error in best_seller endpoint: {e}")
        raise HTTPException(status_code=500, detail=f"Internal server error: {str(e)}")

@app.get("/report/top_customers", tags=["Report"])
def get_top_customers(
    start_date: str = Query(...),
    end_date: str = Query(...)
):
    """Ambil top customers dari order data"""
    try:
        start_dt = datetime.strptime(start_date, "%Y-%m-%d")
        end_dt = datetime.strptime(end_date, "%Y-%m-%d")
    except ValueError:
        raise HTTPException(status_code=400, detail="Format tanggal tidak valid")
    
    # Get data dari services
    orders = make_request(f"{ORDER_SERVICE_URL}/order")
    kitchen_orders = make_request(f"{KITCHEN_SERVICE_URL}/kitchen/orders")
    menus = make_request(f"{MENU_SERVICE_URL}/menu")
    
    # Create lookups - gunakan field yang benar
    menu_prices = {}
    for menu in menus:
        if 'base_name' in menu and 'base_price' in menu:
            menu_prices[menu['base_name']] = menu['base_price']
        elif 'menu_name' in menu and 'menu_price' in menu:
            # Fallback untuk struktur data lama
            menu_prices[menu['menu_name']] = menu['menu_price']
        else:
            logging.warning(f"Menu item missing required fields: {menu}")
            continue
    
    if not menu_prices:
        logging.error("No valid menu prices found in top_customers. Available fields in first menu:")
        if menus:
            logging.error(f"Available fields: {list(menus[0].keys())}")
        # Return empty list instead of error
        return []
        
    completed_order_ids = {order['order_id'] for order in kitchen_orders if order['status'] == 'done'}
    
    # Process customer data
    customer_stats = {}
    
    for order in orders:
        # Handle different date field names
        created_at = order.get('created_at') or order.get('time_receive')
        if not created_at:
            continue
            
        try:
            # Handle different date formats
            if 'Z' in str(created_at):
                order_date = datetime.fromisoformat(str(created_at).replace('Z', '+00:00')).date()
            else:
                order_date = datetime.fromisoformat(str(created_at)).date()
        except (ValueError, TypeError):
            logging.warning(f"Invalid date format for order {order.get('order_id')}: {created_at}")
            continue
        
        if (start_dt.date() <= order_date <= end_dt.date() and 
            order['order_id'] in completed_order_ids):
            
            customer_name = order.get('customer_name', '')
            if not customer_name:
                continue
                
            if customer_name not in customer_stats:
                customer_stats[customer_name] = {
                    "customer_name": customer_name,
                    "total_orders": 0,
                    "total_spent": 0
                }
            
            customer_stats[customer_name]["total_orders"] += 1
            
            # Calculate spending
            for item in order.get('items', []):
                menu_name = item.get('menu_name', '')
                quantity = item.get('quantity', 0)
                
                if not menu_name or not quantity:
                    continue
                    
                unit_price = menu_prices.get(menu_name, 0)
                customer_stats[customer_name]["total_spent"] += quantity * unit_price
    
    # Sort by total spent and return top 5
    top_customers = sorted(customer_stats.values(), key=lambda x: x["total_spent"], reverse=True)[:5]
    
    return top_customers


@app.get("/report/financial_sales", tags=["Report"], summary="Laporan Keuangan Penjualan Menu")
def get_financial_sales_report(
    start_date: Optional[str] = Query(None, description="Format: YYYY-MM-DD. Jika tidak diisi, akan menampilkan hari ini"),
    end_date: Optional[str] = Query(None, description="Format: YYYY-MM-DD. Jika tidak diisi, akan sama dengan start_date"),
    today_only: bool = Query(False, description="True untuk menampilkan transaksi hari ini saja")
):

    try:
        # Tentukan tanggal berdasarkan parameter
        jakarta_now = datetime.now(jakarta_tz)
        
        if today_only:
            # Hanya hari ini
            query_start_date = jakarta_now.date().strftime("%Y-%m-%d")
            query_end_date = query_start_date
            date_mode = "today_only"
        elif start_date:
            # Validate start_date format
            try:
                start_dt = datetime.strptime(start_date, "%Y-%m-%d")
                query_start_date = start_date
            except ValueError:
                raise HTTPException(status_code=400, detail="Format start_date tidak valid (YYYY-MM-DD)")
            
            if end_date:
                # Validate end_date format
                try:
                    end_dt = datetime.strptime(end_date, "%Y-%m-%d")
                    query_end_date = end_date
                except ValueError:
                    raise HTTPException(status_code=400, detail="Format end_date tidak valid (YYYY-MM-DD)")
                
                if start_dt > end_dt:
                    raise HTTPException(status_code=400, detail="Start date tidak boleh lebih besar dari end date")
            else:
                query_end_date = start_date
            
            date_mode = "custom_range"
        else:
            # Default: hari ini
            query_start_date = jakarta_now.date().strftime("%Y-%m-%d")
            query_end_date = query_start_date
            date_mode = "default_today"

        logging.info(f"Financial report query: {query_start_date} to {query_end_date}")

        # Get data dari semua services yang diperlukan
        orders = make_request(f"{ORDER_SERVICE_URL}/order")
        menus = make_request(f"{MENU_SERVICE_URL}/menu")
        
        # Get flavor data dengan harga dari menu service
        try:
            flavors = make_request(f"{MENU_SERVICE_URL}/flavors")
        except:
            flavors = []  # Fallback jika endpoint flavor tidak ada
        
        # Create lookup dictionaries
        menu_lookup = {menu['base_name']: menu for menu in menus}
        flavor_lookup = {flavor['flavor_name']: flavor for flavor in flavors} if flavors else {}
        
        logging.info(f"Loaded {len(orders)} orders, {len(menus)} menus, {len(flavors)} flavors")
        
        # Process sales data menggunakan pola yang sama seperti best_seller
        sales_transactions = []
        total_omzet = 0
        total_base_revenue = 0
        total_flavor_revenue = 0
        total_transactions = 0
        processed_orders = 0
        total_orders_in_range = 0
        
        for order in orders:
            # Extract date dari created_at timestamp - sama seperti best_seller
            order_date = extract_date_from_datetime(order['created_at'])
            
            # Filter orders by date range
            if is_date_in_range(order_date, query_start_date, query_end_date):
                total_orders_in_range += 1
                
                # Check order status - sama seperti best_seller
                order_status = order.get('status')  # Check if status field exists in order
                
                # If no status in order, get from order_status endpoint
                if not order_status:
                    try:
                        order_detail_response = requests.get(
                            f"{ORDER_SERVICE_URL}/order_status/{order['order_id']}", 
                            timeout=10
                        )
                        if order_detail_response.status_code == 200:
                            order_detail = order_detail_response.json()
                            if order_detail.get('status') == 'success':
                                order_info = order_detail.get('data', {})
                                order_status = order_info.get('status') 
                    except Exception as e:
                        logging.error(f"Error getting order status for {order['order_id']}: {e}")
                        continue
                
                # Process only orders with 'done' status
                if order_status == 'done':
                    processed_orders += 1
                    logging.info(f"Processing completed order {order['order_id']}: date={order_date}, status={order_status}")
                    
                    # Get order items detail using order_status endpoint - sama seperti best_seller
                    try:
                        order_detail_response = requests.get(
                            f"{ORDER_SERVICE_URL}/order_status/{order['order_id']}", 
                            timeout=10
                        )
                        if order_detail_response.status_code == 200:
                            order_detail = order_detail_response.json()
                            if order_detail.get('status') == 'success':
                                order_items = order_detail['data'].get('orders', [])
                                
                                for item in order_items:
                                    menu_name = item['menu_name']
                                    quantity = item['quantity']
                                    preference = item.get('preference', '').strip() if item.get('preference') else ''
                                    notes = item.get('notes', '').strip() if item.get('notes') else ''
                                    
                                    # Get menu data untuk base price
                                    menu_data = menu_lookup.get(menu_name, {})
                                    base_price = menu_data.get('base_price', 0)
                                    
                                    # Determine flavor dan harga flavor
                                    flavor_name = preference if preference else "-"
                                    flavor_additional_cost = 0
                                    
                                    if preference and preference in flavor_lookup:
                                        flavor_additional_cost = flavor_lookup[preference].get('additional_price', 0)
                                    
                                    # Calculate total price for this item
                                    item_base_revenue = base_price * quantity
                                    item_flavor_revenue = flavor_additional_cost * quantity
                                    total_item_price = item_base_revenue + item_flavor_revenue
                                    
                                    total_omzet += total_item_price
                                    total_base_revenue += item_base_revenue
                                    total_flavor_revenue += item_flavor_revenue
                                    total_transactions += 1
                                    
                                    # Create transaction record
                                    transaction = {
                                        "order_id": order['order_id'],
                                        "order_date": order_date,
                                        "customer_name": order.get('customer_name', 'Unknown'),
                                        "menu_name": menu_name,
                                        "flavor": flavor_name,
                                        "quantity": quantity,
                                        "base_price": base_price,
                                        "flavor_additional_cost": flavor_additional_cost,
                                        "base_revenue": item_base_revenue,
                                        "flavor_revenue": item_flavor_revenue,
                                        "total_price": total_item_price,
                                        "notes": notes if notes else "-",
                                        "order_status": order_status
                                    }
                                    
                                    sales_transactions.append(transaction)
                                    
                    except requests.exceptions.RequestException as e:
                        logging.error(f"Error getting order details for {order['order_id']}: {e}")
                        continue
                else:
                    logging.info(f"Order {order['order_id']} in date range but status is: {order_status}")
        
        # Sort by order_date ASC (ascending)
        sales_transactions.sort(key=lambda x: x["order_date"])
        
        # Generate summary statistics
        unique_menus = len(set(t["menu_name"] for t in sales_transactions))
        unique_customers = len(set(t["customer_name"] for t in sales_transactions))
        total_items_sold = sum(t["quantity"] for t in sales_transactions)
        transactions_with_flavor = len([t for t in sales_transactions if t["flavor"] != "-"])
        
        # Menu breakdown
        menu_breakdown = {}
        for transaction in sales_transactions:
            menu_key = transaction["menu_name"]
            if menu_key not in menu_breakdown:
                menu_breakdown[menu_key] = {
                    "menu_name": menu_key,
                    "total_quantity": 0,
                    "base_revenue": 0,
                    "flavor_revenue": 0,
                    "total_revenue": 0,
                    "transactions_count": 0,
                    "average_price_per_item": 0
                }
            menu_breakdown[menu_key]["total_quantity"] += transaction["quantity"]
            menu_breakdown[menu_key]["base_revenue"] += transaction["base_revenue"]
            menu_breakdown[menu_key]["flavor_revenue"] += transaction["flavor_revenue"]
            menu_breakdown[menu_key]["total_revenue"] += transaction["total_price"]
            menu_breakdown[menu_key]["transactions_count"] += 1
        
        # Calculate average price per item for each menu
        for menu_data in menu_breakdown.values():
            if menu_data["total_quantity"] > 0:
                menu_data["average_price_per_item"] = round(
                    menu_data["total_revenue"] / menu_data["total_quantity"], 2
                )
        
        # Sort menu breakdown by revenue (descending)
        sorted_menu_breakdown = sorted(
            menu_breakdown.values(), 
            key=lambda x: x["total_revenue"], 
            reverse=True
        )
        
        # Flavor breakdown (hanya untuk yang menggunakan flavor)
        flavor_breakdown = {}
        for transaction in sales_transactions:
            if transaction["flavor"] != "-":
                flavor_key = transaction["flavor"]
                if flavor_key not in flavor_breakdown:
                    flavor_breakdown[flavor_key] = {
                        "flavor_name": flavor_key,
                        "usage_count": 0,
                        "total_quantity": 0,
                        "total_flavor_revenue": 0,
                        "average_additional_cost": 0
                    }
                flavor_breakdown[flavor_key]["usage_count"] += 1
                flavor_breakdown[flavor_key]["total_quantity"] += transaction["quantity"]
                flavor_breakdown[flavor_key]["total_flavor_revenue"] += transaction["flavor_revenue"]
        
        # Calculate average additional cost per flavor
        for flavor_data in flavor_breakdown.values():
            if flavor_data["total_quantity"] > 0:
                flavor_data["average_additional_cost"] = round(
                    flavor_data["total_flavor_revenue"] / flavor_data["total_quantity"], 2
                )
        
        # Sort flavor breakdown by revenue
        sorted_flavor_breakdown = sorted(
            flavor_breakdown.values(),
            key=lambda x: x["total_flavor_revenue"],
            reverse=True
        )
        
        logging.info(f"Generated financial report: {total_transactions} transactions, total omzet: Rp {total_omzet:,}")
        
        return {
            "report_info": {
                "title": "Laporan Keuangan Penjualan Menu",
                "generated_at": jakarta_now.isoformat(),
                "date_range": {
                    "start_date": query_start_date,
                    "end_date": query_end_date,
                    "mode": date_mode
                }
            },
            "summary": {
                "total_transactions": total_transactions,
                "total_omzet": total_omzet,
                "total_base_revenue": total_base_revenue,
                "total_flavor_revenue": total_flavor_revenue,
                "total_items_sold": total_items_sold,
                "unique_menus_sold": unique_menus,
                "unique_customers": unique_customers,
                "transactions_with_flavor": transactions_with_flavor,
                "total_orders_in_range": total_orders_in_range,
                "processed_orders": processed_orders
            },
            "transactions": sales_transactions,
            "menu_breakdown": sorted_menu_breakdown,
            "flavor_breakdown": sorted_flavor_breakdown
        }
        
    except requests.exceptions.RequestException as e:
        logging.error(f"Error calling external service: {e}")
        raise HTTPException(status_code=503, detail=f"Service unavailable: {str(e)}")
    except Exception as e:
        logging.error(f"Error in financial_sales_report: {e}")
        raise HTTPException(status_code=500, detail=f"Internal server error: {str(e)}")

@app.get("/report/financial_sales/summary", tags=["Report"], summary="Ringkasan Laporan Keuangan")
def get_financial_sales_summary(
    start_date: Optional[str] = Query(None, description="Format: YYYY-MM-DD"),
    end_date: Optional[str] = Query(None, description="Format: YYYY-MM-DD"),
    today_only: bool = Query(False, description="True untuk hari ini saja")
):
    """
    Ringkasan singkat laporan keuangan tanpa detail transaksi
    """
    try:
        # Get full report
        full_report_response = get_financial_sales_report(start_date, end_date, today_only)
        
        # Extract hanya summary dan breakdown
        return {
            "report_info": full_report_response["report_info"],
            "summary": full_report_response["summary"],
            "menu_breakdown": full_report_response["menu_breakdown"],
            "flavor_breakdown": full_report_response["flavor_breakdown"]
        }
        
    except Exception as e:
        logging.error(f"Error in financial_sales_summary: {e}")
        raise HTTPException(status_code=500, detail=f"Internal server error: {str(e)}")

@app.get("/report/financial_sales/export", tags=["Report"], summary="Export Laporan ke Format Tabel")
def export_financial_sales_table(
    start_date: Optional[str] = Query(None, description="Format: YYYY-MM-DD"),
    end_date: Optional[str] = Query(None, description="Format: YYYY-MM-DD"),
    today_only: bool = Query(False, description="True untuk hari ini saja"),
    format_type: str = Query("json", description="Format export: json, csv_data")
):
    """
    Export laporan dalam format tabel yang siap untuk ditampilkan atau diunduh
    """
    try:
        # Get full report
        report_data = get_financial_sales_report(start_date, end_date, today_only)
        
        if format_type == "csv_data":
            # Generate CSV-like data structure
            headers = [
                "No", "Tanggal Order", "Order ID", "Customer", "Menu", 
                "Flavor", "Qty", "Harga Satuan", "Harga Flavor", "Revenue Base", "Revenue Flavor", "Total Harga"
            ]
            
            rows = []
            for i, transaction in enumerate(report_data["transactions"], 1):
                row = [
                    i,
                    transaction["order_date"],
                    transaction["order_id"],
                    transaction["customer_name"],
                    transaction["menu_name"],
                    transaction["flavor"],
                    transaction["quantity"],
                    f"Rp {transaction['base_price']:,}",
                    f"Rp {transaction['flavor_additional_cost']:,}",
                    f"Rp {transaction['base_revenue']:,}",
                    f"Rp {transaction['flavor_revenue']:,}",
                    f"Rp {transaction['total_price']:,}"
                ]
                rows.append(row)
            
            return {
                "export_info": {
                    "format": "csv_data",
                    "generated_at": datetime.now(jakarta_tz).isoformat(),
                    "total_rows": len(rows)
                },
                "headers": headers,
                "rows": rows,
                "summary": {
                    "total_omzet": f"Rp {report_data['summary']['total_omzet']:,}",
                    "total_base_revenue": f"Rp {report_data['summary']['total_base_revenue']:,}",
                    "total_flavor_revenue": f"Rp {report_data['summary']['total_flavor_revenue']:,}",
                    "total_transactions": report_data['summary']['total_transactions'],
                    "date_range": f"{report_data['report_info']['date_range']['start_date']} s/d {report_data['report_info']['date_range']['end_date']}"
                }
            }
        
        else:  # json format (default)
            return {
                "export_info": {
                    "format": "json",
                    "generated_at": datetime.now(jakarta_tz).isoformat()
                },
                "data": report_data
            }
        
    except Exception as e:
        logging.error(f"Error in export_financial_sales_table: {e}")
        raise HTTPException(status_code=500, detail=f"Internal server error: {str(e)}")

@app.get("/health", summary="Health Check", tags=["Utility"])
def health_check():
    """Cek apakah service menu sedang berjalan."""
    return {"status": "ok", "service": "report_service"}


# Log startup
hostname = socket.gethostname()
local_ip = socket.gethostbyname(hostname)
logging.basicConfig(level=logging.INFO)
logging.info(f"✅ report_service sudah running di http://{local_ip}:8004")<|MERGE_RESOLUTION|>--- conflicted
+++ resolved
@@ -295,7 +295,6 @@
         orders = make_request(f"{ORDER_SERVICE_URL}/order")
         menus = make_request(f"{MENU_SERVICE_URL}/menu")
         
-<<<<<<< HEAD
         # Create price lookup dictionary - gunakan field yang benar
         menu_prices = {}
         for menu in menus:
@@ -320,7 +319,6 @@
                 "processed_orders": 0,
                 "best_sellers": []
             }
-=======
         # Get flavor data dengan harga dari menu service
         try:
             flavors = make_request(f"{MENU_SERVICE_URL}/flavors")
@@ -330,7 +328,6 @@
         # Create price lookup dictionaries
         menu_prices = {menu['base_name']: menu['base_price'] for menu in menus}
         flavor_lookup = {flavor['flavor_name']: flavor for flavor in flavors} if flavors else {}
->>>>>>> 4f391462
         
         # Process menu sales data
         menu_sales = {}
@@ -385,20 +382,11 @@
                                 order_items = order_detail['data'].get('orders', [])
                                 
                                 for item in order_items:
-<<<<<<< HEAD
-                                    menu_name = item.get('menu_name', '')
-                                    quantity = item.get('quantity', 0)
-                                    
-                                    if not menu_name or not quantity:
-                                        continue
-                                        
-=======
                                     menu_name = item['menu_name']
                                     quantity = item['quantity']
                                     preference = item.get('preference', '').strip() if item.get('preference') else ''
                                     
                                     # Calculate base price
->>>>>>> 4f391462
                                     unit_price = menu_prices.get(menu_name, 0)
                                     
                                     # Calculate flavor additional cost
