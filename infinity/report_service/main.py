--- conflicted
+++ resolved
@@ -450,98 +450,6 @@
         logging.error(f"Error in best_seller endpoint: {e}")
         raise HTTPException(status_code=500, detail=f"Internal server error: {str(e)}")
 
-<<<<<<< HEAD
-@app.get("/report/top_customers", tags=["Report"])
-def get_top_customers(
-    start_date: str = Query(...),
-    end_date: str = Query(...)
-):
-    """Ambil top customers dari order data"""
-    try:
-        start_dt = datetime.strptime(start_date, "%Y-%m-%d")
-        end_dt = datetime.strptime(end_date, "%Y-%m-%d")
-    except ValueError:
-        raise HTTPException(status_code=400, detail="Format tanggal tidak valid")
-    
-    # Get data dari services
-    orders = make_request(f"{ORDER_SERVICE_URL}/order")
-    kitchen_orders = make_request(f"{KITCHEN_SERVICE_URL}/kitchen/orders")
-    menus = make_request(f"{MENU_SERVICE_URL}/menu")
-    
-    # Create lookups - gunakan field yang benar
-    menu_prices = {}
-    for menu in menus:
-        if 'base_name' in menu and 'base_price' in menu:
-            menu_prices[menu['base_name']] = menu['base_price']
-        elif 'menu_name' in menu and 'menu_price' in menu:
-            # Fallback untuk struktur data lama
-            menu_prices[menu['menu_name']] = menu['menu_price']
-        else:
-            logging.warning(f"Menu item missing required fields: {menu}")
-            continue
-    
-    if not menu_prices:
-        logging.error("No valid menu prices found in top_customers. Available fields in first menu:")
-        if menus:
-            logging.error(f"Available fields: {list(menus[0].keys())}")
-        # Return empty list instead of error
-        return []
-        
-    completed_order_ids = {order['order_id'] for order in kitchen_orders if order['status'] == 'done'}
-    
-    # Process customer data
-    customer_stats = {}
-    
-    for order in orders:
-        # Handle different date field names
-        created_at = order.get('created_at') or order.get('time_receive')
-        if not created_at:
-            continue
-            
-        try:
-            # Handle different date formats
-            if 'Z' in str(created_at):
-                order_date = datetime.fromisoformat(str(created_at).replace('Z', '+00:00')).date()
-            else:
-                order_date = datetime.fromisoformat(str(created_at)).date()
-        except (ValueError, TypeError):
-            logging.warning(f"Invalid date format for order {order.get('order_id')}: {created_at}")
-            continue
-        
-        if (start_dt.date() <= order_date <= end_dt.date() and 
-            order['order_id'] in completed_order_ids):
-            
-            customer_name = order.get('customer_name', '')
-            if not customer_name:
-                continue
-                
-            if customer_name not in customer_stats:
-                customer_stats[customer_name] = {
-                    "customer_name": customer_name,
-                    "total_orders": 0,
-                    "total_spent": 0
-                }
-            
-            customer_stats[customer_name]["total_orders"] += 1
-            
-            # Calculate spending
-            for item in order.get('items', []):
-                menu_name = item.get('menu_name', '')
-                quantity = item.get('quantity', 0)
-                
-                if not menu_name or not quantity:
-                    continue
-                    
-                unit_price = menu_prices.get(menu_name, 0)
-                customer_stats[customer_name]["total_spent"] += quantity * unit_price
-    
-    # Sort by total spent and return top 5
-    top_customers = sorted(customer_stats.values(), key=lambda x: x["total_spent"], reverse=True)[:5]
-    
-    return top_customers
-
-=======
->>>>>>> 6a2f5b99
 
 @app.get("/report/financial_sales", tags=["Report"], summary="Laporan Keuangan Penjualan Menu")
 def get_financial_sales_report(
