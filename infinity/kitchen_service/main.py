from sqlalchemy import or_, and_, func, Boolean

from fastapi import FastAPI, HTTPException, Depends, Request, Body
from fastapi.responses import StreamingResponse
from fastapi.middleware.cors import CORSMiddleware
from pydantic import BaseModel
from typing import List
from sqlalchemy import create_engine, Column, String, Text, DateTime, Integer
from sqlalchemy.ext.declarative import declarative_base
from sqlalchemy.orm import sessionmaker, Session
from dotenv import load_dotenv
from datetime import datetime, timezone, date, timedelta
from pytz import timezone as pytz_timezone
jakarta_tz = pytz_timezone('Asia/Jakarta')

import os
import socket
import logging
import asyncio
import json
import requests
from fastapi_mcp import FastApiMCP

load_dotenv()
DATABASE_URL = os.getenv("DATABASE_URL_KITCHEN")

engine = create_engine(DATABASE_URL)
SessionLocal = sessionmaker(autocommit=False, autoflush=False, bind=engine)
Base = declarative_base()

app = FastAPI(
    title="Kitchen Service API",
    description="Service untuk mengelola pesanan masuk ke dapur Infinity Cafe.",
    version="1.0.0"
)

# Enable CORS for frontend polling
app.add_middleware(
    CORSMiddleware,
    allow_origins=["*"],
    allow_credentials=True,
    allow_methods=["*"],
    allow_headers=["*"],
)

mcp = FastApiMCP(app, name="Server MCP Infinity", description="Server MCP Infinity Descr",
    include_operations=["durasi","receive order","kitchen order list","change status","order status", "order stream"]
)
mcp.mount(mount_path="/mcp", transport="sse")

subscribers = set()

class KitchenStatus(Base):
    __tablename__ = "kitchen_status"
    id = Column(String, primary_key=True, default="kitchen")
    is_open = Column(Boolean, default=True)

    
class KitchenOrder(Base):
    __tablename__ = "kitchen_orders"
    order_id = Column(String, primary_key=True, index=True)
    queue_number = Column(Integer, nullable=True)  # Menambahkan nomor antrian agar bisa konsisten
    status = Column(String, default="receive")
    detail = Column(Text)
    customer_name = Column(String)
    table_no = Column(String)
    room_name = Column(String)
    time_receive = Column(DateTime(timezone=True), nullable=True)
    time_making = Column(DateTime(timezone=True), nullable=True)
    time_deliver = Column(DateTime(timezone=True), nullable=True)
    time_done = Column(DateTime(timezone=True), nullable=True)
    cancel_reason = Column(Text, nullable=True)

Base.metadata.create_all(bind=engine)

class OrderItem(BaseModel):
    menu_name: str
    quantity: int
    preference: str = ""

class KitchenOrderRequest(BaseModel):
    order_id: str
    queue_number: int  # Menambahkan ini agar bisa konsisten
    orders: List[OrderItem]
    customer_name: str
    table_no: str
    room_name: str

def get_db():
    db = SessionLocal()
    try:
        yield db
    finally:
        db.close()

def get_kitchen_status(db: Session):  # 
    status = db.query(KitchenStatus).filter(KitchenStatus.id == "kitchen").first()
    if not status:
        status = KitchenStatus(id="kitchen", is_open=True)
        db.add(status)
        db.commit()
    return status

@app.post("/kitchen/status", summary="Atur status dapur ON/OFF", tags=["Kitchen"])
def set_kitchen_status(
    is_open: bool = Body(...),
    db: Session = Depends(get_db)
):
    status = get_kitchen_status(db)
    status.is_open = is_open
    db.commit()
    return {
        "message": f"Kitchen status set to {'ON' if is_open else 'OFF'}"
    }

@app.get("/kitchen/status/now", summary="Cek status dapur saat ini", tags=["Kitchen"])
def get_kitchen_status_endpoint(db: Session = Depends(get_db)):
    status = get_kitchen_status(db)
    return {
        "is_open": status.is_open
    }


@app.post("/receive_order", summary="Terima pesanan", tags=["Kitchen"], operation_id="receive order")
async def receive_order(order: KitchenOrderRequest, db: Session = Depends(get_db)):
    status = get_kitchen_status(db)
    if not status.is_open:  
        raise HTTPException(status_code=400, detail="Kitchen is currently OFF")
        
    # Cek apakah order sudah ada
    existing_order = db.query(KitchenOrder).filter(KitchenOrder.order_id == order.order_id).first()
    if existing_order:
        raise HTTPException(status_code=400, detail="Order already exists")
        
    # Format detail dengan lebih baik
    detail_str = "\n".join([
        f"{item.quantity}x {item.menu_name}" + (f" ({item.preference})" if item.preference else "")
        for item in order.orders
    ])
    
    now = datetime.now(jakarta_tz)
    new_order = KitchenOrder(
        order_id=order.order_id,
        queue_number=order.queue_number,
        detail=detail_str,
        customer_name=order.customer_name,
        table_no=order.table_no,
        room_name=order.room_name,
        time_receive=now
    )
    
    db.add(new_order)
    db.commit()
    
    # Broadcast ke semua client yang terhubung
    await broadcast_orders(db)
<<<<<<< HEAD
    return {"message": "Order received by kitchen", "time_receive": now.isoformat()}

def get_queue_number_map():
    try:
        res = requests.get("http://order_service:8002/order", timeout=3)
        if res.status_code == 200:
            orders = res.json()
            return {o["order_id"]: o["queue_number"] for o in orders if "order_id" in o and "queue_number" in o}
    except Exception:
        pass
    return {}

def ensure_order_exists_in_order_service(order):
    try:
        res = requests.get(f"http://order_service:8002/order_status/{order.order_id}", timeout=2)
        if res.status_code == 200:
            return  # Sudah ada
    except Exception:
        pass
    # Tambahkan order ke order_service DENGAN order_id
    try:
        payload = {
            "order_id": order.order_id,
            "customer_name": order.customer_name or "AutoSync",
            "table_no": order.table_no or "-",
            "room_name": order.room_name or "-",
            "orders": [{"menu_name": "AutoSync", "quantity": 1, "preference": ""}]
        }
        requests.post("http://order_service:8002/create_order", json=payload, timeout=3)
    except Exception as e:
        print(f"Failed to sync order {order.order_id} to order_service: {e}")

@app.get("/kitchen/orders", summary="Lihat semua pesanan", tags=["Kitchen"], operation_id="kitchen order list")
def get_kitchen_orders(db: Session = Depends(get_db)):
    now = datetime.now(jakarta_tz)
    start_of_day = datetime(now.year, now.month, now.day, tzinfo=jakarta_tz)
    end_of_day = start_of_day + timedelta(days=1)

    orders = db.query(KitchenOrder).filter(
        or_(
            KitchenOrder.status.in_(['receive', 'making', 'deliver']),
            and_(
                KitchenOrder.status.in_(['done', 'cancel', 'habis']),
                KitchenOrder.time_receive >= start_of_day,
                KitchenOrder.time_receive < end_of_day
            )
        )
    ).all()

    # Pastikan semua order ada di order_service
    for o in orders:
        ensure_order_exists_in_order_service(o)

    queue_map = get_queue_number_map()
    result = []
    for o in orders:
        queue_number = queue_map.get(o.order_id)
        result.append({
            "order_id": o.order_id,
            "queue_number": queue_number,
            "status": o.status,
            "detail": o.detail,
            "customer_name": o.customer_name,
            "table_no": o.table_no,
            "room_name": o.room_name,
            "time_receive": o.time_receive.isoformat() if o.time_receive else None,
            "time_done": o.time_done.isoformat() if o.time_done else None,
            "cancel_reason": o.cancel_reason or ""
        })
    return result
=======
    
    return {
        "message": "Order received by kitchen",
        "order_id": order.order_id,
        "queue_number": order.queue_number,
        "time_receive": now.isoformat()
    }
>>>>>>> 4d32bb1e

@app.post("/kitchen/update_status/{order_id}", summary="Update status pesanan", tags=["Kitchen"], operation_id="change status")
async def update_status(order_id: str, status: str, reason: str = "", db: Session = Depends(get_db)):
    timestamp = datetime.now(jakarta_tz)
    order = db.query(KitchenOrder).filter(KitchenOrder.order_id == order_id).first()
    if not order:
        raise HTTPException(status_code=404, detail="Order not found")
    
    # Validasi status dan reason
    if status in ["cancel", "habis"] and not reason:
        raise HTTPException(status_code=400, detail="Alasan wajib untuk status cancel, atau habis")

    # Update timestamp sesuai status
    if status == "making" and not order.time_making:
        order.time_making = timestamp
    elif status == "deliver" and not order.time_deliver:
        order.time_deliver = timestamp
    elif status == "done" and not order.time_done:
        order.time_done = timestamp

    if status in ["cancel", "habis"]:
        order.cancel_reason = reason

    # Update status
    order.status = status
    db.commit()

    # Notify order_service (jika bukan dari order_service)
    try:
        requests.post(
            f"http://order_service:8002/internal/update_status/{order_id}",
            json={"status": status},
            timeout=3
        )
        logging.info(f"✅ Berhasil mengirim update status '{status}' untuk order {order_id} ke order_service.")
    except Exception as e:
        logging.error(f"❌ Gagal mengirim update status ke order_service untuk order {order_id}: {e}")
        
    # Broadcast ke semua client
    await broadcast_orders(db)
    
    return {
        "message": f"Order {order_id} updated to status '{status}'",
        "order_id": order_id,
        "status": status,
        "timestamp": timestamp.isoformat()
    }
    
    
@app.get("/kitchen/duration/{order_id}", summary="Lihat durasi pesanan", tags=["Kitchen"], operation_id="durasi")
def get_order_durations(order_id: str, db: Session = Depends(get_db)):
    order = db.query(KitchenOrder).filter(KitchenOrder.order_id == order_id).first()
    if not order:
        raise HTTPException(status_code=404, detail="Order not found")
    durations = {}
    if order.time_making and order.time_deliver:
        durations["making_to_deliver"] = (order.time_deliver - order.time_making).total_seconds()
    if order.time_making and order.time_done:
        durations["making_to_done"] = (order.time_done - order.time_making).total_seconds()
    return durations

@app.get("/stream/orders", summary="SSE stream pesanan hari ini", tags=["Kitchen"], operation_id="order stream")
async def stream_orders(request: Request, db: Session = Depends(get_db)):
    queue = asyncio.Queue()
    subscribers.add(queue)
    async def event_generator():
        try:
            while True:
                if await request.is_disconnected():
                    break
                data = await queue.get()
                yield data
        finally:
            subscribers.remove(queue)
    return StreamingResponse(event_generator(), media_type="text/event-stream")

async def broadcast_orders(db: Session):
    today = datetime.now(jakarta_tz).date()
    orders_today = db.query(KitchenOrder).filter(
        KitchenOrder.status.in_(['receive', 'making', 'deliver'])
    ).order_by(KitchenOrder.time_receive.asc()).all()
    
    result = []
    for o in orders_today:
        ts = o.time_done or o.time_deliver or o.time_making or o.time_receive or datetime.now(jakarta_tz)
        result.append({
            "id": o.order_id,
            "queue_number": o.queue_number,
            "menu": o.detail,
            "status": o.status,
            "timestamp": ts.isoformat(),
            "timestamp_receive": o.time_receive.isoformat() if o.time_receive else None,
            "customer_name": o.customer_name,
            "table_no": o.table_no,
            "room_name": o.room_name,
            "cancel_reason": o.cancel_reason or ""
        })
    
    data = f"data: {json.dumps({'orders': result})}\n\n"
    for queue in list(subscribers):
        try:
            await queue.put(data)
        except Exception as e:
            logging.error(f"Error broadcasting to subscriber: {e}")

@app.get("/health", summary="Health check", tags=["Utility"], operation_id="health kitchen")
def health_check():
    return {"status": "ok", "service": "kitchen_service"}

hostname = socket.gethostname()
local_ip = socket.gethostbyname(hostname)
logging.basicConfig(level=logging.INFO)
logging.info(f"✅ kitchen_service sudah running di http://{local_ip}:8003 add cors")

mcp.setup_server()
mcp.setup_server()

@app.get("/kitchen/orders", summary="Lihat semua pesanan", tags=["Kitchen"], operation_id="kitchen order list")
def get_kitchen_orders(db: Session = Depends(get_db)):
    now = datetime.now(jakarta_tz)
    start_of_day = datetime(now.year, now.month, now.day, tzinfo=jakarta_tz)
    end_of_day = start_of_day + timedelta(days=1)

    # Ambil order yang masih aktif atau selesai hari ini
    orders = db.query(KitchenOrder).filter(
        or_(
            # Order yang masih aktif (belum selesai)
            KitchenOrder.status.in_(['receive', 'making', 'deliver']),
            # Order yang selesai hari ini
            and_(
                KitchenOrder.status.in_(['done', 'cancel', 'habis']),
                KitchenOrder.time_receive >= start_of_day,
                KitchenOrder.time_receive < end_of_day
            )
        )
    ).order_by(KitchenOrder.time_receive.asc()).all()
    return orders

# @app.get("/kitchen/orders", summary="Lihat semua pesanan", tags=["Kitchen"], operation_id="kitchen order list")
# def get_kitchen_orders(db: Session = Depends(get_db)):
#     return db.query(KitchenOrder).all()

# @app.get("/kitchen/orders", summary="Lihat semua pesanan", tags=["Kitchen"], operation_id="kitchen order list")
# def get_kitchen_orders(db: Session = Depends(get_db)):
#     now = datetime.now(jakarta_tz)
#     start_of_day = datetime(now.year, now.month, now.day, tzinfo=jakarta_tz)
#     end_of_day = start_of_day + timedelta(days=1)

#     return db.query(KitchenOrder).filter(
#         or_(
#             KitchenOrder.status.in_(['receive', 'making', 'deliver', 'pending']),
#             and_(
#                 KitchenOrder.status.in_(['done', 'cancel', 'habis']),
#                 KitchenOrder.time_receive >= start_of_day,
#                 KitchenOrder.time_receive < end_of_day
#             )
#         )
#     ).all()<|MERGE_RESOLUTION|>--- conflicted
+++ resolved
@@ -154,78 +154,6 @@
     
     # Broadcast ke semua client yang terhubung
     await broadcast_orders(db)
-<<<<<<< HEAD
-    return {"message": "Order received by kitchen", "time_receive": now.isoformat()}
-
-def get_queue_number_map():
-    try:
-        res = requests.get("http://order_service:8002/order", timeout=3)
-        if res.status_code == 200:
-            orders = res.json()
-            return {o["order_id"]: o["queue_number"] for o in orders if "order_id" in o and "queue_number" in o}
-    except Exception:
-        pass
-    return {}
-
-def ensure_order_exists_in_order_service(order):
-    try:
-        res = requests.get(f"http://order_service:8002/order_status/{order.order_id}", timeout=2)
-        if res.status_code == 200:
-            return  # Sudah ada
-    except Exception:
-        pass
-    # Tambahkan order ke order_service DENGAN order_id
-    try:
-        payload = {
-            "order_id": order.order_id,
-            "customer_name": order.customer_name or "AutoSync",
-            "table_no": order.table_no or "-",
-            "room_name": order.room_name or "-",
-            "orders": [{"menu_name": "AutoSync", "quantity": 1, "preference": ""}]
-        }
-        requests.post("http://order_service:8002/create_order", json=payload, timeout=3)
-    except Exception as e:
-        print(f"Failed to sync order {order.order_id} to order_service: {e}")
-
-@app.get("/kitchen/orders", summary="Lihat semua pesanan", tags=["Kitchen"], operation_id="kitchen order list")
-def get_kitchen_orders(db: Session = Depends(get_db)):
-    now = datetime.now(jakarta_tz)
-    start_of_day = datetime(now.year, now.month, now.day, tzinfo=jakarta_tz)
-    end_of_day = start_of_day + timedelta(days=1)
-
-    orders = db.query(KitchenOrder).filter(
-        or_(
-            KitchenOrder.status.in_(['receive', 'making', 'deliver']),
-            and_(
-                KitchenOrder.status.in_(['done', 'cancel', 'habis']),
-                KitchenOrder.time_receive >= start_of_day,
-                KitchenOrder.time_receive < end_of_day
-            )
-        )
-    ).all()
-
-    # Pastikan semua order ada di order_service
-    for o in orders:
-        ensure_order_exists_in_order_service(o)
-
-    queue_map = get_queue_number_map()
-    result = []
-    for o in orders:
-        queue_number = queue_map.get(o.order_id)
-        result.append({
-            "order_id": o.order_id,
-            "queue_number": queue_number,
-            "status": o.status,
-            "detail": o.detail,
-            "customer_name": o.customer_name,
-            "table_no": o.table_no,
-            "room_name": o.room_name,
-            "time_receive": o.time_receive.isoformat() if o.time_receive else None,
-            "time_done": o.time_done.isoformat() if o.time_done else None,
-            "cancel_reason": o.cancel_reason or ""
-        })
-    return result
-=======
     
     return {
         "message": "Order received by kitchen",
@@ -233,7 +161,6 @@
         "queue_number": order.queue_number,
         "time_receive": now.isoformat()
     }
->>>>>>> 4d32bb1e
 
 @app.post("/kitchen/update_status/{order_id}", summary="Update status pesanan", tags=["Kitchen"], operation_id="change status")
 async def update_status(order_id: str, status: str, reason: str = "", db: Session = Depends(get_db)):
