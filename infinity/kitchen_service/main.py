--- conflicted
+++ resolved
@@ -137,19 +137,6 @@
     status_request: KitchenStatusRequest, 
     db: Session = Depends(get_db)
 ):
-<<<<<<< HEAD
-    try:
-        is_open_value = status_request.is_open
-        status = get_kitchen_status(db)
-        status.is_open = is_open_value
-        db.commit()
-        return {
-            "message": f"Kitchen status set to {'ON' if is_open_value else 'OFF'}"
-        }
-    except Exception as e:
-        logging.error(f"Failed to set kitchen status: {e}")
-        raise HTTPException(status_code=500, detail="Failed to update kitchen status in database.")
-=======
 
     status = get_kitchen_status(db)
     status.is_open = request.is_open
@@ -159,7 +146,6 @@
         "message": f"Kitchen status set to {'ON' if request.is_open else 'OFF'}",
         "data": {"is_open": request.is_open}
     }
->>>>>>> 7500056e
 
 @app.get("/kitchen/status/now", summary="Cek status dapur saat ini", tags=["Kitchen"])
 def get_kitchen_status_endpoint(db: Session = Depends(get_db)):
