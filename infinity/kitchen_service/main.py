from sqlalchemy import or_, and_, func, Boolean

from fastapi import FastAPI, HTTPException, Depends, Request, Body
from fastapi.responses import StreamingResponse
from fastapi.middleware.cors import CORSMiddleware
from pydantic import BaseModel
from typing import List
from sqlalchemy import create_engine, Column, String, Text, DateTime
from sqlalchemy.ext.declarative import declarative_base
from sqlalchemy.orm import sessionmaker, Session
from dotenv import load_dotenv
from datetime import datetime, timezone, date, timedelta
from pytz import timezone as pytz_timezone
jakarta_tz = pytz_timezone('Asia/Jakarta')

import os
import socket
import logging
import asyncio
import json
import requests
from fastapi_mcp import FastApiMCP

load_dotenv()
DATABASE_URL = os.getenv("DATABASE_URL")

engine = create_engine(DATABASE_URL)
SessionLocal = sessionmaker(autocommit=False, autoflush=False, bind=engine)
Base = declarative_base()

app = FastAPI(
    title="Kitchen Service API",
    description="Service untuk mengelola pesanan masuk ke dapur Infinity Cafe.",
    version="1.0.0"
)

# Enable CORS for frontend polling
app.add_middleware(
    CORSMiddleware,
    allow_origins=["*"],
    allow_credentials=True,
    allow_methods=["*"],
    allow_headers=["*"],
)

mcp = FastApiMCP(app, name="Server MCP Infinity", description="Server MCP Infinity Descr",
    include_operations=["durasi","receive order","kitchen order list","change status","order status", "order stream"]
)
mcp.mount(mount_path="/mcp", transport="sse")

subscribers = set()

class KitchenStatus(Base):
    __tablename__ = "kitchen_status"
    id = Column(String, primary_key=True, default="kitchen")
    is_open = Column(Boolean, default=True)

    
class KitchenOrder(Base):
    __tablename__ = "kitchen_orders"
    order_id = Column(String, primary_key=True, index=True)
    status = Column(String, default="receive")
    detail = Column(Text)
    customer_name = Column(String)
    table_no = Column(String)
    room_name = Column(String)
    time_receive = Column(DateTime(timezone=True), nullable=True)
    time_making = Column(DateTime(timezone=True), nullable=True)
    time_deliver = Column(DateTime(timezone=True), nullable=True)
    time_done = Column(DateTime(timezone=True), nullable=True)
    cancel_reason = Column(Text, nullable=True)
    pending_reason = Column(Text, nullable=True)

Base.metadata.create_all(bind=engine)

class OrderItem(BaseModel):
    menu_name: str
    quantity: int
    preference: str = ""

class KitchenOrderRequest(BaseModel):
    order_id: str
    orders: List[OrderItem]
    customer_name: str
    table_no: str
    room_name: str

def get_db():
    db = SessionLocal()
    try:
        yield db
    finally:
        db.close()

def get_kitchen_status(db: Session):  # 
    status = db.query(KitchenStatus).filter(KitchenStatus.id == "kitchen").first()
    if not status:
        status = KitchenStatus(id="kitchen", is_open=True)
        db.add(status)
        db.commit()
    return status

@app.post("/kitchen/status", summary="Atur status dapur ON/OFF", tags=["Kitchen"])
def set_kitchen_status(
    is_open: bool = Body(...),
    db: Session = Depends(get_db)
):
    status = get_kitchen_status(db)
    status.is_open = is_open
    db.commit()
    return {
        "message": f"Kitchen status set to {'ON' if is_open else 'OFF'}"
    }

@app.get("/kitchen/status/now", summary="Cek status dapur saat ini", tags=["Kitchen"])
def get_kitchen_status_endpoint(db: Session = Depends(get_db)):
    status = get_kitchen_status(db)
    return {
        "is_open": status.is_open
    }


@app.post("/receive_order", summary="Terima pesanan", tags=["Kitchen"], operation_id="receive order")
async def receive_order(order: KitchenOrderRequest, db: Session = Depends(get_db)):
    status = get_kitchen_status(db)
    if not status.is_open:  
        return {  
            "message": "Kitchen is currently OFF",
        }
        
    if db.query(KitchenOrder).filter(KitchenOrder.order_id == order.order_id).first():
        raise HTTPException(status_code=400, detail="Order already exists")
    detail_str = "\n".join([f"{item.quantity}x {item.menu_name} ({item.preference})" for item in order.orders])
    now = datetime.now(jakarta_tz)
    new_order = KitchenOrder(
        order_id=order.order_id,
        detail=detail_str,
        customer_name=order.customer_name,
        table_no=order.table_no,
        room_name=order.room_name,
        time_receive=now
    )
    db.add(new_order)
    db.commit()
    await broadcast_orders(db)
    return {"message": "Order received by kitchen", "time_receive": now.isoformat()}

def get_queue_number_map():
    try:
        res = requests.get("http://order_service:8002/order", timeout=3)
        if res.status_code == 200:
            orders = res.json()
            return {o["order_id"]: o["queue_number"] for o in orders if "order_id" in o and "queue_number" in o}
    except Exception:
        pass
    return {}

def ensure_order_exists_in_order_service(order):
    try:
        res = requests.get(f"http://order_service:8002/order_status/{order.order_id}", timeout=2)
        if res.status_code == 200:
            return  # Sudah ada
    except Exception:
        pass
    # Tambahkan order ke order_service DENGAN order_id
    try:
        payload = {
            "order_id": order.order_id,
            "customer_name": order.customer_name or "AutoSync",
            "table_no": order.table_no or "-",
            "room_name": order.room_name or "-",
            "orders": [{"menu_name": "AutoSync", "quantity": 1, "preference": ""}]
        }
        requests.post("http://order_service:8002/create_order", json=payload, timeout=3)
    except Exception as e:
        print(f"Failed to sync order {order.order_id} to order_service: {e}")

@app.get("/kitchen/orders", summary="Lihat semua pesanan", tags=["Kitchen"], operation_id="kitchen order list")
def get_kitchen_orders(db: Session = Depends(get_db)):
    now = datetime.now(jakarta_tz)
    start_of_day = datetime(now.year, now.month, now.day, tzinfo=jakarta_tz)
    end_of_day = start_of_day + timedelta(days=1)

    orders = db.query(KitchenOrder).filter(
        or_(
            KitchenOrder.status.in_(['receive', 'making', 'deliver']),
            and_(
                KitchenOrder.status.in_(['done', 'cancel', 'habis']),
                KitchenOrder.time_receive >= start_of_day,
                KitchenOrder.time_receive < end_of_day
            )
        )
    ).all()

    # Pastikan semua order ada di order_service
    for o in orders:
        ensure_order_exists_in_order_service(o)

    queue_map = get_queue_number_map()
    result = []
    for o in orders:
        queue_number = queue_map.get(o.order_id)
        result.append({
            "order_id": o.order_id,
            "queue_number": queue_number,
            "status": o.status,
            "detail": o.detail,
            "customer_name": o.customer_name,
            "table_no": o.table_no,
            "room_name": o.room_name,
            "time_receive": o.time_receive.isoformat() if o.time_receive else None,
            "time_done": o.time_done.isoformat() if o.time_done else None,
            "cancel_reason": o.cancel_reason or ""
        })
    return result

@app.post("/kitchen/update_status/{order_id}")
async def update_status(order_id: str, status: str, reason: str = "", db: Session = Depends(get_db)):
    timestamp = datetime.now(jakarta_tz)
    order = db.query(KitchenOrder).filter(KitchenOrder.order_id == order_id).first()
    if not order:
        raise HTTPException(status_code=404, detail="Order not found")
    if status in ["cancel", "habis", "pending"] and not reason:
        raise HTTPException(status_code=400, detail="Alasan wajib untuk status cancel atau habis")

    if status == "making" and not order.time_making:
        order.time_making = timestamp
    elif status == "deliver" and not order.time_deliver:
        order.time_deliver = timestamp
    elif status == "done" and not order.time_done:
        order.time_done = timestamp

    if status == "pending":
        order.pending_reason = reason
    if status in ["cancel", "habis"]:
        order.cancel_reason = reason

    order.status = status

    db.commit()

    try:
        requests.post(
            f"http://order_service:8002/internal/update_status/{order_id}",
            json={"status": status},
            timeout=3
        )
        logging.info(f"Berhasil mengirim update status '{status}' untuk order {order_id} ke order_service.")
    except Exception as e:
        logging.error(f"Gagal mengirim update status ke order_service untuk order {order_id}: {e}")
        
    await broadcast_orders(db)
    return {"message": f"Order {order_id} updated to status '{status}'", "timestamp": timestamp.isoformat()}

@app.get("/kitchen/duration/{order_id}", summary="Lihat durasi pesanan", tags=["Kitchen"], operation_id="durasi")
def get_order_durations(order_id: str, db: Session = Depends(get_db)):
    order = db.query(KitchenOrder).filter(KitchenOrder.order_id == order_id).first()
    if not order:
        raise HTTPException(status_code=404, detail="Order not found")
    durations = {}
    if order.time_making and order.time_deliver:
        durations["making_to_deliver"] = (order.time_deliver - order.time_making).total_seconds()
    if order.time_making and order.time_done:
        durations["making_to_done"] = (order.time_done - order.time_making).total_seconds()
    return durations

@app.get("/stream/orders", summary="SSE stream pesanan hari ini", tags=["Kitchen"], operation_id="order stream")
async def stream_orders(request: Request, db: Session = Depends(get_db)):
    queue = asyncio.Queue()
    subscribers.add(queue)
    async def event_generator():
        try:
            while True:
                if await request.is_disconnected():
                    break
                data = await queue.get()
                yield data
        finally:
            subscribers.remove(queue)
    return StreamingResponse(event_generator(), media_type="text/event-stream")

async def broadcast_orders(db: Session):
    today = datetime.now(jakarta_tz).date()
    orders_today = db.query(KitchenOrder).filter(
    KitchenOrder.status.in_(['receive', 'making', 'deliver', 'pending'])
).all()
    result = []
    for o in orders_today:
        ts = o.time_done or o.time_deliver or o.time_making or o.time_receive or datetime.now(jakarta_tz)
        result.append({
            "id": o.order_id,
            "menu": o.detail,
            "status": o.status,
            "timestamp": ts.isoformat(),
            "timestamp_receive": o.time_receive.isoformat() if o.time_receive else None,
            "customer_name": o.customer_name,
            "table_no": o.table_no,
            "room_name": o.room_name,
            "pending_reason": o.pending_reason or "",
            "cancel_reason": o.cancel_reason or ""
        })
    data = f"data: {json.dumps({'orders': result})}\n\n"
    for queue in list(subscribers):
        await queue.put(data)

@app.get("/health", summary="Health check", tags=["Utility"], operation_id="health kitchen")
def health_check():
    return {"status": "ok", "service": "kitchen_service"}

hostname = socket.gethostname()
local_ip = socket.gethostbyname(hostname)
logging.basicConfig(level=logging.INFO)
logging.info(f"✅ kitchen_service sudah running di http://{local_ip}:8003 add cors")

<<<<<<< HEAD
mcp.setup_server()
=======
mcp.setup_server()

@app.get("/kitchen/orders", summary="Lihat semua pesanan", tags=["Kitchen"], operation_id="kitchen order list")
def get_kitchen_orders(db: Session = Depends(get_db)):
    now = datetime.now(jakarta_tz)
    start_of_day = datetime(now.year, now.month, now.day, tzinfo=jakarta_tz)
    end_of_day = start_of_day + timedelta(days=1)

    return db.query(KitchenOrder).filter(
        or_(
            KitchenOrder.status.in_(['receive', 'making', 'deliver', 'pending']),
            and_(
                KitchenOrder.status.in_(['done', 'cancel', 'habis']),
                KitchenOrder.time_receive >= start_of_day,
                KitchenOrder.time_receive < end_of_day
            )
        )
    ).all()
>>>>>>> 4a1a751c
<|MERGE_RESOLUTION|>--- conflicted
+++ resolved
@@ -312,9 +312,7 @@
 logging.basicConfig(level=logging.INFO)
 logging.info(f"✅ kitchen_service sudah running di http://{local_ip}:8003 add cors")
 
-<<<<<<< HEAD
 mcp.setup_server()
-=======
 mcp.setup_server()
 
 @app.get("/kitchen/orders", summary="Lihat semua pesanan", tags=["Kitchen"], operation_id="kitchen order list")
@@ -332,5 +330,4 @@
                 KitchenOrder.time_receive < end_of_day
             )
         )
-    ).all()
->>>>>>> 4a1a751c
+    ).all()