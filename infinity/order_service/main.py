# order_service.py

from fastapi import FastAPI, HTTPException, Depends
from fastapi.responses import JSONResponse
from pydantic import BaseModel
from sqlalchemy import Boolean,create_engine, Column, String, Integer, ForeignKey, Text, DateTime, func, Index, and_
from sqlalchemy.ext.declarative import declarative_base
from sqlalchemy.orm import sessionmaker, Session, relationship
from typing import List, Optional
import os
from dotenv import load_dotenv
import socket
import logging
import requests
from datetime import datetime, date
from pytz import timezone as pytz_timezone
import json
import uuid
from fastapi_mcp import FastApiMCP
import uvicorn
from fastapi import APIRouter
from fastapi.middleware.cors import CORSMiddleware

load_dotenv()
DATABASE_URL = os.getenv("DATABASE_URL_ORDER")
<<<<<<< HEAD
=======
MENU_SERVICE_URL = os.getenv("MENU_SERVICE_URL", "http://menu_service:8001")
>>>>>>> d4f6b9bc

engine = create_engine(DATABASE_URL)
SessionLocal = sessionmaker(autocommit=False, autoflush=False, bind=engine)
Base = declarative_base()

app = FastAPI(
    title="Order Service API",
    description="Manajemen pemesanan untuk Infinity Cafe",
    version="1.0.0"
)

app.add_middleware(
    CORSMiddleware,
    allow_origins=["*"],
    allow_credentials=True,
    allow_methods=["*"],
    allow_headers=["*"],
)

mcp = FastApiMCP(app,name="Server MCP Infinity",
        description="Server MCP Infinity Descr",
        include_operations=["add order","list order","cancel order","order status"]
        )
mcp.mount(mount_path="/mcp",transport="sse")
jakarta_tz = pytz_timezone('Asia/Jakarta')

# Menambahkan tabel outbox untuk menyimpan pesan yang akan dikirim ke kitchen_service
class OrderOutbox(Base):
    __tablename__ = "order_outbox"
    id = Column(String, primary_key=True, default=lambda: str(uuid.uuid4()))
    order_id = Column(String, nullable=False)
    event_type = Column(String, nullable=False)  # order_created, order_cancelled, order_updated
    payload = Column(Text, nullable=False)  # JSON
    processed = Column(Boolean, default=False)
    created_at = Column(DateTime(timezone=True), default=lambda: datetime.now(jakarta_tz))
    processed_at = Column(DateTime(timezone=True), nullable=True)
    retry_count = Column(Integer, default=0)
    max_retries = Column(Integer, default=3)
    error_message = Column(Text, nullable=True)

class Order(Base):
    __tablename__ = "orders"
    order_id = Column(String, primary_key=True)
    queue_number = Column(Integer, nullable=False)
    customer_name = Column(String)
    table_no = Column(String)
    room_name = Column(String)
    status = Column(String, default="receive")
    created_at = Column(DateTime(timezone=True), default=lambda: datetime.now(jakarta_tz))
    cancel_reason = Column(Text, nullable=True)
    items = relationship("OrderItem", back_populates="order", cascade="all, delete")

    __table_args__ = (
        Index(
            'ix_order_queue_per_day',
            queue_number,
            func.date(func.timezone('Asia/Jakarta', created_at)),
            unique=True
        ),
    )

class OrderItem(Base):
    __tablename__ = "order_items"
    id = Column(Integer, primary_key=True, index=True)
    order_id = Column(String, ForeignKey("orders.order_id"))
    menu_name = Column(String)
    quantity = Column(Integer)
    preference = Column(Text)
    order = relationship("Order", back_populates="items")

Base.metadata.create_all(bind=engine)

class OrderItemSchema(BaseModel):
    menu_name: str
    quantity: int
    preference: Optional[str] = ""
    class Config:
        from_attributes = True

class CreateOrderRequest(BaseModel):
    order_id: Optional[str] = None
    customer_name: str
    table_no: str
    room_name: str
    orders: List[OrderItemSchema]

class CancelOrderRequest(BaseModel):
    order_id: str
    reason: str

class StatusUpdateRequest(BaseModel):
    status: str

def get_db():
    db = SessionLocal()
    try:
        yield db
    finally:
        db.close()

def generate_order_id():
    timestamp = datetime.now(jakarta_tz).strftime("%Y%m%d%H%M%S%f")
    unique_code = uuid.uuid4().hex[:6].upper()
    return f"ORD{timestamp}{unique_code}"

def get_next_queue_number(db: Session) -> int:
    today_jakarta = datetime.now(jakarta_tz).date()

    last_order_today = db.query(Order).filter(
        func.date(func.timezone('Asia/Jakarta', Order.created_at)) == today_jakarta
    ).order_by(Order.queue_number.desc()).first()

    if last_order_today:
        return last_order_today.queue_number + 1
    else:
        return 1
    
def validate_order_items(order_items: List[OrderItemSchema]):
    """Menghubungi menu_service untuk memvalidasi keberadaan dan ketersediaan item."""
    try:
        response = requests.get(f"{MENU_SERVICE_URL}/menu", timeout=5)
        response.raise_for_status()
        
        available_menus = response.json()
        
        valid_menu_names = {menu['base_name'] for menu in available_menus}

        invalid_items = []
        for item in order_items:
            if item.menu_name not in valid_menu_names:
                invalid_items.append(item.menu_name)

        if invalid_items:
            error_detail = f"Menu berikut tidak ditemukan atau tidak tersedia: {', '.join(invalid_items)}"
            raise HTTPException(status_code=400, detail=error_detail)

    except requests.RequestException as e:
        logging.error(f"Gagal menghubungi menu_service: {e}")
        raise HTTPException(status_code=503, detail="Tidak dapat memvalidasi menu saat ini, layanan menu mungkin sedang tidak aktif.")
    except Exception as e:
        logging.error(f"Error saat validasi menu: {e}")
        raise HTTPException(status_code=500, detail="Terjadi kesalahan internal saat memvalidasi menu.")

# Fungsi helper untuk outbox
def create_outbox_event(db: Session, order_id: str, event_type: str, payload: dict):
    outbox_event = OrderOutbox(
        order_id=order_id,
        event_type=event_type,
        payload=json.dumps(payload)
    )
    db.add(outbox_event)
    return outbox_event

def process_outbox_events(db: Session):
    """Memproses outbox events yang belum terkirim"""
    
    # Ambil events yang belum diproses dan masih bisa di-retry
    unprocessed_events = db.query(OrderOutbox).filter(
        OrderOutbox.processed == False,
        OrderOutbox.retry_count < OrderOutbox.max_retries
    ).all()
    
    for event in unprocessed_events:
        try:
            payload = json.loads(event.payload)
            
            if event.event_type == "order_created":
                response = requests.post(
                    "http://kitchen_service:8003/receive_order",
                    json=payload,
                    timeout=5
                )
                response.raise_for_status()
                
            elif event.event_type == "order_cancelled":
                response = requests.post(
                    f"http://kitchen_service:8003/kitchen/update_status/{event.order_id}",
                    params={"status": "cancel", "reason": payload.get("reason", "")},
                    timeout=5
                )
                response.raise_for_status()
            
            # Tandai sebagai berhasil diproses
            event.processed = True
            event.processed_at = datetime.now(jakarta_tz)
            event.error_message = None
            
            logging.info(f"✅ Outbox event {event.id} berhasil diproses")
            
        except Exception as e:
            # Increment retry count dan simpan error
            event.retry_count += 1
            event.error_message = str(e)
            
            if event.retry_count >= event.max_retries:
                logging.error(f"❌ Outbox event {event.id} gagal setelah {event.max_retries} percobaan: {e}")
            else:
                logging.warning(f"⚠️ Outbox event {event.id} gagal, akan dicoba lagi ({event.retry_count}/{event.max_retries}): {e}")
    
    db.commit()

# Endpoint untuk memproses outbox secara manual (untuk debugging)
@app.post("/admin/process_outbox", tags=["Admin"])
def manual_process_outbox(db: Session = Depends(get_db)):
    """Memproses outbox events secara manual"""
    process_outbox_events(db)
    return {"message": "Outbox events processed"}

# Endpoint untuk melihat status outbox
@app.get("/admin/outbox_status", tags=["Admin"])
def get_outbox_status(db: Session = Depends(get_db)):
    """Melihat status outbox events"""
    total_events = db.query(OrderOutbox).count()
    processed_events = db.query(OrderOutbox).filter(OrderOutbox.processed == True).count()
    failed_events = db.query(OrderOutbox).filter(
        OrderOutbox.processed == False,
        OrderOutbox.retry_count >= OrderOutbox.max_retries
    ).count()
    
    return {
        "total_events": total_events,
        "processed_events": processed_events,
        "failed_events": failed_events,
        "pending_events": total_events - processed_events - failed_events
    }

# Fungsi helper untuk outbox
def create_outbox_event(db: Session, order_id: str, event_type: str, payload: dict):
    outbox_event = OrderOutbox(
        order_id=order_id,
        event_type=event_type,
        payload=json.dumps(payload)
    )
    db.add(outbox_event)
    return outbox_event

def process_outbox_events(db: Session):
    """Memproses outbox events yang belum terkirim"""
    
    # Ambil events yang belum diproses dan masih bisa di-retry
    unprocessed_events = db.query(OrderOutbox).filter(
        OrderOutbox.processed == False,
        OrderOutbox.retry_count < OrderOutbox.max_retries
    ).all()
    
    for event in unprocessed_events:
        try:
            payload = json.loads(event.payload)
            
            if event.event_type == "order_created":
                response = requests.post(
                    "http://kitchen_service:8003/receive_order",
                    json=payload,
                    timeout=5
                )
                response.raise_for_status()
                
            elif event.event_type == "order_cancelled":
                response = requests.post(
                    f"http://kitchen_service:8003/kitchen/update_status/{event.order_id}",
                    params={"status": "cancel", "reason": payload.get("reason", "")},
                    timeout=5
                )
                response.raise_for_status()
            
            # Tandai sebagai berhasil diproses
            event.processed = True
            event.processed_at = datetime.now(jakarta_tz)
            event.error_message = None
            
            logging.info(f"✅ Outbox event {event.id} berhasil diproses")
            
        except Exception as e:
            # Increment retry count dan simpan error
            event.retry_count += 1
            event.error_message = str(e)
            
            if event.retry_count >= event.max_retries:
                logging.error(f"❌ Outbox event {event.id} gagal setelah {event.max_retries} percobaan: {e}")
            else:
                logging.warning(f"⚠️ Outbox event {event.id} gagal, akan dicoba lagi ({event.retry_count}/{event.max_retries}): {e}")
    
    db.commit()

# Endpoint untuk memproses outbox secara manual (untuk debugging)
@app.post("/admin/process_outbox", tags=["Admin"])
def manual_process_outbox(db: Session = Depends(get_db)):
    """Memproses outbox events secara manual"""
    process_outbox_events(db)
    return {"message": "Outbox events processed"}

# Endpoint untuk melihat status outbox
@app.get("/admin/outbox_status", tags=["Admin"])
def get_outbox_status(db: Session = Depends(get_db)):
    """Melihat status outbox events"""
    total_events = db.query(OrderOutbox).count()
    processed_events = db.query(OrderOutbox).filter(OrderOutbox.processed == True).count()
    failed_events = db.query(OrderOutbox).filter(
        OrderOutbox.processed == False,
        OrderOutbox.retry_count >= OrderOutbox.max_retries
    ).count()
    
    return {
        "total_events": total_events,
        "processed_events": processed_events,
        "failed_events": failed_events,
        "pending_events": total_events - processed_events - failed_events
    }

@app.post("/create_order", summary="Buat pesanan baru", tags=["Order"], operation_id="add order")
def create_order(req: CreateOrderRequest, db: Session = Depends(get_db)):
    """Membuat pesanan baru dan mengirimkannya ke kitchen_service."""

<<<<<<< HEAD
=======
    validate_order_items(req.orders)

>>>>>>> d4f6b9bc
    # Cek status kitchen (optional - bisa dihilangkan jika pakai outbox)
    try:
        status_response = requests.get("http://kitchen_service:8003/kitchen/status/now", timeout=5)
        status_response.raise_for_status()
        kitchen_status = status_response.json()

        if not kitchen_status.get("is_open", False):
            return JSONResponse(
                status_code=400,
                content={
                    "message": "Dapur sedang OFF. Tidak dapat menerima pesanan.",
                }
            )
    except Exception as e:
        logging.warning(f"⚠️ Gagal mengakses kitchen_service untuk cek status: {e}")
        raise HTTPException(status_code=503, detail="Gagal menghubungi layanan dapur. Coba lagi nanti.")

    try:
        new_queue_number = get_next_queue_number(db)
    except Exception as e:
        logging.warning(f"Error getting queue number, retrying once: {e}")
        new_queue_number = get_next_queue_number(db)

    # GUNAKAN order_id dari request jika ada dan belum ada di DB
    if req.order_id and not db.query(Order).filter(Order.order_id == req.order_id).first():
        order_id = req.order_id
    else:
        order_id = generate_order_id()

    new_order = Order(
        order_id=order_id,
        queue_number=new_queue_number,
        customer_name=req.customer_name,
        table_no=req.table_no,
        room_name=req.room_name
    )

    try:
        # 1. Simpan order ke database
        db.add(new_order)
        for item in req.orders:
            db.add(OrderItem(order_id=order_id, **item.model_dump()))
        
        # 2. Buat outbox event dalam transaksi yang sama
        outbox_payload = {
            "order_id": order_id,
            "queue_number": new_queue_number,
            "orders": [item.model_dump() for item in req.orders],
            "customer_name": req.customer_name,
            "table_no": req.table_no,
            "room_name": req.room_name
        }
        
        create_outbox_event(db, order_id, "order_created", outbox_payload)
        
        # 3. Commit transaksi (atomik)
        db.commit()
        
    except Exception as e:
        db.rollback()
        if "ix_order_queue_per_day" in str(e) or "unique constraint" in str(e).lower():
            logging.warning(f"Queue number conflict, retrying with next available number")
            new_queue_number_retry = get_next_queue_number(db)
            new_order.queue_number = new_queue_number_retry
            
            # Retry dengan queue number baru
            db.add(new_order)
            for item in req.orders:
                db.add(OrderItem(order_id=order_id, **item.model_dump()))
            
            # Update payload dengan queue number baru
            outbox_payload["queue_number"] = new_queue_number_retry
            create_outbox_event(db, order_id, "order_created", outbox_payload)
            
            db.commit()
            new_queue_number = new_queue_number_retry
        else:
            raise HTTPException(status_code=500, detail=f"Database error: {str(e)}")

    # 4. Proses outbox event secara asinkron (atau via background job)
    try:
        process_outbox_events(db)
    except Exception as e:
        logging.warning(f"⚠️ Gagal memproses outbox events: {e}")

    return {
        "message": f"Pesanan kamu telah berhasil diproses dengan id order : {order_id}, mohon ditunggu ya !",
        "order_id": order_id,
        "queue_number": new_queue_number
    }

@app.post("/cancel_order", summary="Batalkan pesanan", tags=["Order"], operation_id="cancel order")
def cancel_order(req: CancelOrderRequest, db: Session = Depends(get_db)):
    """Membatalkan pesanan yang belum selesai dan mencatat alasannya."""
    order = db.query(Order).filter(Order.order_id == req.order_id).first()
    if not order:
        raise HTTPException(
            status_code=404, 
            detail=f"Maaf, pesanan dengan ID: {req.order_id} tidak ditemukan. Mohon periksa kembali ID pesanan Anda."
        )
    if order.status != "receive":
        raise HTTPException(
            status_code=400,
            detail=f"Maaf, pesanan dengan ID: {req.order_id} sudah dalam proses pembuatan oleh dapur dan tidak dapat dibatalkan."
        )

    # Update status dan simpan ke outbox dalam satu transaksi
    order.status = "cancelled"
    order.cancel_reason = req.reason
    
    # Buat outbox event untuk cancel
    cancel_payload = {
        "order_id": req.order_id,
        "reason": req.reason,
        "cancelled_at": datetime.now(jakarta_tz).isoformat()
    }
    
    create_outbox_event(db, req.order_id, "order_cancelled", cancel_payload)
    db.commit()
    
    # Proses outbox event
    try:
        process_outbox_events(db)
    except Exception as e:
        logging.warning(f"⚠️ Gagal memproses cancel outbox event: {e}")
    
    return {"message": f"Pesanan kamu dengan ID: {req.order_id} telah berhasil dibatalkan."}

@app.post("/internal/update_status/{order_id}", tags=["Internal"])
def update_order_status_from_kitchen(order_id: str, req: StatusUpdateRequest, db: Session = Depends(get_db)):
    """Endpoint internal untuk menerima update status dari kitchen_service."""
    order = db.query(Order).filter(Order.order_id == order_id).first()
    if not order:
        logging.error(f"Gagal menemukan order {order_id} untuk diupdate dari kitchen.")
        return {"status": "not_found"}

    order.status = req.status
    db.commit()
    logging.info(f"Status untuk order {order_id} diupdate menjadi '{req.status}' dari kitchen.")
    return {"status": "updated"}

@app.get("/order_status/{order_id}", summary="Status pesanan", tags=["Order"], operation_id="order status")
def get_order_status(order_id: str, db: Session = Depends(get_db)):
    """Mengambil status terkini dari pesanan tertentu."""
    order = db.query(Order).filter(Order.order_id == order_id).first()
    if not order:
        raise HTTPException(status_code=404, detail="Order not found")
    return {
        "order_id": order.order_id,
        "status": order.status,
        "queue_number": order.queue_number,
        "created_at": order.created_at
    }

@app.get("/order", summary="Semua pesanan", tags=["Order"], operation_id="list order")
def get_all_orders(db: Session = Depends(get_db)):
    """Mengembalikan semua data pesanan."""
    orders = db.query(Order).order_by(Order.created_at.asc()).all()
    return orders

@app.get("/today_orders", summary="Pesanan hari ini", tags=["Order"])
def get_today_orders(db: Session = Depends(get_db)):
    """Mengembalikan pesanan hari ini saja."""
    today_jakarta = datetime.now(jakarta_tz).date()

    start_of_day = datetime.combine(today_jakarta, datetime.min.time()).replace(tzinfo=jakarta_tz)
    end_of_day = datetime.combine(today_jakarta, datetime.max.time()).replace(tzinfo=jakarta_tz)

    today_orders = db.query(Order).filter(
        and_(
            Order.created_at >= start_of_day,
            Order.created_at <= end_of_day
        )
    ).order_by(Order.queue_number.asc()).all()

    return {
        "date": today_jakarta.isoformat(),
        "orders": today_orders,
        "total_orders": len(today_orders)
    }

@app.get("/health", summary="Health check", tags=["Utility"])
def health_check():
    """Cek status hidup service."""
    return {"status": "ok", "service": "order_service"}

hostname = socket.gethostname()
local_ip = socket.gethostbyname(hostname)
logging.basicConfig(level=logging.INFO)
logging.info(f"✅ order_service sudah running di http://{local_ip}:8002")

mcp.setup_server()<|MERGE_RESOLUTION|>--- conflicted
+++ resolved
@@ -23,10 +23,7 @@
 
 load_dotenv()
 DATABASE_URL = os.getenv("DATABASE_URL_ORDER")
-<<<<<<< HEAD
-=======
 MENU_SERVICE_URL = os.getenv("MENU_SERVICE_URL", "http://menu_service:8001")
->>>>>>> d4f6b9bc
 
 engine = create_engine(DATABASE_URL)
 SessionLocal = sessionmaker(autocommit=False, autoflush=False, bind=engine)
@@ -253,98 +250,12 @@
         "pending_events": total_events - processed_events - failed_events
     }
 
-# Fungsi helper untuk outbox
-def create_outbox_event(db: Session, order_id: str, event_type: str, payload: dict):
-    outbox_event = OrderOutbox(
-        order_id=order_id,
-        event_type=event_type,
-        payload=json.dumps(payload)
-    )
-    db.add(outbox_event)
-    return outbox_event
-
-def process_outbox_events(db: Session):
-    """Memproses outbox events yang belum terkirim"""
-    
-    # Ambil events yang belum diproses dan masih bisa di-retry
-    unprocessed_events = db.query(OrderOutbox).filter(
-        OrderOutbox.processed == False,
-        OrderOutbox.retry_count < OrderOutbox.max_retries
-    ).all()
-    
-    for event in unprocessed_events:
-        try:
-            payload = json.loads(event.payload)
-            
-            if event.event_type == "order_created":
-                response = requests.post(
-                    "http://kitchen_service:8003/receive_order",
-                    json=payload,
-                    timeout=5
-                )
-                response.raise_for_status()
-                
-            elif event.event_type == "order_cancelled":
-                response = requests.post(
-                    f"http://kitchen_service:8003/kitchen/update_status/{event.order_id}",
-                    params={"status": "cancel", "reason": payload.get("reason", "")},
-                    timeout=5
-                )
-                response.raise_for_status()
-            
-            # Tandai sebagai berhasil diproses
-            event.processed = True
-            event.processed_at = datetime.now(jakarta_tz)
-            event.error_message = None
-            
-            logging.info(f"✅ Outbox event {event.id} berhasil diproses")
-            
-        except Exception as e:
-            # Increment retry count dan simpan error
-            event.retry_count += 1
-            event.error_message = str(e)
-            
-            if event.retry_count >= event.max_retries:
-                logging.error(f"❌ Outbox event {event.id} gagal setelah {event.max_retries} percobaan: {e}")
-            else:
-                logging.warning(f"⚠️ Outbox event {event.id} gagal, akan dicoba lagi ({event.retry_count}/{event.max_retries}): {e}")
-    
-    db.commit()
-
-# Endpoint untuk memproses outbox secara manual (untuk debugging)
-@app.post("/admin/process_outbox", tags=["Admin"])
-def manual_process_outbox(db: Session = Depends(get_db)):
-    """Memproses outbox events secara manual"""
-    process_outbox_events(db)
-    return {"message": "Outbox events processed"}
-
-# Endpoint untuk melihat status outbox
-@app.get("/admin/outbox_status", tags=["Admin"])
-def get_outbox_status(db: Session = Depends(get_db)):
-    """Melihat status outbox events"""
-    total_events = db.query(OrderOutbox).count()
-    processed_events = db.query(OrderOutbox).filter(OrderOutbox.processed == True).count()
-    failed_events = db.query(OrderOutbox).filter(
-        OrderOutbox.processed == False,
-        OrderOutbox.retry_count >= OrderOutbox.max_retries
-    ).count()
-    
-    return {
-        "total_events": total_events,
-        "processed_events": processed_events,
-        "failed_events": failed_events,
-        "pending_events": total_events - processed_events - failed_events
-    }
-
 @app.post("/create_order", summary="Buat pesanan baru", tags=["Order"], operation_id="add order")
 def create_order(req: CreateOrderRequest, db: Session = Depends(get_db)):
     """Membuat pesanan baru dan mengirimkannya ke kitchen_service."""
 
-<<<<<<< HEAD
-=======
     validate_order_items(req.orders)
 
->>>>>>> d4f6b9bc
     # Cek status kitchen (optional - bisa dihilangkan jika pakai outbox)
     try:
         status_response = requests.get("http://kitchen_service:8003/kitchen/status/now", timeout=5)
