--- conflicted
+++ resolved
@@ -56,19 +56,13 @@
 app.post("/cancel_order", async (req, res) => {
   try {
     const body = req.body;
-<<<<<<< HEAD
-=======
 
     // Panggil service untuk cancel order
->>>>>>> 6b5ade7c
     const resp = await fetch("http://order_service:8002/cancel_order", {
       method: "POST",
       headers: { "Content-Type": "application/json" },
       body: JSON.stringify(body)
     });
-<<<<<<< HEAD
-    const data = await resp.json();
-=======
 
     const data = await resp.json();
 
@@ -87,17 +81,13 @@
       console.error("n8n webhook error ", whErr);
     }
 
->>>>>>> 6b5ade7c
     res.json(data);
   } catch (err) {
     console.error("Failed to cancel order ", err);
     res.status(500).json({ error: "Failed to cancel order" });
   }
 });
-<<<<<<< HEAD
-=======
-
->>>>>>> 6b5ade7c
+
 
 // Kitchen endpoints
 app.get("/kitchen/orders", async (req, res) => {
@@ -360,7 +350,6 @@
   }
 });
 
-<<<<<<< HEAD
 // Inventory endpoints
 app.get("/inventory/list", async (req, res) => {
   try {
@@ -576,8 +565,6 @@
   }
 });
 
-=======
->>>>>>> 6b5ade7c
 // User endpoints
 app.post('/login', async (req, res) => {
   try {
@@ -610,13 +597,10 @@
   res.sendFile(path.join(__dirname, "public", "report.html"));
 });
 
-<<<<<<< HEAD
 app.get("/stock-management", (req, res) => {
   res.sendFile(path.join(__dirname, "public", "kelola-stok.html"));
 });
 
-=======
->>>>>>> 6b5ade7c
 app.get("/login", (req, res) => {
   res.sendFile(path.join(__dirname, "public", "login.html"));
 });
