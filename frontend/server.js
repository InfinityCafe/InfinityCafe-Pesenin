--- conflicted
+++ resolved
@@ -6,36 +6,8 @@
 const { error } = require("console");
 
 const app = express();
-<<<<<<< HEAD
-const PORT = process.env.PORT || 8080;
-
-// Environment configuration
-const ENV = process.env.NODE_ENV || 'development';
-const API_BASE_URL = process.env.API_BASE_URL || 'http://localhost';
-
-// API configuration for different environments
-const API_CONFIG = {
-  development: {
-    kitchen: 'http://localhost:8003',
-    order: 'http://localhost:8002',
-    menu: 'http://localhost:8001',
-    report: 'http://localhost:8004',
-    inventory: 'http://localhost:8005'
-  },
-  production: {
-    kitchen: `${API_BASE_URL}:8003`,
-    order: `${API_BASE_URL}:8002`,
-    menu: `${API_BASE_URL}:8001`,
-    report: `${API_BASE_URL}:8004`,
-    inventory: `${API_BASE_URL}:8005`
-  }
-};
-
-const currentConfig = API_CONFIG[ENV] || API_CONFIG.development;
-=======
 const PORT = 8080;
 const N8N_WEBHOOK_URL = process.env.N8N_WEBHOOK_URL || "https://liberal-relative-panther.ngrok-free.app/webhook/trigger-order-status";
->>>>>>> 3b7c432b
 
 // Middleware
 app.use(express.json());
@@ -144,37 +116,12 @@
 // Kitchen endpoints
 app.get("/kitchen/orders", async (req, res) => {
   try {
-    const resp = await fetch(`${currentConfig.kitchen}/kitchen/orders`);
+    const resp = await fetch("http://kitchen_service:8003/kitchen/orders");
     const data = await resp.json();
     res.json(data);
   } catch (err) {
     console.error("Failed on fetching orders ", err);
     res.status(500).json({ error: "Failed to fetch kitchen orders" });
-  }
-});
-
-app.get("/kitchen/status/now", async (req, res) => {
-  try {
-    const resp = await fetch(`${currentConfig.kitchen}/kitchen/status/now`);
-    const data = await resp.json();
-    res.json(data);
-  } catch (err) {
-    res.status(500).json({ error: "Failed to fetch kitchen status" });
-  }
-});
-
-app.post("/kitchen/status", async (req, res) => {
-  try {
-    const isOpen = req.body;
-    const resp = await fetch(`${currentConfig.kitchen}/kitchen/status`, {
-      method: "POST",
-      headers: { "Content-Type": "application/json" },
-      body: JSON.stringify(isOpen)
-    });
-    const data = await resp.json();
-    res.json(data);
-  } catch (err) {
-    res.status(500).json({ error: "Failed to update kitchen status" });
   }
 });
 
@@ -182,10 +129,6 @@
   const { order_id } = req.params;
   const { status, reason = "" } = req.query;
   try {
-<<<<<<< HEAD
-    await fetch(`${currentConfig.kitchen}/kitchen/update_status/${order_id}?status=${status}&reason=${encodeURIComponent(reason)}`, { method: "POST" });
-    await fetch(`${currentConfig.order}/order/update_status/${order_id}?status=${status}`, { method: "POST" });
-=======
     // Update status di kitchen_service
     await fetch(
       `http://kitchen_service:8003/kitchen/update_status/${order_id}?status=${status}&reason=${encodeURIComponent(reason)}`,
@@ -205,7 +148,6 @@
       console.error("n8n webhook error ", whErr);
     }
 
->>>>>>> 3b7c432b
     res.json({ success: true });
   } catch (err) {
     console.error("Failed to update status ", err);
@@ -251,16 +193,10 @@
 // Menu endpoints
 app.get("/menu", async (req, res) => {
   try {
-<<<<<<< HEAD
-    const resp = await fetch(`${currentConfig.kitchen}/kitchen/orders`);
-    const orders = await resp.json();
-    res.render("index", { orders });
-=======
     const resp = await fetch("http://menu_service:8001/menu");
     const data = await resp.json();
     res.set('Cache-Control', 'no-store');
     res.json(data);
->>>>>>> 3b7c432b
   } catch (err) {
     console.error("Failed to fetch menu ", err);
     res.status(500).json({ error: "Failed to fetch menu" });
@@ -1128,17 +1064,6 @@
   res.sendFile(path.join(__dirname, "public", "kelola-stok.html"));
 });
 
-<<<<<<< HEAD
-// API configuration endpoint for frontend
-app.get("/api/config", (req, res) => {
-  res.json({
-    environment: ENV,
-    apiUrls: currentConfig,
-    timestamp: new Date().toISOString()
-  });
-});
-
-=======
 app.get("/menu-suggestion", requireAuth, (req, res) => {
   res.sendFile(path.join(__dirname, "public", "menu-suggestion.html"));
 });
@@ -1151,7 +1076,6 @@
 app.use(express.static(path.join(__dirname, "public")));
 
 // Start server
->>>>>>> 3b7c432b
 app.listen(PORT, () => {
   console.log(`✅ Frontend running at http://localhost:${PORT}`);
   console.log(`📘 Swagger docs available at http://localhost:${PORT}/docs`);
