<!DOCTYPE html>
<html lang="id">
<head>
    <meta charset="UTF-8">
    <meta name="viewport" content="width=device-width, initial-scale=1.0">
    <title>Laporan Penjualan - Infinity Cafe</title>
    <link rel="stylesheet" href="style.css">
    <link rel="stylesheet" href="./css/responsive-tables.css">
    <link rel="stylesheet" href="https://cdnjs.cloudflare.com/ajax/libs/font-awesome/6.5.0/css/all.min.css">
    <script src="https://cdn.jsdelivr.net/npm/chart.js"></script>
    <script src="https://cdnjs.cloudflare.com/ajax/libs/html2canvas/1.4.1/html2canvas.min.js"></script>
    <script src="https://cdnjs.cloudflare.com/ajax/libs/jspdf/2.5.1/jspdf.umd.min.js"></script>
</head>
<body data-page="report">
    <!-- Header -->
    <nav class="header">
        <div class="header-brand">
            <h1 class="header-title" id="navbar-title">Laporan Penjualan</h1>
            <p class="header-subtitle">Stephany | Barista</p>
        </div>
        <div class="header-menu">
            <button class="nav-btn" id="nav-dashboard">Dashboard</button>
            <button class="nav-btn" id="nav-menu">Menu Management</button>
            <!-- <button class="nav-btn" id="nav-suggestion">Usulan Menu</button> -->
            <button class="nav-btn" id="nav-stok">Stock Management</button>
            <button class="nav-btn active" id="nav-report">Reports</button>
            <!-- <button class="nav-btn" id="nav-kitchen-report" onclick="showKitchenReport()">Kitchen Report</button> -->
            <!-- <button class="nav-btn" id="nav-ingredient-analysis" onclick="showIngredientAnalysis()">Analisis Bahan</button> -->
        </div>
        <div class="header-right">
            <div class="kitchen-status-container">
                <label class="switch">
                    <input type="checkbox" id="kitchen-toggle" checked>
                    <span class="slider"></span>
                </label>
            </div>
        </div>
    </nav>

    <!-- Loading Overlay -->
    <div id="loading-overlay" class="modal hidden">
        <div class="modal-content" style="max-width: 400px; text-align: center; background: #F5EFE6;">
            <div class="modal-title">⏳ Memuat Data Laporan</div>
            <div class="modal-text">Mohon tunggu sebentar...</div>
        </div>
    </div>

    <!-- Kitchen Off Banner -->
    <div id="kitchen-off-banner" class="kitchen-off-banner hidden">
        🚫 Dapur sedang OFF. Tidak dapat menerima/memproses pesanan.
    </div>

    <!-- Offline Banner -->
    <div id="offline-banner" class="offline-banner hidden">
        🔌 Gagal ambil data. Cek koneksi.
    </div>

    <!-- Main Content -->
    <div class="main-container">
        <div class="content-area">
            <!-- Greeting Message -->
            <div class="greeting-message">
                <h2>Hi, John Doe, here's your sales report!</h2>
                <p class="greeting-date" id="greeting-date">Monday, 14th July 2025</p>
            </div>

            <!-- Tab Navigation -->
            <div class="tab-navigation">
              <!-- Tab navigation removed as requested -->
            </div>

            <!-- Enhanced Filter Section -->
            <div class="search-filter-section" id="search-filter-section-report">
                <div class="search-container">
                    <i class="fa-solid fa-magnifying-glass search-icon"></i>
                    <input type="text" id="menu-filter" placeholder="Filter berdasarkan nama menu..." class="search-input">
                </div>
                <div class="filter-container">
                    <label class="filter-group">
                        <span style="color: #312929; font-weight: 600; margin-right: 8px;">Dari:</span>
                        <input type="date" id="start_date" class="price-input" style="width: 200px;">
        </label>
                    <label class="filter-group">
                        <span style="color: #312929; font-weight: 600; margin-right: 8px;">Sampai:</span>
                        <input type="date" id="end_date" class="price-input" style="width: 200px;">
        </label>
                    <button onclick="exportCSV()" class="btn-secondary">⬇️ CSV</button>
                    <button onclick="exportPDF()" class="btn-secondary">📄 PDF</button>
                </div>
    </div>

<<<<<<< HEAD
<script>
// Configuration for different environments
let API_URLS = {
  kitchen: 'http://localhost:8003',
  order: 'http://localhost:8002', 
  menu: 'http://localhost:8001',
  report: 'http://localhost:8004',
  inventory: 'http://localhost:8005'
};

// Load configuration from server
async function loadApiConfig() {
  try {
    const response = await fetch('/api/config');
    const config = await response.json();
    API_URLS = config.apiUrls;
    console.log('🌍 Loaded API configuration:', config);
  } catch (error) {
    console.warn('⚠️ Failed to load API config from server, using fallback configuration');
    // Fallback to hostname-based detection
    const hostname = window.location.hostname;
    const protocol = window.location.protocol;
    
    if (hostname !== 'localhost' && hostname !== '127.0.0.1') {
      API_URLS = {
        kitchen: `${protocol}//${hostname}:8003`,
        order: `${protocol}//${hostname}:8002`,
        menu: `${protocol}//${hostname}:8001`, 
        report: `${protocol}//${hostname}:8004`,
        inventory: `${protocol}//${hostname}:8005`
      };
    }
  }
}

let barChart, pieChart;
=======
            <!-- Summary Section -->
            <div id="summary" class="summary-details" style="margin-bottom: 1rem;">
                <span class="summary-detail--order">Periode: <strong id="summary-period">-</strong></span>
                <span class="summary-detail--order">Pendapatan: <strong id="summary-income">-</strong></span>
                <span class="summary-detail--order">Transaksi: <strong id="summary-orders">-</strong></span>
                <span class="summary-detail--order">Mode Data: <span id="summary-status-badge" class="status-badge">-</span></span>
            </div>
>>>>>>> 3b7c432b

            <!-- Insight Box -->
            <div id="insight-box" class="summary-item hidden">
                <div class="summary-header">
                    <span class="summary-name">💡 Insight Laporan</span>
                    <span class="summary-close" onclick="document.getElementById('insight-box').classList.add('hidden')">×</span>
                </div>
                <div id="insight-content"></div>
            </div>

            <!-- Report Table -->
            <div class="table-container">
                <div class="summary-item">
                    <div class="summary-header">
                        <span class="summary-name">📊 Data Laporan</span>
                    </div>
                    <div class="table-header">
                        <div class="search-filter-section"> 
                            <div class="search-container">
                                <i class="fa-solid fa-magnifying-glass search-icon"></i>
                                <input type="text" id="table-search-input" class="search-input" placeholder="Cari di tabel...">
                            </div>
                            <div class="right-controls" style="display: flex; align-items: center; gap: 12px; margin-left: auto;">
                                <!-- Ingredient view mode (visible when Analisis Bahan active) -->
                                <div class="filter-container" id="ingredient-view-container" style="display:none; gap: 8px; align-items: center;">
                                    <label for="ingredient-view-select" style="color:#312929; font-weight:600;">Tampilan:</label>
                                    <select id="ingredient-view-select" class="form-select" onchange="onIngredientViewChange()">
                                        <option value="daily" selected>Harian</option>
                                        <option value="logs">Per-Order (Logs)</option>
                                    </select>
                                </div>
                                <div class="filter-container">
                                    <button class="filter-btn" type="button" onclick="toggleReportFilter()">
                                        <i class="fas fa-filter"></i>
                                        Filter
                                    </button>
                                <div class="filter-dropdown" id="report-filter-dropdown">
                                    <div class="filter-group">
                                        <label>Jenis Data:</label>
                                        <select id="data-type-select" class="form-select">
                                            <option value="sales" selected>Data Sales</option>
                                            <option value="best">Best Seller</option>
                                            <option value="ingredient">Analisis Bahan</option>
                                        </select>
                                    </div>
                                    <div class="filter-group">
                                        <label>Urutkan:</label>
                                        <select id="sort-select" class="form-select">
                                            <option value="name" selected>Nama Menu</option>
                                            <option value="qty">Quantity</option>
                                            <option value="total">Total</option>
                                            <option value="ingredients">Jumlah Bahan</option>
                                            <option value="quantity">Total Quantity</option>
                                        </select>
                                    </div>
                                    <div class="filter-actions">
                                        <button class="apply-filter-btn" type="button" onclick="applyReportFilter()">Terapkan</button>
                                        <button class="clear-filter-btn" type="button" onclick="clearReportFilter()">Reset</button>
                                    </div>
                                </div>
                            </div>
                        </div>
                    </div>
                </div>
                <table id="report-table">
                    <thead>
                        <tr>
                                <th>No</th>
                                <th>Menu</th>
                                <th>Qty</th>
                                <th>Price</th>
                                <th>Total</th>
                        </tr>
                    </thead>
                    <tbody id="report-tbody"></tbody>
                </table>

                    <!-- Pagination -->
                    <div class="pagination-container">
                        <div class="pagination-info">
                            Menampilkan <span id="pagination-start">1</span> - <span id="pagination-end">10</span> dari <span id="pagination-total">0</span> data
                        </div>
                        <div class="pagination-controls">
                            <button class="pagination-btn" id="prev-page" onclick="changePage(-1)">
                                <i class="fas fa-chevron-left"></i>
                            </button>
                            <div class="page-numbers" id="page-numbers"></div>
                            <button class="pagination-btn" id="next-page" onclick="changePage(1)">
                                <i class="fas fa-chevron-right"></i>
                            </button>
                        </div>
                        <div class="entries-per-page">
                            <span>Tampilkan</span>
                            <select id="entries-per-page" class="form-select">
                                <option value="10" selected>10</option>
                                <option value="25">25</option>
                                <option value="50">50</option>
                            </select>
                            <span>entri</span>
                        </div>
                    </div>
                    <!-- Ingredient Details Panel (for Analisis Bahan mode) -->
                    <div id="ingredient-details-panel" class="summary-item hidden" style="margin-top: 1.5rem;">
                        <div class="summary-header">
                            <span class="summary-name">🥤 Detail Konsumsi Bahan</span>
                            <span class="summary-close" onclick="hideIngredientDetailsPanel()">×</span>
                        </div>
                        <div class="summary-details" style="margin: 1rem 0 1.5rem 0;">
                            <span class="summary-detail--order">Order ID: <strong id="detail-order-id">-</strong></span>
                            <span class="summary-detail--order">Tanggal: <strong id="detail-order-date">-</strong></span>
                            <span class="summary-detail--order">Status: <strong id="detail-order-status">-</strong></span>
                        </div>
                        <div class="table-container" style="margin-top: 0;">
                            <table id="ingredient-details-table" class="flavour-table" style="margin-top: 0;">
                            <thead>
                                <tr>
                                        <th style="background-color: #DCD0A8; font-weight: 600; color: #442D2D; padding: 0.75rem; text-align: left; border-bottom: 1px solid #F3F4F6;">No</th>
                                        <th style="background-color: #DCD0A8; font-weight: 600; color: #442D2D; padding: 0.75rem; text-align: left; border-bottom: 1px solid #F3F4F6;">Nama Bahan</th>
                                        <th style="background-color: #DCD0A8; font-weight: 600; color: #442D2D; padding: 0.75rem; text-align: left; border-bottom: 1px solid #F3F4F6;">Qty Terpakai</th>
                                        <th style="background-color: #DCD0A8; font-weight: 600; color: #442D2D; padding: 0.75rem; text-align: left; border-bottom: 1px solid #F3F4F6;">Unit</th>
                                        <th style="background-color: #DCD0A8; font-weight: 600; color: #442D2D; padding: 0.75rem; text-align: left; border-bottom: 1px solid #F3F4F6;">Stok Sebelum</th>
                                        <th style="background-color: #DCD0A8; font-weight: 600; color: #442D2D; padding: 0.75rem; text-align: left; border-bottom: 1px solid #F3F4F6;">Stok Sesudah</th>
                                </tr>
                            </thead>
                            <tbody id="ingredient-details-body"></tbody>
                        </table>
                        </div>
                    </div>
                </div>
            </div>

            <!-- Charts Section -->
            <div class="dashboard-layout" style="margin-top: 2rem; flex-wrap: wrap;">
                <div class="column" id="chart-bar-card" style="flex: 1 1 0; min-width: 320px;">
                    <h3 class="column-title">📊 Top Menu Terlaris</h3>
                    <div class="column-content" style="height: 320px;">
            <canvas id="barChart"></canvas>
        </div>
                </div>
                <div class="column" id="chart-pie-card" style="flex: 1 1 0; min-width: 320px;">
                    <h3 class="column-title">🥧 Komposisi Penjualan</h3>
                    <div class="column-content" style="height: 320px;">
            <canvas id="pieChart"></canvas>
                    </div>
                </div>
            </div>

            <!-- Additional Info Section -->
            <!-- Removed loyal buyers and customer suggestions per request -->

            <!-- Kitchen Report Section -->
            <div id="kitchen-report-section" class="kitchen-report-section hidden">
                <div class="summary-item">
                    <div class="summary-header">
                        <span class="summary-name">👨‍🍳 Kitchen Report</span>
                        <span class="summary-close" onclick="hideKitchenReport()">×</span>
                    </div>
                    
                    <!-- Kitchen Report Filter -->
                    <div class="search-filter-section">
                        <div class="filter-container">
                            <label class="filter-group">
                                <span style="color: #312929; font-weight: 600; margin-right: 8px;">Status:</span>
                                <select id="kitchen-status-filter" class="form-select">
                                    <option value="">Semua Status</option>
                                    <option value="receive">Diterima</option>
                                    <option value="making">Sedang Dibuat</option>
                                    <option value="deliver">Siap Antar</option>
                                    <option value="done">Selesai</option>
                                    <option value="cancelled">Dibatalkan</option>
                                </select>
                            </label>
                            <button onclick="refreshKitchenData()" class="btn-secondary">🔄 Refresh</button>
                            <button onclick="exportKitchenCSV()" class="btn-secondary">⬇️ CSV</button>
                        </div>
                    </div>

                    <!-- Kitchen Orders Table -->
                    <div class="table-container">
                        <table id="kitchen-table" class="flavour-table">
                            <thead>
                                <tr>
                                    <th>No</th>
                                    <th>Order ID</th>
                                    <th>Queue</th>
                                    <th>Customer</th>
                                    <th>Room</th>
                                    <th>Menu Items</th>
                                    <th>Bahan yang Digunakan</th>
                                    <th>Status</th>
                                    <th>Time Receive</th>
                                    <th>Time Done</th>
                                    <th>Actions</th>
                                </tr>
                            </thead>
                            <tbody id="kitchen-body"></tbody>
                        </table>
                    </div>

                    <!-- Kitchen Summary -->
                    <div id="kitchen-summary" class="summary-details" style="margin-top: 1rem;">
                        <span class="summary-detail--order">Total Orders: <strong id="kitchen-total-orders">-</strong></span>
                        <span class="summary-detail--order">In Progress: <strong id="kitchen-in-progress">-</strong></span>
                        <span class="summary-detail--order">Completed: <strong id="kitchen-completed">-</strong></span>
                        <span class="summary-detail--order">Cancelled: <strong id="kitchen-cancelled">-</strong></span>
                    </div>
                </div>

<<<<<<< HEAD
    try {
        const res = await fetch(`${API_URLS.report}/report?start_date=${start}&end_date=${end}`, { signal: controller.signal });
        clearTimeout(timeout);
        if (!res.ok) throw new Error("Gagal mengambil data laporan");
        const data = await res.json();
=======
>>>>>>> 3b7c432b

            </div>
        </div>
    </div>

    <!-- Ingredient Analysis Section -->
    <div id="ingredient-analysis-section" class="ingredient-analysis-section hidden">
        <div class="summary-item">
            <div class="summary-header">
                <span class="summary-name">🥤 Analisis Penggunaan Bahan</span>
                <span class="summary-close" onclick="hideIngredientAnalysis()">×</span>
            </div>
            
            <!-- Ingredient Analysis Filter -->
            <div class="search-filter-section">
                <div class="filter-container">
                    <label class="filter-group">
                        <span style="color: #312929; font-weight: 600; margin-right: 8px;">Periode:</span>
                        <input type="date" id="ingredient-start-date" class="price-input" style="width: 150px;">
                    </label>
                    <label class="filter-group">
                        <span style="color: #312929; font-weight: 600; margin-right: 8px;">Sampai:</span>
                        <input type="date" id="ingredient-end-date" class="price-input" style="width: 150px;">
                    </label>
                    <button onclick="refreshIngredientAnalysis()" class="btn-secondary">🔄 Refresh</button>
                    <button onclick="exportIngredientCSV()" class="btn-secondary">⬇️ CSV</button>
                </div>
            </div>

            <!-- Ingredient Summary -->
            <div id="ingredient-summary" class="summary-details" style="margin-top: 1rem;">
                <span class="summary-detail--order">Total Menu: <strong id="ingredient-total-menu">-</strong></span>
                <span class="summary-detail--order">Total Bahan: <strong id="ingredient-total-ingredients">-</strong></span>
                <span class="summary-detail--order">Menu Terbanyak Bahan: <strong id="ingredient-most-ingredients">-</strong></span>
                <span class="summary-detail--order">Bahan Paling Sering Digunakan: <strong id="ingredient-most-used">-</strong></span>
            </div>

            <!-- Ingredient Analysis Dashboard -->
            <div class="dashboard-layout" style="flex-wrap: wrap; margin-top: 1rem;">
                <div class="column" style="flex: 1 1 0; min-width: 320px;">
                    <h4 class="column-title">📊 Top Menu by Ingredient Usage</h4>
                    <div class="column-content" style="height: 300px;">
                        <canvas id="ingredientChart"></canvas>
                    </div>
                </div>
                <div class="column" style="flex: 1 1 0; min-width: 320px;">
                    <h4 class="column-title">📋 Detail Bahan per Menu</h4>
                    <div class="column-content">
                        <div id="ingredient-details" class="ingredient-details"></div>
                    </div>
                </div>
            </div>

<<<<<<< HEAD
async function loadTopCustomers(start, end, salesData, topMenu) {
    try {
        const controller = new AbortController();
        const timeout = setTimeout(() => controller.abort(), 10000);
        const res = await fetch(`${API_URLS.report}/report/top_customers?start_date=${start}&end_date=${end}`, { signal: controller.signal });
        clearTimeout(timeout);
        if (!res.ok) throw new Error("Gagal ambil data loyal customer");
        const data = await res.json();
=======
            <!-- Ingredient Usage Table -->
            <div class="table-container" style="margin-top: 1rem;">
                <div class="summary-item">
                    <div class="summary-header">
                        <span class="summary-name">📊 Tabel Penggunaan Bahan per Menu</span>
                    </div>
                    <table id="ingredient-table" class="flavour-table">
                        <thead>
                            <tr>
                                <th>No</th>
                                <th>Nama Menu</th>
                                <th>Flavor</th>
                                <th>Qty Pesanan</th>
                                <th>Detail Bahan (Terpakai)</th>
                            </tr>
                        </thead>
                        <tbody id="ingredient-table-body"></tbody>
                    </table>
                </div>
            </div>
        </div>
    </div>

    <!-- Menu Suggestion Modal -->
    <div id="suggestion-modal" class="modal hidden">
        <div class="modal-content add-menu-modal">
            <button onclick="closeSuggestionModal()" class="modal-close">×</button>
            <div class="modal-title">💡 Usulkan Menu Baru</div>
            <div class="form-group">
                <label for="suggestion-menu-name">Nama Menu:</label>
                <input type="text" id="suggestion-menu-name" placeholder="Masukkan nama menu yang diusulkan">
            </div>
            <div class="form-group">
                <label for="suggestion-customer-name">Nama Customer (Opsional):</label>
                <input type="text" id="suggestion-customer-name" placeholder="Nama customer yang mengusulkan">
            </div>
            <div class="modal-actions">
                <button onclick="submitSuggestion()" class="save-button">Kirim Usulan</button>
                <button onclick="closeSuggestionModal()" class="modal-btn-cancel">Batal</button>
            </div>
        </div>
    </div>
>>>>>>> 3b7c432b


<<<<<<< HEAD
async function fetchSuggestedMenu() {
    const start = document.getElementById("start_date").value;
    const end = document.getElementById("end_date").value;
    try {
        const res = await fetch(`${API_URLS.report}/report/suggested_menu?start_date=${start}&end_date=${end}`);
        const data = await res.json();
        const ul = document.getElementById("usulan-list");
        ul.innerHTML = "";
        if (data.length === 0) {
            ul.innerHTML = "<li class='text-gray-600'>Tidak ada usulan pada periode ini.</li>";
        } else {
            data.forEach((item) => {
                const date = new Date(item.last_suggested).toLocaleString("id-ID");
                ul.innerHTML += `<li><strong>${item.menu_name}</strong> — ${item.usulan_count}x (terakhir: ${date})</li>`;
            });
        }
    } catch (err) {
        console.error("Gagal memuat menu usulan", err);
    }
}
=======
>>>>>>> 3b7c432b

    <!-- Pie Chart Modal -->
    <div id="pie-modal" class="modal hidden">
        <div class="modal-content view-modal">
            <button onclick="closePieModal()" class="modal-close">×</button>
            <div class="modal-title">�� Detail Menu</div>
            <div id="pie-modal-content" class="view-content"></div>
        </div>
    </div>

    <!-- Ingredient Detail Modal -->
    <div id="ingredient-modal" class="modal hidden">
        <div class="modal-content view-modal" style="max-width: 800px; width: 800px; max-height: 90vh; overflow: hidden;">
            <button onclick="closeIngredientModal()" class="modal-close">×</button>
            <div id="ingredient-modal-content" class="view-content" style="max-height: calc(90vh - 120px); overflow-y: auto;">
                <div id="ingredient-modal-body"></div>
            </div>
        </div>
    </div>
    
    <script src="script.js"></script>
    <script src="report.js"></script>

<<<<<<< HEAD
window.onload = async () => {
    // Load API configuration first
    await loadApiConfig();
    
    const today = new Date().toISOString().split('T')[0];
    document.getElementById("start_date").value = today;
    document.getElementById("end_date").value = today;
    loadReport();
};
</script>
=======
>>>>>>> 3b7c432b
</body>
</html><|MERGE_RESOLUTION|>--- conflicted
+++ resolved
@@ -89,44 +89,6 @@
                 </div>
     </div>
 
-<<<<<<< HEAD
-<script>
-// Configuration for different environments
-let API_URLS = {
-  kitchen: 'http://localhost:8003',
-  order: 'http://localhost:8002', 
-  menu: 'http://localhost:8001',
-  report: 'http://localhost:8004',
-  inventory: 'http://localhost:8005'
-};
-
-// Load configuration from server
-async function loadApiConfig() {
-  try {
-    const response = await fetch('/api/config');
-    const config = await response.json();
-    API_URLS = config.apiUrls;
-    console.log('🌍 Loaded API configuration:', config);
-  } catch (error) {
-    console.warn('⚠️ Failed to load API config from server, using fallback configuration');
-    // Fallback to hostname-based detection
-    const hostname = window.location.hostname;
-    const protocol = window.location.protocol;
-    
-    if (hostname !== 'localhost' && hostname !== '127.0.0.1') {
-      API_URLS = {
-        kitchen: `${protocol}//${hostname}:8003`,
-        order: `${protocol}//${hostname}:8002`,
-        menu: `${protocol}//${hostname}:8001`, 
-        report: `${protocol}//${hostname}:8004`,
-        inventory: `${protocol}//${hostname}:8005`
-      };
-    }
-  }
-}
-
-let barChart, pieChart;
-=======
             <!-- Summary Section -->
             <div id="summary" class="summary-details" style="margin-bottom: 1rem;">
                 <span class="summary-detail--order">Periode: <strong id="summary-period">-</strong></span>
@@ -134,7 +96,6 @@
                 <span class="summary-detail--order">Transaksi: <strong id="summary-orders">-</strong></span>
                 <span class="summary-detail--order">Mode Data: <span id="summary-status-badge" class="status-badge">-</span></span>
             </div>
->>>>>>> 3b7c432b
 
             <!-- Insight Box -->
             <div id="insight-box" class="summary-item hidden">
@@ -343,14 +304,6 @@
                     </div>
                 </div>
 
-<<<<<<< HEAD
-    try {
-        const res = await fetch(`${API_URLS.report}/report?start_date=${start}&end_date=${end}`, { signal: controller.signal });
-        clearTimeout(timeout);
-        if (!res.ok) throw new Error("Gagal mengambil data laporan");
-        const data = await res.json();
-=======
->>>>>>> 3b7c432b
 
             </div>
         </div>
@@ -404,16 +357,6 @@
                 </div>
             </div>
 
-<<<<<<< HEAD
-async function loadTopCustomers(start, end, salesData, topMenu) {
-    try {
-        const controller = new AbortController();
-        const timeout = setTimeout(() => controller.abort(), 10000);
-        const res = await fetch(`${API_URLS.report}/report/top_customers?start_date=${start}&end_date=${end}`, { signal: controller.signal });
-        clearTimeout(timeout);
-        if (!res.ok) throw new Error("Gagal ambil data loyal customer");
-        const data = await res.json();
-=======
             <!-- Ingredient Usage Table -->
             <div class="table-container" style="margin-top: 1rem;">
                 <div class="summary-item">
@@ -456,32 +399,8 @@
             </div>
         </div>
     </div>
->>>>>>> 3b7c432b
-
-
-<<<<<<< HEAD
-async function fetchSuggestedMenu() {
-    const start = document.getElementById("start_date").value;
-    const end = document.getElementById("end_date").value;
-    try {
-        const res = await fetch(`${API_URLS.report}/report/suggested_menu?start_date=${start}&end_date=${end}`);
-        const data = await res.json();
-        const ul = document.getElementById("usulan-list");
-        ul.innerHTML = "";
-        if (data.length === 0) {
-            ul.innerHTML = "<li class='text-gray-600'>Tidak ada usulan pada periode ini.</li>";
-        } else {
-            data.forEach((item) => {
-                const date = new Date(item.last_suggested).toLocaleString("id-ID");
-                ul.innerHTML += `<li><strong>${item.menu_name}</strong> — ${item.usulan_count}x (terakhir: ${date})</li>`;
-            });
-        }
-    } catch (err) {
-        console.error("Gagal memuat menu usulan", err);
-    }
-}
-=======
->>>>>>> 3b7c432b
+
+
 
     <!-- Pie Chart Modal -->
     <div id="pie-modal" class="modal hidden">
@@ -505,18 +424,5 @@
     <script src="script.js"></script>
     <script src="report.js"></script>
 
-<<<<<<< HEAD
-window.onload = async () => {
-    // Load API configuration first
-    await loadApiConfig();
-    
-    const today = new Date().toISOString().split('T')[0];
-    document.getElementById("start_date").value = today;
-    document.getElementById("end_date").value = today;
-    loadReport();
-};
-</script>
-=======
->>>>>>> 3b7c432b
 </body>
 </html>