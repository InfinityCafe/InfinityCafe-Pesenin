--- conflicted
+++ resolved
@@ -85,13 +85,8 @@
                     <label class="filter-group">
                         <span style="color: #312929; font-weight: 600; margin-right: 8px;">Sampai:</span>
                         <input type="date" id="end_date" class="price-input" style="width: 200px;">
-<<<<<<< HEAD
-        </label>
-                    <button onclick="exportSalesExcelEnhanced()" class="btn-secondary">📊 Excel</button>
-=======
                     </label>
                     <button onclick="exportExcel()" class="btn-secondary">📊 Excel</button>
->>>>>>> 8a6de9a4
                     <button onclick="exportCSV()" class="btn-secondary">⬇️ CSV</button>
                     <button onclick="exportPDF()" class="btn-secondary">📄 PDF</button>
                 </div>
