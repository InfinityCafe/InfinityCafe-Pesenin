--- conflicted
+++ resolved
@@ -1,34 +1,3 @@
-<<<<<<< HEAD
-<!DOCTYPE html>
-<html lang="id">
-<head>
-  <meta charset="UTF-8" />
-  <meta name="viewport" content="width=device-width, initial-scale=1.0" />
-  <title>Menu Management - Infinity Cafe</title>
-  <link rel="preconnect" href="https://fonts.googleapis.com">
-  <link rel="preconnect" href="https://fonts.gstatic.com" crossorigin>
-  <link rel="stylesheet" href="style.css">
-  <link rel="stylesheet" href="css/responsive-tables.css">
-  <link rel="stylesheet" href="https://cdnjs.cloudflare.com/ajax/libs/font-awesome/6.5.0/css/all.min.css" />
-</head>
-<body data-page="menu">
-  <!-- Header -->
-  <nav class="header">
-    <div class="header-brand">
-      <h1 class="header-title" id="navbar-title">Management Menu</h1>
-      <p class="header-subtitle">Stephany | Barista</p>
-    </div>
-    <div class="header-menu">
-      <button class="nav-btn" id="nav-dashboard" onclick="window.location.href = '/dashboard';">Dashboard</button>
-      <button class="nav-btn active" id="nav-menu" onclick="window.location.href = '/menu-management';">Menu Management</button>
-      <button class="nav-btn" id="nav-suggestion" onclick="window.location.href = '/menu-suggestion';">Usulan Menu</button>
-      <button class="nav-btn" id="nav-stok" onclick="window.location.href = '/stock-management';">Stock Management</button>
-    </div>
-    <div class="header-right">
-      <!-- <div class="search-container">
-        <i class="fa-solid fa-magnifying-glass search-icon"></i>
-        <input type="text" placeholder="Search" class="search-input">
-=======
   <!DOCTYPE html>
   <html lang="id">
   <head>
@@ -47,7 +16,6 @@
       <div class="header-brand">
         <h1 class="header-title" id="navbar-title">Management Menu</h1>
         <p class="header-subtitle">Stephany | Barista</p>
->>>>>>> 358e46a4
       </div>
       <div class="header-menu">
         <button class="nav-btn" id="nav-dashboard" onclick="window.location.href = '/dashboard';">Dashboard</button>
