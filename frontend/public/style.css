<<<<<<< HEAD
    /* Reset and Base Styles */
    * {
        margin: 0;
        padding: 0;
        box-sizing: border-box;
=======
@import url('https://fonts.googleapis.com/css2?family=Inter&display=swap');


/* Reset and Base Styles */
* {
    margin: 0;
    padding: 0;
    box-sizing: border-box;
}

body {
    font-family: 'Inter', sans-serif;
    /* font-family: system-ui, -apple-system, inter; */
    background-color: #F8F9FA;
    color: #212529;
    line-height: 1.5;
}

/* Header Styles */
.header {
    background-color: #685454;
    height: 4rem;
    display: flex;
    align-items: center;
    justify-content: space-between;
    padding: 0 1.5rem;
    box-shadow: 0 2px 4px rgba(0, 0, 0, 0.1);
}

.header-left h1 {
    color: white;
    font-size: 1.25rem;
    font-weight: 700;
    margin: 0;
}

.header-left p {
    color: white;
    font-size: 0.8rem;
    margin: 0;
    opacity: 0.85;
}

.header-center {
    flex: 1;
    display: flex;
    justify-content: center;
    max-width: 400px;
    margin: 0 2rem;
}

.search-container {
    width: 100%;
    max-width: 300px;
    position: relative;
}

.search-input {
    width: 100%;
    padding: 0.5rem 0.75rem;
    border: none;
    border-radius: 0.375rem;
    background-color: white;
    font-size: 0.875rem;
    outline: none;
    box-shadow: 0 1px 2px rgba(0, 0, 0, 0.05);
}

.search-input::placeholder {
    color: #9CA3AF;
}

.header-right {
    display: flex;
    align-items: center;
}

.kitchen-status-container {
    display: flex;
    align-items: center;
    gap: 0.5rem;
}

.kitchen-status-text {
    color: white;
    font-weight: 600;
    font-size: 0.875rem;
}

/* Toggle Switch Styles */
.switch {
    position: relative;
    display: inline-block;
    width: 50px;
    height: 26px;
}

.switch input {
    opacity: 0;
    width: 0;
    height: 0;
}

.slider {
    position: absolute;
    cursor: pointer;
    top: 0;
    left: 0;
    right: 0;
    bottom: 0;
    background-color: #ccc;
    transition: 0.3s;
    border-radius: 26px;
}

.slider:before {
    position: absolute;
    content: "";
    height: 20px;
    width: 20px;
    left: 3px;
    bottom: 3px;
    background-color: white;
    transition: 0.3s;
    border-radius: 50%;
}

input:checked + .slider {
    background-color: #10B981;
}

input:checked + .slider:before {
    transform: translateX(24px);
}

/* Main Container */
.main-container {
    display: flex;
    max-width: 1400px;
    margin: 0 auto;
    padding: 1.5rem;
    gap: 1.5rem;
}

.content-area {
    flex: 1;
}

/* Greeting Message */
.greeting-message {
    margin-bottom: 1.5rem;
}

.greeting-message h2 {
    font-size: 1.5rem;
    font-weight: 600;
    color: #1F2937;
    margin-bottom: 0.25rem;
}

.greeting-date {
    font-size: 0.875rem;
    color: #6B7280;
}

/* Tab Navigation */
.tab-navigation {
    display: flex;
    gap: 1rem;
    margin-bottom: 1.5rem;
}

.tab-btn {
    padding: 0.75rem 1.5rem;
    border: none;
    border-radius: 0.5rem;
    font-weight: 600;
    font-size: 0.875rem;
    cursor: pointer;
    transition: all 0.2s ease;
    background-color: #F3F4F6;
    color: #6B7280;
}

.tab-btn.tab-active {
    background-color: #8B5A3C;
    color: white;
}

.add-order-btn {
    margin-left: auto;
    padding: 0.75rem 1.5rem;
    border: none;
    border-radius: 0.5rem;
    background: linear-gradient(to right, #503A3A, #8D7272);
    color: white;
    font-weight: 600;
    font-size: 0.875rem;
    cursor: pointer;
    transition: all 0.2s ease;
    width: 320px;
}

.add-order-btn:hover {
    background-color: #6B4226;
}

/* Order Columns */
.order-columns {
    display: grid;
    grid-template-columns: repeat(3, 1fr);
    gap: 1.5rem;
    margin-bottom: 2rem;
}

.column {
    min-height: 500px;
}

.column-title {
    font-size: 1.125rem;
    font-weight: 600;
    color: #374151;
    margin-bottom: 1rem;
    padding-bottom: 0.5rem;
    border-bottom: 2px solid #E5E7EB;
}

.order-list {
    display: flex;
    flex-direction: column;
    gap: 1rem;
}

/* Order Cards */
.order-card {
    background-color: #F5EFE6;
    border-radius: 0.75rem;
    padding: 10px;
    box-shadow: 0 1px 3px 0 rgba(0, 0, 0, 0.1), 0 1px 2px 0 rgba(0, 0, 0, 0.06);
    border: 1px solid #E5E7EB;
    cursor: pointer;
    transition: all 0.2s ease;
}

.order-contents {
    background-color: white;
    padding: 8px;
    border-radius: 0.75rem;
}

.order-card:hover {
    box-shadow: 0 4px 6px -1px rgba(0, 0, 0, 0.1), 0 2px 4px -1px rgba(0, 0, 0, 0.06);
}

.order-header {
    display: flex;
    justify-content: space-between;
    align-items: center;
    margin-bottom: 0.75rem;
}

.order-number {
    font-size: 24px;
    font-weight: 600;
    color: #1F2937;
    margin-right: auto;
}

.customer-name {
    font-size: 18px;
    font-weight: 600;
    color: #1F2937;
    margin-right: auto;
}

.order-close {
    background: none;
    border: none;
    font-size: 40px;
    color: #B3261E;
    cursor: pointer;
    padding: 0.25rem;
    border-radius: 50%;
    width: 2rem;
    height: 2rem;
    display: flex;
    align-items: center;
    justify-content: center;
    transition: all 0.2s ease;
}

.order-close:hover {
    background-color: #FEE2E2;
}

.order-location {
    display: flex;
    align-items: center;
    gap: 0.5rem;
}

.location-icon {
    font-size: 14px;
    color: #312929;
}

.location-text {
    font-size: 14px;
    color: #312929;
    font-weight: 500;
}

.order-timestamp {
    font-size: 0.75rem;
    color: #9CA3AF;
    margin-bottom: 0.75rem;
}

.order-items {
    margin-bottom: 1rem;
}

.order-item {
    display: flex;
    justify-content: space-between;
    align-items: center;
    padding: 0.25rem 0;
    font-size: 18px;
    color: #1F2937;
}

.item-name {
    font-weight: 600;
}

.item-quantity {
    font-weight: 600;
}

.order-footer {
    display: flex;
    justify-content: space-between;
    align-items: center;
    margin-top: 1rem;
    padding-top: 0.75rem;
    border-top: 1px solid #F3F4F6;
}

.details-button {
    font-size: 8px;
    color: #6B7280;
    margin:auto;
    font-weight: 600;
}

.order-drink {
    font-size: 0.75rem;
    color: #6B7280;
}

.status-badge {
    padding: 0.25rem 0.75rem;
    border-radius: 1rem;
    font-size: 12px;
    font-weight: 600;
    text-transform: uppercase;
    letter-spacing: 0.025em;
    margin-left: auto;
}

.status-receive {
    background-color: #FFE8C0;
    color: #E09B20;
}

.status-making {
    background-color: #C2DCF6;
    color: #1A508A;
}

.status-deliver {
    background-color: #BBF7D0;
    color: #207156;
}

.status-done {
    background-color: #EEEEEE;
    color: #187E5C;
}
.status-cancel {
    background-color: #EEEEEE;
    color: #B3261E;
}

.action-btn {
    padding: 0.75rem 1rem;
    border: none;
    border-radius: 0.5rem;
    font-weight: 600;
    font-size: 16px;
    text-transform: uppercase;
    cursor: pointer;
    transition: all 0.2s ease;
    width: 100%;
    margin-top: 0.75rem;
    display: flex;
    align-items: center;
    justify-content: center;
    gap: 0.5rem;
}

.action-btn-orange {
    position: relative;
    background: linear-gradient(to right, #D57F0E, #FFC763);
    color: white;
    overflow: hidden;
    z-index: 1;
}

.action-btn-orange::before {
    content: "";
    position: absolute;
    top: 0; left: 0;
    width: 100%; height: 100%;
    background: #D57F0E;
    opacity: 0;
    transition: opacity 0.3s ease;
    z-index: -1;
}

.action-btn-orange:hover::before {
    opacity: 1;
}

.action-btn-blue {
    position: relative;
    background: linear-gradient(to right, #1A508A, #678DB3);
    color: white;
    overflow: hidden;
    z-index: 1;
}

.action-btn-blue::before {
    content: "";
    position: absolute;
    top: 0; left: 0;
    width: 100%; height: 100%;
    background: #1A508A;
    opacity: 0;
    transition: opacity 0.3s ease;
    z-index: -1;
}

.action-btn-blue:hover::before {
    opacity: 1;
}

.action-btn-green {
    position: relative;
    background: linear-gradient(to right, #207156, #60B7A6);
    color: white;
    overflow: hidden;
    z-index: 1;
}

.action-btn-green::before {
    content: "";
    position: absolute;
    top: 0; left: 0;
    width: 100%; height: 100%;
    background: #207156;
    opacity: 0;
    transition: opacity 0.3s ease;
    z-index: -1;
}

.action-btn-green:hover::before {
    opacity: 1;
}

.action-btn-green-disabled {
    position: relative;
    /* background: linear-gradient(to right, #207156, #60B7A6); */
    background-color: #EEEEEE;
    color: #187E5C;
    overflow: hidden;
    z-index: 1;
}
.action-btn-red-disabled {
    position: relative;
    /* background: linear-gradient(to right, #207156, #60B7A6); */
    background-color: #EEEEEE;
    color: #B3261E;
    overflow: hidden;
    z-index: 1;
}

/* Sidebar */
.sidebar {
    width: 320px;
    background-color: #F5EFE6;
    border-radius: 0.75rem;
    padding: 1.5rem;
    box-shadow: 0 1px 3px 0 rgba(0, 0, 0, 0.1), 0 1px 2px 0 rgba(0, 0, 0, 0.06);
    height: fit-content;
    border: 1px solid #E5E7EB;
}

.sidebar-title {
    font-size: 1.125rem;
    font-weight: 600;
    color: #1F2937;
    margin-bottom: 1.5rem;
    padding-bottom: 0.75rem;
    border-bottom: 2px solid #E5E7EB;
    text-align: center;
}

.summary-item {
    margin-bottom: 1.5rem;
    padding-bottom: 1rem;
    border-bottom: 1px solid #F3F4F6;
    background-color: #FFFFFF;
    padding: 10px;
    border-radius: 10px;
}

.summary-item:last-child {
    border-bottom: none;
    margin-bottom: 0;
    padding-bottom: 0;
}

.summary-header {
    display: flex;
    justify-content: space-between;
    align-items: center;
    margin-bottom: 0.75rem;
}

.summary-name {
    font-weight: 600;
    color: #1F2937;
    font-size: 0.95rem;
}

.summary-count {
    font-weight: 700;
    color: #1F2937;
    font-size: 1.125rem;
}

.summary-details {
    display: flex;
    flex-wrap: wrap;
    gap: 0.5rem;
    margin-bottom: 0.5rem;
}

.summary-detail {
    font-size: 0.75rem;
    color: #6B7280;
}

.summary-variants {
    font-size: 0.75rem;
    color: #6B7280;
    line-height: 1.4;
}

.variant-item {
    display: flex;
    flex-direction: column;
    gap: 0.25rem;
}

.variant-item span {
    display: block;
}

/* Done Orders */
.done-orders {
    margin-top: 2rem;
}

.order-grid {
    display: grid;
    grid-template-columns: repeat(auto-fill, minmax(300px, 1fr));
    gap: 1rem;
}

/* Banners */
.kitchen-off-banner,
.offline-banner {
    background-color: #EF4444;
    color: white;
    text-align: center;
    font-weight: 700;
    padding: 1rem;
    margin-bottom: 1rem;
    border-radius: 0.5rem;
}

/* Modals */
.modal {
    position: fixed;
    top: 0;
    left: 0;
    width: 100%;
    height: 100%;
    background-color: rgba(0, 0, 0, 0.5);
    display: flex;
    align-items: center;
    justify-content: center;
    z-index: 1000;
}

.modal-content {
    background-color: white;
    padding: 2rem;
    border-radius: 0.75rem;
    max-width: 400px;
    width: 90%;
    position: relative;
    box-shadow: 0 10px 15px -3px rgba(0, 0, 0, 0.1), 0 4px 6px -2px rgba(0, 0, 0, 0.05);
}

.modal-close {
    position: absolute;
    top: 1rem;
    right: 1rem;
    background: none;
    border: none;
    font-size: 1.5rem;
    color: #EF4444;
    cursor: pointer;
    padding: 0.25rem;
    border-radius: 50%;
    width: 2rem;
    height: 2rem;
    display: flex;
    align-items: center;
    justify-content: center;
}

.modal-title {
    font-size: 1.25rem;
    font-weight: 700;
    margin-bottom: 1rem;
    color: #1F2937;
}

.modal-text {
    margin-bottom: 1.5rem;
    color: #6B7280;
}

.modal-actions {
    display: flex;
    gap: 1rem;
    justify-content: flex-end;
}

.modal-btn {
    padding: 0.75rem 1.5rem;
    border: none;
    border-radius: 0.5rem;
    font-weight: 600;
    cursor: pointer;
    transition: all 0.2s ease;
}

.modal-btn-cancel {
    background-color: #EF4444;
    color: white;
}

.modal-btn-cancel:hover {
    background-color: #DC2626;
}

.modal-btn-habis {
    background-color: #6B7280;
    color: white;
}

.modal-btn-habis:hover {
    background-color: #4B5563;
}

.modal-detail {
    font-size: 0.875rem;
    line-height: 1.6;
}

.modal-detail p {
    margin-bottom: 0.5rem;
}

.modal-detail strong {
    color: #1F2937;
}

/* Utility Classes */
.hidden {
    display: none !important;
}

/* Responsive Design */
@media (max-width: 768px) {
    .main-container {
        flex-direction: column;
        padding: 1rem;
>>>>>>> a2390eae
    }

    body {
        font-family: system-ui, -apple-system, sans-serif;
        background-color: #F8F9FA;
        color: #212529;
        line-height: 1.5;
    }

    /* Header Styles */
    .header {
        background-color: #685454;
        height: 4rem;
        display: flex;
        align-items: center;
        justify-content: space-between;
        padding: 0 1.5rem;
        box-shadow: 0 2px 4px rgba(0, 0, 0, 0.1);
    }

    .header-left h1 {
        color: white;
        font-size: 1.25rem;
        font-weight: 700;
        margin: 0;
    }

    .header-left p {
        color: white;
        font-size: 0.8rem;
        margin: 0;
        opacity: 0.85;
    }

    .header-center {
        flex: 1;
        display: flex;
        justify-content: center;
        max-width: 400px;
        margin: 0 2rem;
    }

    .search-container {
        width: 100%;
        max-width: 300px;
        position: relative;
    }

    .search-input {
        width: 100%;
        padding: 0.5rem 0.75rem;
        border: none;
        border-radius: 0.375rem;
        background-color: white;
        font-size: 0.875rem;
        outline: none;
        box-shadow: 0 1px 2px rgba(0, 0, 0, 0.05);
    }

    .search-input::placeholder {
        color: #503A3A  ;
    }

    .header-right {
        display: flex;
        align-items: center;
    }

    .kitchen-status-container {
        display: flex;
        align-items: center;
        gap: 0.5rem;
    }

    .kitchen-status-text {
        color: white;
        font-weight: 600;
        font-size: 0.875rem;
    }

    /* Toggle Switch Styles */
    .switch {
        position: relative;
        display: inline-block;
        width: 50px;
        height: 26px;
    }

    .switch input {
        opacity: 0;
        width: 0;
        height: 0;
    }

    .slider {
        position: absolute;
        cursor: pointer;
        top: 0;
        left: 0;
        right: 0;
        bottom: 0;
        background-color: #ccc;
        transition: 0.3s;
        border-radius: 26px;
    }

    .slider:before {
        position: absolute;
        content: "";
        height: 20px;
        width: 20px;
        left: 3px;
        bottom: 3px;
        background-color: white;
        transition: 0.3s;
        border-radius: 50%;
    }

    input:checked + .slider {
        background-color: #379777;
    }

    input:checked + .slider:before {
        transform: translateX(24px);
    }

    /* Main Container */
    .main-container {
        display: flex;
        max-width: 1400px;
        margin: 0 auto;
        padding: 1.5rem;
        gap: 1.5rem;
    }

    .content-area {
        flex: 1;
    }

    /* Greeting Message */
    .greeting-message {
        margin-bottom: 1.5rem;
    }

    .greeting-message h2 {
        font-size: 1.5rem;
        font-weight: 600;
        color: #412E27;
        margin-bottom: 0.25rem;
    }

    .greeting-date {
        font-size: 0.875rem;
        color: #412E27;
    }

    /* Tab Navigation */
    .tab-navigation {
        display: flex;
        gap: 1rem;
        margin-bottom: 1.5rem;
    }

    .tab-btn {
        padding: 0.75rem 1.5rem;
        border: none;
        border-radius: 0.5rem;
        font-weight: 600;
        font-size: 0.875rem;
        cursor: pointer;
        transition: all 0.2s ease;
        background-color: #F3F4F6;
        color: #6B7280;
    }

    .tab-btn.tab-active {
        background-color: #8D7272;
        color: white;
    }

    .add-order-btn {
        margin-left: auto;
        padding: 0.75rem 1.5rem;
        border: none;
        border-radius: 0.5rem;
        background-color: #503A3A;
        color: white;
        font-weight: 600;
        font-size: 0.875rem;
        cursor: pointer;
        transition: all 0.2s ease;
    }

    .add-order-btn:hover {
        background-color: #6B4226;
    }

    /* Order Columns */
    .order-columns {
        display: grid;
        grid-template-columns: repeat(3, 1fr);
        gap: 1.5rem;
        margin-bottom: 2rem;
        width: 100%;
    }

    .column {
        min-height: 500px;
        max-height: 75vh;
        overflow-y: auto;
        padding: 0;
        border: 2px solid #DCD0A8;
        border-radius: 12px;
        background-color: white;
        position: relative;
        width: 100%;
        padding-right: 3px;
    }

    .column-title {
        font-size: 16px;
        font-weight: 600;
        color: #442D1D;
        background-color: #f5EFE6;
        border: 2px solid #DCD0A8;
        padding: 5px;
        text-align: center;
        margin: 0;
        border-radius: 10px 10px 10px 10px;
        position: sticky;
        top: 0;
        z-index: 10;
        width: calc(100% + 3px);
        box-sizing: border-box;
        margin-right: -3px;
    }

    .column-content {
        padding-top: 20px;
        padding-right: -23px;
    }

    .order-list {
        display: flex;
        flex-direction: column;
        gap: 1rem;
        padding: 0 10px 10px;
    }

    /* Order Cards */
    .order-card {
        background-color: white;
        border-radius: 0.5rem;
        padding: 1.25rem;
        box-shadow: 0 1px 3px 0 rgba(0, 0, 0, 0.1), 0 1px 2px 0 rgba(0, 0, 0, 0.06);
        cursor: pointer;
        transition: all 0.2s ease;
    }

    .order-card:hover {
        box-shadow: 0 4px 6px -1px rgba(0, 0, 0, 0.1), 0 2px 4px -1px rgba(0, 0, 0, 0.06);
    }

    .order-header {
        display: flex;
        justify-content: space-between;
        align-items: center;
        margin-bottom: 0.75rem;
    }

    .order-number {
        font-size: 1.125rem;
        font-weight: 700;
        color: #1F2937;
    }

    .customer-name {
        font-size: 1rem;
        font-weight: 600;
        color: #1F2937;
    }

    .order-close {
        background: none;
        border: none;
        font-size: 1.25rem;
        color: #EF4444;
        cursor: pointer;
        padding: 0.25rem;
        border-radius: 50%;
        width: 2rem;
        height: 2rem;
        display: flex;
        align-items: center;
        justify-content: center;
        transition: all 0.2s ease;
    }

    .order-close:hover {
        background-color: #FEE2E2;
    }

    .order-location {
        display: flex;
        align-items: center;
        gap: 0.5rem;
        margin-bottom: 0.5rem;
    }

    .location-icon {
        font-size: 0.875rem;
        color: #6B7280;
    }

    .location-text {
        font-size: 0.875rem;
        color: #6B7280;
    }

    .order-timestamp {
        font-size: 0.75rem;
        color: #9CA3AF;
        margin-bottom: 0.75rem;
    }

    .order-items {
        margin-bottom: 1rem;
    }

    .order-item {
        display: flex;
        justify-content: space-between;
        align-items: center;
        padding: 0.25rem 0;
        font-size: 0.875rem;
        color: #1F2937;
    }

    .item-name {
        font-weight: 500;
    }

    .item-quantity {
        font-weight: 600;
    }

    .order-footer {
        display: flex;
        justify-content: space-between;
        align-items: center;
        margin-top: 1rem;
        padding-top: 0.75rem;
        border-top: 1px solid #F3F4F6;
    }

    .order-drink {
        font-size: 0.75rem;
        color: #6B7280;
    }

    .status-badge {
        padding: 0.25rem 0.75rem;
        border-radius: 1rem;
        font-size: 0.75rem;
        font-weight: 600;
        text-transform: uppercase;
        letter-spacing: 0.025em;
    }

    .status-receive {
        background-color: #FED7AA;
        color: #EA580C;
    }

    .status-making {
        background-color: #BFDBFE;
        color: #1D4ED8;
    }

    .status-deliver {
        background-color: #BBF7D0;
        color: #059669;
    }

    .action-btn {
        padding: 0.75rem 1rem;
        border: none;
        border-radius: 0.5rem;
        font-weight: 600;
        font-size: 0.875rem;
        text-transform: uppercase;
        cursor: pointer;
        transition: all 0.2s ease;
        width: 100%;
        margin-top: 0.75rem;
        display: flex;
        align-items: center;
        justify-content: center;
        gap: 0.5rem;
    }

    .action-btn-orange {
        background-color: #EA580C;
        color: white;
    }

    .action-btn-orange:hover {
        background-color: #DC2626;
    }

    .action-btn-blue {
        background-color: #1D4ED8;
        color: white;
    }

    .action-btn-blue:hover {
        background-color: #1E40AF;
    }

    .action-btn-green {
        background-color: #059669;
        color: white;
    }

    .action-btn-green:hover {
        background-color: #047857;
    }

    /* Sidebar */
    .sidebar {
        width: 320px;
        background-color: white;
        border-radius: 0.75rem;
        padding: 1.5rem;
        box-shadow: 0 1px 3px 0 rgba(0, 0, 0, 0.1), 0 1px 2px 0 rgba(0, 0, 0, 0.06);
        height: fit-content;
        border: 1px solid #E5E7EB;
    }

    .sidebar-content {
        max-height: 88.5vh;
        overflow-y: auto;
        padding-right: 10px;
    }

    .sidebar-title {
        font-size: 1.125rem;
        font-weight: 600;
        color: #1F2937;
        margin-bottom: 1.5rem;
        padding-bottom: 0.75rem;
        border-bottom: 2px solid #E5E7EB;
        position: sticky;
        top: 0;
        background-color: white;
        z-index: 10;
    }

    .summary-item {
        margin-bottom: 1.5rem;
        padding-bottom: 1rem;
        border-bottom: 1px solid #F3F4F6;
    }

    .summary-item:last-child {
        border-bottom: none;
        margin-bottom: 0;
        padding-bottom: 0;
    }

    .summary-header {
        display: flex;
        justify-content: space-between;
        align-items: center;
        margin-bottom: 0.75rem;
    }

    .summary-name {
        font-weight: 600;
        color: #1F2937;
        font-size: 0.95rem;
    }

    .summary-count {
        font-weight: 700;
        color: #1F2937;
        font-size: 1.125rem;
    }

    .summary-details {
        display: flex;
        flex-wrap: wrap;
        gap: 0.5rem;
        margin-bottom: 0.5rem;
    }

    .summary-detail {
        font-size: 0.75rem;
        color: #6B7280;
    }

    .summary-variants {
        font-size: 0.75rem;
        color: #6B7280;
        line-height: 1.4;
    }

    .variant-item {
        display: flex;
        flex-direction: column;
        gap: 0.25rem;
    }

    .variant-item span {
        display: block;
    }

    /* Done Orders */
    .done-orders {
        margin-top: 2rem;
    }

    .order-grid {
        display: grid;
        grid-template-columns: repeat(auto-fill, minmax(300px, 1fr));
        gap: 1rem;
    }

    /* Banners */
    .kitchen-off-banner,
    .offline-banner {
        background-color: #EF4444;
        color: white;
        text-align: center;
        font-weight: 700;
        padding: 1rem;
        margin-bottom: 1rem;
        border-radius: 0.5rem;
    }

    /* Modals */
    .modal {
        position: fixed;
        top: 0;
        left: 0;
        width: 100%;
        height: 100%;
        background-color: rgba(0, 0, 0, 0.5);
        display: flex;
        align-items: center;
        justify-content: center;
        z-index: 1000;
    }

    .modal-content {
        background-color: white;
        padding: 2rem;
        border-radius: 0.75rem;
        max-width: 400px;
        width: 90%;
        position: relative;
        box-shadow: 0 10px 15px -3px rgba(0, 0, 0, 0.1), 0 4px 6px -2px rgba(0, 0, 0, 0.05);
    }

    .modal-close {
        position: absolute;
        top: 1rem;
        right: 1rem;
        background: none;
        border: none;
        font-size: 1.5rem;
        color: #EF4444;
        cursor: pointer;
        padding: 0.25rem;
        border-radius: 50%;
        width: 2rem;
        height: 2rem;
        display: flex;
        align-items: center;
        justify-content: center;
    }

    .modal-title {
        font-size: 1.25rem;
        font-weight: 700;
        margin-bottom: 1rem;
        color: #1F2937;
    }

    .modal-text {
        margin-bottom: 1.5rem;
        color: #6B7280;
    }

    .modal-actions {
        display: flex;
        gap: 1rem;
        justify-content: flex-end;
    }

    .modal-btn {
        padding: 0.75rem 1.5rem;
        border: none;
        border-radius: 0.5rem;
        font-weight: 600;
        cursor: pointer;
        transition: all 0.2s ease;
    }

    .modal-btn-cancel {
        background-color: #EF4444;
        color: white;
    }

    .modal-btn-cancel:hover {
        background-color: #DC2626;
    }

    .modal-btn-habis {
        background-color: #6B7280;
        color: white;
    }

    .modal-btn-habis:hover {
        background-color: #4B5563;
    }

    .modal-detail {
        font-size: 0.875rem;
        line-height: 1.6;
    }

    .modal-detail p {
        margin-bottom: 0.5rem;
    }

    .modal-detail strong {
        color: #1F2937;
    }

    /* Utility Classes */
    .hidden {
        display: none !important;
    }

    /* Responsive Design */
    @media (max-width: 768px) {
        .main-container {
            flex-direction: column;
            padding: 1rem;
        }
        
        .sidebar {
            width: 100%;
            order: -1;
        }
        
        .order-columns {
            grid-template-columns: 1fr;
        }
        
        .header {
            flex-direction: column;
            height: auto;
            padding: 1rem;
            gap: 1rem;
        }
        
        .header-center {
            margin: 0;
            max-width: none;
        }
        
        .tab-navigation {
            flex-direction: column;
            gap: 0.5rem;
        }
        
        .add-order-btn {
            margin-left: 0;
        }
    }

    @media (max-width: 480px) {
        .order-columns {
            grid-template-columns: 1fr;
        }
        
        .tab-navigation {
            flex-wrap: wrap;
        }
    }<|MERGE_RESOLUTION|>--- conflicted
+++ resolved
@@ -1,10 +1,3 @@
-<<<<<<< HEAD
-    /* Reset and Base Styles */
-    * {
-        margin: 0;
-        padding: 0;
-        box-sizing: border-box;
-=======
 @import url('https://fonts.googleapis.com/css2?family=Inter&display=swap');
 
 
@@ -719,7 +712,28 @@
     .main-container {
         flex-direction: column;
         padding: 1rem;
->>>>>>> a2390eae
+    }
+    
+    .sidebar {
+        width: 100%;
+        order: -1;
+    }
+    
+    .order-columns {
+        grid-template-columns: 1fr;
+    }
+    
+    .header {
+        flex-direction: column;
+        height: auto;
+        padding: 1rem;
+        gap: 1rem;
+    }
+    
+    .header-center {
+        margin: 0;
+        padding: 0;
+        box-sizing: border-box;
     }
 
     body {
