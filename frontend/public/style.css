--- conflicted
+++ resolved
@@ -28,21 +28,10 @@
     position: sticky;
     top: 0;
     z-index: 100;
-<<<<<<< HEAD
 }
 
 .header-brand h1 +
 .header-brand p {
-=======
-}
-
-.navbar-brand {
-    display: flex;
-    align-items: center;
-}
-
-.navbar-title {
->>>>>>> b70c0afc
     color: white;
     display: flex;
     align-items: center;
@@ -52,36 +41,10 @@
     transition: color 0.2s ease;
 }
 
-.navbar-subtitle {
-    color: #F5EFE6;
-    font-size: 0.75rem;
-    font-weight: 400;
-    margin: 0 0 0 1rem;
-}
-
-.navbar-menu {
-    display: flex;
-    align-items: center;
-    gap: 1.5rem;
-}
-
-<<<<<<< HEAD
 .header-brand p {
     font-size: 0.8rem;
     margin: 0;
     opacity: 0.85;
-=======
-.nav-btn {
-    background: none;
-    border: none;
-    color: white;
-    font-size: 0.875rem;
-    font-weight: 600;
-    cursor: pointer;
-    padding: 0.5rem 1rem;
-    border-radius: 0.375rem;
-    transition: background-color 0.2s ease, color 0.2 ease;
->>>>>>> b70c0afc
 }
 
 .nav-btn:hover {
@@ -126,7 +89,6 @@
     pointer-events: none; /* agar klik tidak mengganggu input */
 }
 
-<<<<<<< HEAD
 /* .header-right {
     display: flex;
     align-items: center;
@@ -187,8 +149,6 @@
     color: #F5EFE6;
     border-radius: 30px;
 }
-=======
->>>>>>> b70c0afc
 
 .kitchen-status-container {
     display: flex;
@@ -323,13 +283,9 @@
     font-size: 0.875rem;
     cursor: pointer;
     transition: all 0.2s ease;
-<<<<<<< HEAD
     /* min-width: 1; */
     padding-left: 6%;
     padding-right: 6%;
-=======
-    width: 313px;
->>>>>>> b70c0afc
 }
 
 .add-order-btn:hover {
@@ -345,23 +301,6 @@
     width: 100%;
 }
 
-<<<<<<< HEAD
-    .column {
-        min-height: 75vh;
-        max-height: 75vh;
-        overflow-y: auto;
-        border: 2px solid #DCD0A8;
-        border-radius: 12px;
-        background-color: white;
-        position: relative;
-        width: 100%;
-        padding: 0 0 10px 0;
-        box-shadow: 0 2px 8px 0 rgba(0,0,0,0.04);
-        display: flex;
-        flex-direction: column;
-        align-items: stretch;
-    }
-=======
 .column {
     min-height: 75vh;
     max-height: 75vh;
@@ -378,7 +317,6 @@
     flex-direction: column;
     align-items: stretch;
 }
->>>>>>> b70c0afc
 
 .column-title {
     font-size: 16px;
@@ -798,11 +736,6 @@
     border: 2px solid #DCD0A8;
     display: flex;
     flex-direction: column;
-<<<<<<< HEAD
-    min-height: 500px;
-    max-height: 95.5vh;
-    /* height: 9; */
-=======
     height: 100%;
 }
 
@@ -820,7 +753,6 @@
     background: #F5EFE6;
     text-transform: uppercase;
     z-index: 10;
->>>>>>> b70c0afc
 }
 
 .sidebar-content {
@@ -828,10 +760,6 @@
     min-height: 86.5vh;
     flex: 1;
     overflow-y: auto;
-<<<<<<< HEAD
-    /* padding-right: 8px; */
-=======
->>>>>>> b70c0afc
     padding-bottom: 10px;
 }
 
@@ -988,19 +916,11 @@
     letter-spacing: 0.05em;
 }
 
-<<<<<<< HEAD
 .summary-details {
     display: flex;
     flex-wrap: wrap;
     gap: 0.5rem;
     margin-bottom: 0.7rem;
-=======
-Responsive Design
-@media (max-width: 768px) {
-    .main-container {
-        flex-direction: column;
-        padding: 1rem;
->>>>>>> b70c0afc
     }
 
     .summary-detail {
@@ -1056,594 +976,6 @@
         height: 100%;
         background-color: rgba(0, 0, 0, 0.5);
         display: flex;
-<<<<<<< HEAD
-=======
-        justify-content: center;
-        max-width: 400px;
-        margin: 0 2rem;
-    }
-
-    .search-container {
-        width: 100%;
-        max-width: 300px;
-        position: relative;
-    }
-
-    .search-input {
-        width: 100%;
-        padding: 0.5rem 0.75rem;
-        border: none;
-        border-radius: 0.375rem;
-        background-color: white;
-        font-size: 0.875rem;
-        outline: none;
-        box-shadow: 0 1px 2px rgba(0, 0, 0, 0.05);
-    }
-
-    .search-input::placeholder {
-        color: #503A3A  ;
-    }
-
-    .header-right {
-        display: flex;
-        align-items: center;
-    }
-
-    .kitchen-status-container {
-        display: flex;
-        align-items: center;
-        gap: 0.5rem;
-    }
-
-    .kitchen-status-text {
-        color: white;
-        font-weight: 600;
-        font-size: 0.875rem;
-    }
-
-    /* Toggle Switch Styles */
-    .switch {
-        position: relative;
-        display: inline-block;
-        width: 50px;
-        height: 26px;
-    }
-
-    .switch input {
-        opacity: 0;
-        width: 0;
-        height: 0;
-    }
-
-    .slider {
-        position: absolute;
-        cursor: pointer;
-        top: 0;
-        left: 0;
-        right: 0;
-        bottom: 0;
-        background-color: #ccc;
-        transition: 0.3s;
-        border-radius: 26px;
-    }
-
-    .slider:before {
-        position: absolute;
-        content: "";
-        height: 20px;
-        width: 20px;
-        left: 3px;
-        bottom: 3px;
-        background-color: white;
-        transition: 0.3s;
-        border-radius: 50%;
-    }
-
-    input:checked + .slider {
-        background-color: #379777;
-    }
-
-    input:checked + .slider:before {
-        transform: translateX(24px);
-    }
-
-    /* Main Container */
-    .main-container {
-        display: flex;
-        max-width: 1400px;
-        margin: 0 auto;
-        padding: 1.5rem;
-        gap: 1.5rem;
-    }
-
-    .content-area {
-        flex: 1;
-    }
-
-    /* Greeting Message */
-    .greeting-message {
-        margin-bottom: 1.5rem;
-    }
-
-    .greeting-message h2 {
-        font-size: 1.5rem;
-        font-weight: 600;
-        color: #412E27;
-        margin-bottom: 0.25rem;
-    }
-
-    .greeting-date {
-        font-size: 0.875rem;
-        color: #412E27;
-    }
-
-    /* Tab Navigation */
-    .tab-navigation {
-        display: flex;
-        gap: 1rem;
-        margin-bottom: 1.5rem;
-    }
-
-    .tab-btn {
-        padding: 0.75rem 1.5rem;
-        border: none;
-        border-radius: 0.5rem;
-        font-weight: 600;
-        font-size: 0.875rem;
-        cursor: pointer;
-        transition: all 0.2s ease;
-        background-color: #F3F4F6;
-        color: #6B7280;
-    }
-
-    .tab-btn.tab-active {
-        background-color: #8D7272;
-        color: white;
-    }
-
-    .add-order-btn {
-        margin-left: auto;
-        padding: 0.75rem 1.5rem;
-        border: none;
-        border-radius: 0.5rem;
-        background-color: #503A3A;
-        color: white;
-        font-weight: 600;
-        font-size: 0.875rem;
-        cursor: pointer;
-        transition: all 0.2s ease;
-    }
-
-    .add-order-btn:hover {
-        background-color: #6B4226;
-    }
-
-    /* Order Columns */
-    .order-columns {
-        display: grid;
-        grid-template-columns: repeat(3, 1fr);
-        gap: 1.5rem;
-        justify-content: center;
-        width: auto;
-        margin: 0 auto;
-    }
-
-    .column {
-        min-height: 500px;
-        max-height: 75vh;
-        overflow-y: auto;
-        border: 2px solid #DCD0A8;
-        border-radius: 16px;
-        background-color: white;
-        position: relative;
-        width: 100%;
-        padding: 0 0 10px 0;
-        box-shadow: 0 2px 8px 0 rgba(0,0,0,0.04);
-        display: flex;
-        flex-direction: column;
-        align-items: stretch;
-    }
-
-    .column-title {
-        font-size: 16px;
-        font-weight: 600;
-        color: #442D1D;
-        background-color: #f5EFE6;
-        border: 2px solid #DCD0A8;
-        padding: 10px 0;
-        text-align: center;
-        margin: 0 0 10px 0;
-        border-radius: 14px 14px 0 0;
-        position: sticky;
-        top: 0;
-        z-index: 10;
-        width: 100%;
-        box-sizing: border-box;
-    }
-
-    .column-content {
-        flex: 1;
-        overflow-y: auto;
-        padding-right: 10px;
-    }
-
-    .order-list {
-        display: flex;
-        flex-direction: column;
-        gap: 1rem;
-        padding: 0 10px 10px;
-    }
-
-    /* Order Cards */
-    .order-card {
-        background-color: white;
-        border-radius: 0.5rem;
-        padding: 1.25rem;
-        box-shadow: 0 1px 3px 0 rgba(0, 0, 0, 0.1), 0 1px 2px 0 rgba(0, 0, 0, 0.06);
-        cursor: pointer;
-        transition: all 0.2s ease;
-    }
-
-    .order-card:hover {
-        box-shadow: 0 4px 6px -1px rgba(0, 0, 0, 0.1), 0 2px 4px -1px rgba(0, 0, 0, 0.06);
-    }
-
-    .order-header {
-        display: flex;
-        justify-content: space-between;
-        align-items: center;
-        margin-bottom: 0.75rem;
-    }
-
-    .order-number {
-        font-size: 1.125rem;
-        font-weight: 700;
-        color: #1F2937;
-}
-
-    .customer-name {
-        font-size: 1rem;
-        font-weight: 600;
-        color: #1F2937;
-}
-
-    .order-close {
-        background: none;
-        border: none;
-        font-size: 1.25rem;
-        color: #EF4444;
-    cursor: pointer;
-    padding: 0.25rem;
-    border-radius: 50%;
-    width: 2rem;
-    height: 2rem;
-    display: flex;
-    align-items: center;
-    justify-content: center;
-    transition: all 0.2s ease;
-}
-
-    .order-close:hover {
-        background-color: #FEE2E2;
-    }
-
-    .order-location {
-        display: flex;
-        align-items: center;
-        gap: 0.5rem;
-        margin-bottom: 0.5rem;
-    }
-
-    .location-icon {
-        font-size: 0.875rem;
-        color: #6B7280;
-}
-
-    .location-text {
-        font-size: 0.875rem;
-        color: #6B7280;
-}
-
-    .order-timestamp {
-        font-size: 0.75rem;
-        color: #9CA3AF;
-        margin-bottom: 0.75rem;
-    }
-
-    .order-items {
-        margin-bottom: 1rem;
-    }
-
-    .order-item {
-        display: flex;
-        justify-content: space-between;
-        align-items: center;
-        padding: 0.25rem 0;
-        font-size: 0.875rem;
-    color: #1F2937;
-}
-
-    .item-name {
-        font-weight: 500;
-}
-
-    .item-quantity {
-        font-weight: 600;
-    }
-
-.order-footer {
-    display: flex;
-    justify-content: space-between;
-    align-items: center;
-    margin-top: 1rem;
-    padding-top: 0.75rem;
-    border-top: 1px solid #F3F4F6;
-}
-
-.details-button {
-    font-size: 8px;
-    color: #6B7280;
-    margin:auto;
-    font-weight: 600;
-}
-
-    .order-drink {
-        font-size: 0.75rem;
-        color: #6B7280;
-    }
-
-    .status-badge {
-        padding: 0.25rem 0.75rem;
-        border-radius: 1rem;
-        font-size: 0.75rem;
-        font-weight: 600;
-        text-transform: uppercase;
-        letter-spacing: 0.025em;
-}
-
-    .status-receive {
-        background-color: #FED7AA;
-        color: #EA580C;
-}
-
-    .status-making {
-        background-color: #BFDBFE;
-        color: #1D4ED8;
-}
-
-    .status-deliver {
-        background-color: #BBF7D0;
-        color: #059669;
-}
-
-.status-done {
-    background-color: #EEEEEE;
-    color: #187E5C;
-}
-
-.status-cancel {
-    background-color: #EEEEEE;
-    color: #B3261E;
-}
-
-    .action-btn {
-        padding: 0.75rem 1rem;
-        border: none;
-        border-radius: 0.5rem;
-        font-weight: 600;
-        font-size: 0.875rem;
-    text-transform: uppercase;
-    cursor: pointer;
-    transition: all 0.2s ease;
-    width: 100%;
-    margin-top: 0.75rem;
-    display: flex;
-    align-items: center;
-    justify-content: center;
-    gap: 0.5rem;
-}
-
-    .action-btn-orange {
-        background-color: #EA580C;
-        color: white;
-}
-
-.action-btn-orange::before {
-    content: "";
-    position: absolute;
-    top: 0; left: 0;
-    width: 100%; height: 100%;
-    background: #D57F0E;
-    opacity: 0;
-    transition: opacity 0.3s ease;
-    z-index: -1;
-}
-
-    .action-btn-orange:hover {
-        background-color: #DC2626;
-}
-
-    .action-btn-blue {
-        background-color: #1D4ED8;
-        color: white;
-}
-
-.action-btn-blue::before {
-    content: "";
-    position: absolute;
-    top: 0; left: 0;
-    width: 100%; height: 100%;
-    background: #1A508A;
-    opacity: 0;
-    transition: opacity 0.3s ease;
-    z-index: -1;
-}
-
-    .action-btn-blue:hover {
-        background-color: #1E40AF;
-}
-
-    .action-btn-green {
-        background-color: #059669;
-        color: white;
-}
-
-.action-btn-green::before {
-    content: "";
-    position: absolute;
-    top: 0; left: 0;
-    width: 100%; height: 100%;
-    background: #207156;
-    opacity: 0;
-    transition: opacity 0.3s ease;
-    z-index: -1;
-}
-
-    .action-btn-green:hover {
-        background-color: #047857;
-}
-
-.action-btn-green-disabled {
-    position: relative;
-    /* background: linear-gradient(to right, #207156, #60B7A6); */
-    background-color: #EEEEEE;
-    color: #187E5C;
-    overflow: hidden;
-    z-index: 1;
-}
-
-.action-btn-red-disabled {
-    position: relative;
-    /* background: linear-gradient(to right, #207156, #60B7A6); */
-    background-color: #EEEEEE;
-    color: #B3261E;
-    overflow: hidden;
-    z-index: 1;
-}
-
-    /* Sidebar */
-    .sidebar {
-        width: 320px;
-        background-color: #F5EFE6;
-        border-radius: 0.75rem;
-        padding: 1.5rem;
-        box-shadow: 0 1px 3px 0 rgba(0, 0, 0, 0.1), 0 1px 2px 0 rgba(0, 0, 0, 0.06);
-        height: fit-content;
-        border: 1px solid #E5E7EB;
-    }
-
-    .sidebar-content {
-        max-height: 86.5vh;
-        overflow-y: auto;
-        padding-right: 10px;
-    }
-
-    .sidebar-title {
-        font-size: 1.125rem;
-        font-weight: 600;
-        color: #1F2937;
-        margin-bottom: 1.5rem;
-        padding-bottom: 0.75rem;
-        border-bottom: 2px solid #E5E7EB;
-    text-align: center;
-        position: sticky;
-        top: 0;
-        background-color: white;
-        z-index: 10;
-    }
-
-    .summary-item {
-        margin-bottom: 1.5rem;
-        padding-bottom: 1rem;
-        border-bottom: 1px solid #F3F4F6;
-}
-
-    .summary-item:last-child {
-        border-bottom: none;
-        margin-bottom: 0;
-        padding-bottom: 0;
-    }
-
-    .summary-header {
-        display: flex;
-        justify-content: space-between;
-        align-items: center;
-        margin-bottom: 0.75rem;
-    }
-
-    .summary-name {
-        font-weight: 600;
-        color: #1F2937;
-        font-size: 0.95rem;
-    }
-
-    .summary-count {
-        font-weight: 700;
-        color: #1F2937;
-        font-size: 1.125rem;
-    }
-
-    .summary-details {
-        display: flex;
-        flex-wrap: wrap;
-        gap: 0.5rem;
-        margin-bottom: 0.5rem;
-    }
-
-    .summary-detail {
-        font-size: 0.75rem;
-        color: #6B7280;
-    }
-
-    .summary-variants {
-        font-size: 0.75rem;
-        color: #6B7280;
-        line-height: 1.4;
-    }
-
-    .variant-item {
-        display: flex;
-        flex-direction: column;
-        gap: 0.25rem;
-    }
-
-    .variant-item span {
-        display: block;
-    }
-
-    /* Done Orders */
-    .done-orders {
-        margin-top: 2rem;
-    }
-
-    .order-grid {
-        display: grid;
-        grid-template-columns: repeat(auto-fill, minmax(300px, 1fr));
-        gap: 1rem;
-    }
-
-    /* Banners */
-    .kitchen-off-banner,
-    .offline-banner {
-        background-color: #EF4444;
-        color: white;
-        text-align: center;
-        font-weight: 700;
-        padding: 1rem;
-        margin-bottom: 1rem;
-        border-radius: 0.5rem;
-    }
-
-    /* Modals */
-    .modal {
-        position: fixed;
-        top: 0;
-        left: 0;
-        width: 100%;
-        height: 100%;
-        background-color: rgba(0, 0, 0, 0.5);
-        display: flex;
->>>>>>> b70c0afc
         align-items: center;
         justify-content: center;
         z-index: 1000;
@@ -1786,7 +1118,6 @@
         .tab-navigation {
             flex-wrap: wrap;
         }
-<<<<<<< HEAD
     }
 
 /* Modal Add Order Figma Style */
@@ -1947,257 +1278,4 @@
     max-width: 98vw;
     padding: 18px 4vw;
   }
-=======
-    }}
-
-/* === Done & Cancel Grid Side by Side === */
-.done-cancel-grid {
-  display: flex;
-  gap: 2rem;
-  justify-content: center;
-  align-items: flex-start;
-}
-.done-cancel-column {
-  flex: 1 1 0;
-  min-width: 320px;
-  max-width: 600px;
-  background: #fff;
-  border-radius: 12px;
-  box-shadow: 0 1px 3px 0 rgba(0,0,0,0.06);
-  padding: 1rem;
-}
-.done-cancel-column .column-title {
-  margin-bottom: 1rem;
-}
-@media (max-width: 900px) {
-  .done-cancel-grid {
-    flex-direction: column;
-    gap: 1.5rem;
-  }
-}
-
-.done-orders {
-  margin-top: 2rem;
-  width: 100%;
-  display: flex;
-  justify-content: center;
-  align-items: flex-start;
-  min-height: 60vh;
-}
-
-.done-orders .order-columns {
-  display: grid;
-  grid-template-columns: repeat(2, minmax(320px, 1fr));
-  gap: 2.5rem;
-  justify-content: center;
-  width: auto;
-  margin: 0 auto;
-}
-
-.done-orders .column {
-  min-width: 520px;
-  max-width: 900px;
-  min-height: 400px;
-  max-height: 75vh;
-  overflow-y: auto;
-  border: 2px solid #DCD0A8;
-  border-radius: 16px;
-  background-color: #fff;
-  position: relative;
-  width: 100%;
-  padding: 0 0 10px 0;
-  box-shadow: 0 2px 8px 0 rgba(0,0,0,0.04);
-  display: flex;
-  flex-direction: column;
-  align-items: stretch;
-}
-
-.done-orders .column-title {
-  font-size: 1.1rem;
-  font-weight: 700;
-  color: #442D1D;
-  background-color: #f5EFE6;
-  border: 2px solid #DCD0A8;
-  padding: 5px 0;
-  text-align: center;
-  margin: 0 0 10px 0;
-  border-radius: 14px 14px 0 0;
-  position: sticky;
-  top: 0;
-  z-index: 10;
-  width: 100%;
-  box-sizing: border-box;
-}
-
-.done-orders .column-content {
-  flex: 1;
-  overflow-y: auto;
-  padding-top: 10px;
-}
-
-.done-orders .order-list {
-  display: grid;
-  grid-template-columns: repeat(2, minmax(180px, 260px));
-  gap: 2.5rem;
-  padding: 0 12px 24px;
-  justify-content: center;
-  justify-items: center;
-}
-
-.done-orders .order-list .order-card {
-  width: 100%;
-  max-width: 260px;
-  min-width: 180px;
-  height: auto;
-  box-sizing: border-box;
-  margin: 0 auto;
-}
-
-@media (max-width: 1200px) {
-  .done-orders .column {
-    min-width: 320px;
-    max-width: 100%;
-  }
-}
-
-@media (max-width: 900px) {
-  .done-orders .order-columns {
-    grid-template-columns: 1fr;
-    gap: 1.5rem;
-  }
-  .done-orders {
-    padding: 0 8px;
-  }
-  .done-orders .order-list {
-    grid-template-columns: 1fr;
-    gap: 1.2rem;
-    padding: 0 8px 16px;
-  }
-}
-
-/* Hide add order button in tab done */
-body.tab-done .add-order-btn {
-  display: none !important;
-}
-
-.summary-detail--order {
-  cursor: pointer;
-  transition: color 0.18s, background 0.18s, box-shadow 0.18s;
-  border-radius: 999px;
-  padding: 5px 16px;
-  background: #fff;
-  color: #8B5A3C;
-  font-weight: 600;
-  font-size: 1rem;
-  box-shadow: 0 1px 3px 0 rgba(139,90,60,0.04);
-  border: 1px solid #E5E7EB;
-  margin-bottom: 2px;
-  margin-right: 2px;
-  display: inline-block;
-  max-width: 100%;
-  white-space: normal;
-  word-break: break-word;
-  vertical-align: middle;
-}
-.summary-detail--order:hover {
-  color: #fff;
-  background: #8B5A3C;
-  box-shadow: 0 2px 8px 0 rgba(139,90,60,0.10);
-  border: 1px solid #8B5A3C;
-}
-
-.summary-variants {
-  font-size: 0.92rem;
-  color: #A08B6B;
-  line-height: 1.5;
-  margin-top: 0.2rem;
-}
-
-.variant-item {
-  display: flex;
-  flex-direction: column;
-  gap: 0.18rem;
-}
-
-.variant-item span {
-  display: block;
-  background: #f8f6f2;
-  border-radius: 0.5rem;
-  padding: 2px 8px;
-  margin-bottom: 2px;
-  color: #8B5A3C;
-  font-size: 0.92rem;
-}
-
-@media (max-width: 900px) {
-  .sidebar {
-    width: 100%;
-    min-width: 0;
-    max-width: 100%;
-    padding: 1.2rem 0.5rem 1.2rem 0.5rem;
-  }
-}
-
-/* Flavour Table Styles */
-.flavour-table {
-    width: 100%;
-    border-collapse: collapse;
-    margin-top: 1.5rem;
-}
-
-.flavour-table table {
-    width: 100%;
-    border: 2px solid #DCD0A8;
-    border-radius: 12px;
-    overflow: hidden;
-    background-color: white;
-}
-
-.flavour-table th,
-.flavour-table td {
-    padding: 0.75rem;
-    text-align: left;
-    border-bottom: 1px solid #F3F4F6;
-}
-
-.flavour-table th {
-    background-color: #DCD0A8;
-    font-weight: 600;
-    color: #442D2D;
-}
-
-.flavour-table td {
-    color: #1F2937;
-}
-
-.flavour-table .action-btn{
-    background: none;
-    border: none;
-    font-size: 1rem;
-    cursor: pointer;
-    margin-right: 0.5rem;
-    color: #6B7290;
-    transition: color 0.2ease;
-}
-
-.flavour-table .action-btn:hover {
-    color: #8B5A3C;
-}
-
-.add-flavour-btn {
-    margin-left: auto;
-    padding: 0.75rem 1.5rem;
-    border: none;
-    border-radius: 0.5rem;
-    background: linear-gradient(to right, #503A3A, #8D7272);
-    color: white;
-    font-weight: 600;
-    font-size: 0.875rem;
-    cursor: pointer;
-    transition: all 0.2s ease;
-}
-
-.add-flavour-btn:hover {
-    background-color: #6B4226;
->>>>>>> b70c0afc
 }