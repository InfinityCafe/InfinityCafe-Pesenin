--- conflicted
+++ resolved
@@ -4386,20 +4386,11 @@
         console.log('Data structure:', data);
         console.log('Transactions length:', rawTransactions.length);
 
-<<<<<<< HEAD
-            // Enforce frontend-side filter: only include transactions from orders with status 'done'
-            const doneTransactions = rawTransactions.filter(tx => String(tx.order_status || '').toLowerCase() === 'done');
-
-            // Aggregate sales data by menu + flavor combination (done-only)
-            const details = aggregateSalesData(doneTransactions);
-        console.log('Aggregated sales data:', details);
-=======
             // Aggregate sales data by menu + flavor combination
             const details = aggregateSalesData(rawTransactions);
             console.log('Aggregated sales data:', details);
 
             details.sort((a, b) => (a.menu_name || '').localeCompare(b.menu_name || ''));
->>>>>>> 06dd4f5c
         
             const newHash = computeDataHash(details);
             // Always update data and render, regardless of hash
