// Login guard
if (!localStorage.getItem('access_token')) {
  window.location.href = '/login';
}

// Fungsi logout
function logout() {
  localStorage.removeItem('access_token');
  window.location.href = '/login';
}

// Tambahkan tombol logout ke header setelah DOM siap
window.addEventListener('DOMContentLoaded', function () {
  const headerRight = document.querySelector('.header-right');
  if (headerRight && !document.getElementById('logout-btn')) {
    const logoutBtn = document.createElement('button');
    logoutBtn.className = 'nav-btn';
    logoutBtn.id = 'logout-btn';
    logoutBtn.textContent = 'Logout';
    logoutBtn.style.marginLeft = '1rem';
    logoutBtn.onclick = logout;
    headerRight.appendChild(logoutBtn);
  }
});

let barChart, pieChart, ingredientChart;
let currentReportData = null;
// let currentPage = 1;
let itemsPerPage = 10;
let filteredData = [];
let baseData = [];
let isRefreshing = false;
let autoRefreshEnabled = false;

// Kitchen Report Variables
let kitchenData = [];
let ingredientData = {};
let menuRecipes = {};
let menuConsumption = {}; // { menuName: { ingredientId: { totalQuantity, unit } } }
let menuOrderCount = {};   // { menuName: totalQuantityOrdered }
let menuFlavorUsage = {};  // { menuName: { flavorNameLower: totalQty } }
let variantConsumption = {}; // { key: { menuName, flavorName, orderQty, ingredients: { ingId: { totalQuantity, unit } } } }
let menuValidFlavors = {}; // { menuName: Set(lowercase flavor names) }
let kitchenOrdersCache = [];
let globalFlavorMap = {};
let ingredientMenuFlavorGroups = {}; // global store for menu+flavor groups per date

//Pagination Variables
let reportCurrentPage = 1;
let reportPageSize = 10;
let reportTotalPages = 1;

// ========== MODAL FUNCTIONS ==========
function closePieModal() {
    document.getElementById("pie-modal").classList.add("hidden");
}

function closeIngredientModal() {
    document.getElementById("ingredient-modal").classList.add("hidden");
}

function openSuggestionModal() {
    document.getElementById("suggestion-modal").classList.remove("hidden");
}

function closeSuggestionModal() {
    document.getElementById("suggestion-modal").classList.add("hidden");
    document.getElementById("suggestion-menu-name").value = "";
    document.getElementById("suggestion-customer-name").value = "";
}

async function submitSuggestion() {
    const menuName = document.getElementById("suggestion-menu-name").value.trim();
    const customerName = document.getElementById("suggestion-customer-name").value.trim();
    
    if (!menuName) {
        alert("Nama menu harus diisi!");
        return;
    }

    try {
        const response = await fetch('/menu_suggestion', {
            method: 'POST',
            headers: {
                'Content-Type': 'application/json',
            },
            body: JSON.stringify({
                menu_name: menuName,
                customer_name: customerName || null
            })
        });

        if (response.ok) {
            alert("✅ Usulan menu berhasil dikirim!");
            closeSuggestionModal();
            // Refresh suggested menu list if report is loaded
            if (currentReportData) {
                await fetchSuggestedMenu();
            }
        } else {
            const error = await response.json();
            alert(`❌ Gagal mengirim usulan: ${error.detail || 'Unknown error'}`);
        }
    } catch (err) {
        console.error("Error submitting suggestion:", err);
        alert("❌ Gagal mengirim usulan. Periksa koneksi.");
    }
}

// ========== LOADING FUNCTIONS ==========
function showLoading() {
    document.getElementById('loading-overlay').classList.remove('hidden');
}

function hideLoading() {
    document.getElementById('loading-overlay').classList.add('hidden');
}

// ========== KITCHEN REPORT FUNCTIONS ==========
function showKitchenReport() {
    document.getElementById('kitchen-report-section').classList.remove('hidden');
    document.getElementById('summary').classList.add('hidden');
    document.getElementById('insight-box').classList.add('hidden');
    document.querySelector('.table-container').classList.add('hidden');
    document.querySelectorAll('.dashboard-layout').forEach(el => el.classList.add('hidden'));
    
    // Load kitchen data
    loadKitchenData();
    loadIngredientAnalysis();
}

function hideKitchenReport() {
    document.getElementById('kitchen-report-section').classList.add('hidden');
    document.getElementById('summary').classList.remove('hidden');
    document.getElementById('insight-box').classList.remove('hidden');
    document.querySelector('.table-container').classList.remove('hidden');
    document.querySelectorAll('.dashboard-layout').forEach(el => el.classList.remove('hidden'));
}

// ========== INGREDIENT ANALYSIS FUNCTIONS ==========
function showIngredientAnalysis() {
    document.getElementById('ingredient-analysis-section').classList.remove('hidden');
    document.getElementById('summary').classList.add('hidden');
    document.getElementById('insight-box').classList.add('hidden');
    document.querySelector('.table-container').classList.add('hidden');
    document.querySelectorAll('.dashboard-layout').forEach(el => el.classList.add('hidden'));
    document.getElementById('kitchen-report-section').classList.add('hidden');
    
    // Set default dates
    const today = new Date();
    const lastMonth = new Date(today.getFullYear(), today.getMonth() - 1, today.getDate());
    
    document.getElementById('ingredient-start-date').value = lastMonth.toISOString().split('T')[0];
    document.getElementById('ingredient-end-date').value = today.toISOString().split('T')[0];
    
    // Load ingredient analysis data
    loadIngredientAnalysisData();
}

function hideIngredientAnalysis() {
    document.getElementById('ingredient-analysis-section').classList.add('hidden');
    document.getElementById('summary').classList.remove('hidden');
    document.getElementById('insight-box').classList.remove('hidden');
    document.querySelector('.table-container').classList.remove('hidden');
    document.querySelectorAll('.dashboard-layout').forEach(el => el.classList.remove('hidden'));
}

async function loadIngredientAnalysisData() {
    try {
        showLoading();
        
        // Dates for filtering done orders
        const startEl = document.getElementById('ingredient-start-date');
        const endEl = document.getElementById('ingredient-end-date');
        const startDate = startEl && startEl.value ? new Date(startEl.value + 'T00:00:00') : null;
        const endDate = endEl && endEl.value ? new Date(endEl.value + 'T23:59:59') : null;
        
        // Load all menu data (optional) and inventory and kitchen orders and flavor mappings
        const [menuResponse, inventoryResponse, kitchenResponse, flavorMapResp] = await Promise.all([
            fetch('/menu/list'),
            fetch('/inventory/list'),
            fetch('/kitchen/orders'),
            fetch('/inventory/flavor_mapping')
        ]);
        const [menuData, inventoryData, kitchenOrders, flavorMapData] = await Promise.all([
            menuResponse.json(),
            inventoryResponse.json(),
            kitchenResponse.json(),
            flavorMapResp.json()
        ]);
        kitchenOrdersCache = Array.isArray(kitchenOrders) ? kitchenOrders : [];
        
        // Build flavor mapping: flavor_name (lower) -> list of {ingredient_id, quantity_per_serving, unit}
        let flavorMap = {};
        if (flavorMapData) {
            // support both {mappings: []} and [] shapes
            const mappingsArr = Array.isArray(flavorMapData)
                ? flavorMapData
                : (Array.isArray(flavorMapData.mappings) ? flavorMapData.mappings : (Array.isArray(flavorMapData.data) ? flavorMapData.data : []));
            for (const m of mappingsArr) {
                const fname = (m.flavor_name || m.flavor || '').toLowerCase();
                const ingId = m.ingredient_id ?? m.inventory_id ?? m.id;
                const qty = Number(m.quantity_per_serving ?? m.quantity ?? 0) || 0;
                const unit = m.unit || m.unit_name || '';
                if (!fname || !ingId || qty <= 0) continue;
                if (!flavorMap[fname]) flavorMap[fname] = [];
                flavorMap[fname].push({ ingredient_id: ingId, quantity_per_serving: qty, unit });
            }
        }
        globalFlavorMap = flavorMap;
        
        // Normalize menus (may be empty; we will derive from orders anyway)
        let menusArray = Array.isArray(menuData) ? menuData : (menuData && Array.isArray(menuData.data) ? menuData.data : []);
        
        // Filter kitchen orders: only done (and match date range if given)
        const doneOrders = Array.isArray(kitchenOrders) ? kitchenOrders.filter(o => {
            if (o.status !== 'done') return false;
            if (!startDate && !endDate) return true;
            const dt = o.time_done ? new Date(o.time_done) : null;
            if (!dt) return false;
            if (startDate && dt < startDate) return false;
            if (endDate && dt > endDate) return false;
            return true;
        }) : [];
        
        // Derive menu names from done orders
        let menuNames = [...new Set(doneOrders.flatMap(o => (o.items || []).map(i => i.menu_name)).filter(Boolean))];
        // Fallback to menus list if no orders found
        if (menuNames.length === 0) {
            menuNames = menusArray.map(m => m && m.base_name).filter(Boolean);
        }
        
        if (menuNames.length > 0) {
            // Load recipes for these menus
            const recipeResponse = await fetch('/recipes/batch', {
                method: 'POST',
                headers: { 'Content-Type': 'application/json' },
                body: JSON.stringify({ menu_names: menuNames })
            });
            if (recipeResponse.ok) {
                const recipeData = await recipeResponse.json();
                menuRecipes = recipeData.recipes || {};
                
                // Normalize inventory
                if (inventoryData && Array.isArray(inventoryData)) {
                    ingredientData = inventoryData.reduce((acc, item) => { acc[item.id] = item; return acc; }, {});
                } else if (inventoryData && Array.isArray(inventoryData.data)) {
                    ingredientData = inventoryData.data.reduce((acc, item) => { acc[item.id] = item; return acc; }, {});
                } else {
                    ingredientData = {};
                }
                
                // Skip remote flavor fetch; rely on order preference/flavor mapping only
                menuValidFlavors = {};
                
                // Compute consumption from done orders (base recipe + flavor mapping)
                menuConsumption = {};
                menuOrderCount = {};
                menuFlavorUsage = {};
                variantConsumption = {};
                for (const order of doneOrders) {
                    const items = order.items || [];
                    for (const it of items) {
                        const mName = it.menu_name;
                        const qty = Number(it.quantity) || 0;
                        if (!mName || qty <= 0) continue;
                        if (!menuConsumption[mName]) menuConsumption[mName] = {};
                        if (!menuOrderCount[mName]) menuOrderCount[mName] = 0;
                        if (!menuFlavorUsage[mName]) menuFlavorUsage[mName] = {};
                        menuOrderCount[mName] += qty;

                        // Determine flavor using validation against menuValidFlavors
                        const candidatePref = (it.preference || '').trim();
                        const candidateAlt = normalizeFlavorForKey(getItemFlavorRaw(it));
                        const validSet = menuValidFlavors[mName] || new Set();
                        let chosen = '';
                        if (candidatePref && validSet.has(candidatePref.toLowerCase())) {
                            chosen = candidatePref;
                        } else if (candidateAlt && validSet.has(candidateAlt.toLowerCase())) {
                            chosen = candidateAlt;
                        } else if (candidatePref) {
                            // if menu has no set (service unavailable), still use candidatePref
                            if (validSet.size === 0) chosen = candidatePref;
                        } else if (candidateAlt) {
                            if (validSet.size === 0) chosen = candidateAlt;
                        }
                        const flavorDisplay = chosen || '-';
                        const prefLower = flavorDisplay.toLowerCase();
                        const key = `${mName}||${flavorDisplay}`;
                        if (!variantConsumption[key]) variantConsumption[key] = { menuName: mName, flavorName: flavorDisplay, orderQty: 0, ingredients: {} };
                        variantConsumption[key].orderQty += qty;

                        // Base recipe consumption
                        const recipes = menuRecipes[mName] || [];
                        for (const r of recipes) {
                            const ingId = r.ingredient_id;
                            const useQty = (Number(r.quantity) || 0) * qty;
                            // Aggregate per-menu general
                            if (!menuConsumption[mName][ingId]) menuConsumption[mName][ingId] = { totalQuantity: 0, unit: r.unit };
                            menuConsumption[mName][ingId].totalQuantity += useQty;
                            // Aggregate per-variant
                            if (!variantConsumption[key].ingredients[ingId]) variantConsumption[key].ingredients[ingId] = { totalQuantity: 0, unit: r.unit };
                            variantConsumption[key].ingredients[ingId].totalQuantity += useQty;
                        }

                        // Flavor-based consumption
                        if (prefLower && prefLower !== '-') {
                            menuFlavorUsage[mName][prefLower] = (menuFlavorUsage[mName][prefLower] || 0) + qty;
                            if (flavorMap[prefLower]) {
                                for (const fm of flavorMap[prefLower]) {
                                    const fIngId = fm.ingredient_id;
                                    const fUse = (Number(fm.quantity_per_serving) || 0) * qty;
                                    // per-menu
                                    if (!menuConsumption[mName][fIngId]) menuConsumption[mName][fIngId] = { totalQuantity: 0, unit: fm.unit };
                                    menuConsumption[mName][fIngId].totalQuantity += fUse;
                                    if (!menuConsumption[mName][fIngId].unit && fm.unit) menuConsumption[mName][fIngId].unit = fm.unit;
                                    // per-variant
                                    if (!variantConsumption[key].ingredients[fIngId]) variantConsumption[key].ingredients[fIngId] = { totalQuantity: 0, unit: fm.unit };
                                    variantConsumption[key].ingredients[fIngId].totalQuantity += fUse;
                                    if (!variantConsumption[key].ingredients[fIngId].unit && fm.unit) variantConsumption[key].ingredients[fIngId].unit = fm.unit;
                                }
                            }
                        }
                    }
                }
                
                                renderIngredientAnalysis();
                updateIngredientSummary();

                // Integrate into main report table and pagination/search
                currentDataType = 'ingredient';
                
                // Determine ingredient view mode: daily vs logs
                const viewSelect = document.getElementById('ingredient-view-select');
                const viewMode = viewSelect ? viewSelect.value : 'daily';
                const startParam = startDate ? startDate.toISOString().slice(0,10) : null;
                const endParam = endDate ? endDate.toISOString().slice(0,10) : null;
                let ingredientRows = [];
                let menuFlavorGroups = {}; // Initialize menuFlavorGroups for both view modes
                
                if (viewMode === 'daily') {
                    // Build from logs: group by date with better daily aggregation
                    const logsRes = await fetch('/inventory/history?limit=500');
                    const logsJson = await logsRes.json().catch(() => ({ history: [] }));
                    const logs = Array.isArray(logsJson.history) ? logsJson.history : [];
                    
                    // Group logs by date with more comprehensive data
                    const byDate = {};
                    logs.forEach(l => {
                        // Normalize date for range filtering: backend returns dd/mm/yyyy HH:MM
                        const rawDisplay = (l.date || '').slice(0,10); // dd/mm/yyyy
                        let iso = rawDisplay;
                        if (/^\d{2}\/\d{2}\/\d{4}$/.test(rawDisplay)) {
                            const [dd, mm, yyyy] = rawDisplay.split('/');
                            iso = `${yyyy}-${mm}-${dd}`; // yyyy-mm-dd
                        }
                        if (!rawDisplay) return;
                        if (startParam && endParam) {
                            if (iso < startParam || iso > endParam) return;
                        }
                        if (!byDate[rawDisplay]) {
                            byDate[rawDisplay] = { 
                                total_orders: 0, 
                                ingredients_affected: 0,
                                unique_menus: new Set(),
                                total_consumption: 0,
                                order_ids: new Set()
                            };
                        }
                        byDate[rawDisplay].total_orders += 1;
                        byDate[rawDisplay].ingredients_affected += (l.ingredients_affected || 0);
                        byDate[rawDisplay].total_consumption += (l.ingredients_affected || 0);
                        byDate[rawDisplay].order_ids.add(l.order_id);
                        
                        // Try to get menu details from kitchen orders for menu count
                        const kitchenOrder = kitchenOrdersCache.find(o => o.order_id === l.order_id);
                        if (kitchenOrder && kitchenOrder.items && kitchenOrder.items.length > 0) {
                            kitchenOrder.items.forEach(item => {
                                if (item.menu_name) {
                                    byDate[rawDisplay].unique_menus.add(item.menu_name);
                                }
                            });
                        }
                    });
                    
                    // Create daily rows with better information
                    ingredientRows = Object.entries(byDate).sort((a,b)=>{
                        // sort by ISO date descending using conversion
                        const [ad] = a; const [bd] = b;
                        const toIso = (s) => /^\d{2}\/\d{2}\/\d{4}$/.test(s) ? `${s.split('/')[2]}-${s.split('/')[1]}-${s.split('/')[0]}` : s;
                        return toIso(bd).localeCompare(toIso(ad));
                    }).map(([displayDate, v]) => ({
                        order_id: `Daily ${displayDate}`,
                        date: displayDate, // keep dd/mm/yyyy for UI
                        status_text: `${v.total_orders} pesanan • ${v.unique_menus.size} menu`,
                        ingredients_affected: v.total_consumption,
                        total_qty: v.total_consumption,
                        daily_summary: {
                            total_orders: v.total_orders,
                            unique_menus: v.unique_menus.size,
                            total_consumption: v.total_consumption,
                            order_ids: Array.from(v.order_ids)
                        }
                    }));
                    
                    // For daily view, also create menuFlavorGroups from the same logs data
                    // This allows us to show detailed breakdown when clicking detail button
                    for (const log of logs) {
                        const rawDisplay = (log.date || '').slice(0,10); // dd/mm/yyyy
                        if (!rawDisplay) continue;
                        // Try to get menu details from kitchen orders
                        const kitchenOrder = kitchenOrdersCache.find(o => o.order_id === log.order_id);
                        if (kitchenOrder && kitchenOrder.items && kitchenOrder.items.length > 0) {
                            for (const menuItem of kitchenOrder.items) {
                                const menuName = menuItem.menu_name || 'Unknown Menu';
                                const flavor = menuItem.preference || 'Default';
                                const key = `${menuName}|${flavor}`;
                                
                                if (!menuFlavorGroups[key]) {
                                    menuFlavorGroups[key] = {
                                        menu_name: menuName,
                                        flavor: flavor,
                                        total_orders: 0,
                                        total_ingredients: 0,
                                        order_ids: new Set(),
                                        date: rawDisplay,
                                        status_text: 'DIKONSUMSI'
                                    };
                                }
                                
                                menuFlavorGroups[key].total_orders += 1;
                                menuFlavorGroups[key].total_ingredients += (log.ingredients_affected || 0);
                                menuFlavorGroups[key].order_ids.add(log.order_id);
                            }
                        } else {
                            // Fallback removed to keep table clean
                        }
                    }
                } else {
                    // Logs view: fetch recent consumption logs and group by menu/flavor
                    let logsUrl = '/inventory/history?limit=100';
                    const logsRes = await fetch(logsUrl);
                    const logsJson = await logsRes.json().catch(() => ({ history: [] }));
                    const logs = Array.isArray(logsJson.history) ? logsJson.history : [];
                    const filteredLogs = logs.filter(row => {
                        if (!startParam || !endParam) return true;
                        // date format already formatted, cannot reliably filter; keep all when not exact
                        return true;
                    });
                    
                    // Use actual order data from kitchen service to get real menu names and flavors
                    // This data comes from the dashboard and contains the actual menu items ordered
                    const orderDetails = {};
                    
                    // First, get the kitchen orders data that was already fetched
                    const kitchenOrdersResponse = await fetch('/kitchen/orders');
                    let kitchenOrdersData = [];
                    if (kitchenOrdersResponse.ok) {
                        kitchenOrdersData = await kitchenOrdersResponse.json();
                    }
                    
                    console.log('Kitchen orders data:', kitchenOrdersData);
                    
                    // Create a mapping from order_id to kitchen order data
                    const orderIdToKitchenOrder = {};
                    for (const order of kitchenOrdersData) {
                        if (order.items && Array.isArray(order.items)) {
                            orderIdToKitchenOrder[order.order_id] = order;
                            console.log(`Order ${order.order_id} has items:`, order.items);
                        }
                    }
                    
                    console.log('Order ID to kitchen order mapping:', orderIdToKitchenOrder);
                    
                    // Now process consumption logs and match with kitchen order data
                    for (const log of filteredLogs) {
                        const orderId = log.order_id;
                        const kitchenOrder = orderIdToKitchenOrder[orderId];

                        // Only include orders that are completed (done); skip cancelled and others
                        if (!kitchenOrder || kitchenOrder.status !== 'done') {
                            continue;
                        }
                        
                        if (!orderDetails[orderId]) {
                            orderDetails[orderId] = {
                                order_id: orderId,
                                date: log.date,
                                status: kitchenOrder.status,
                                status_text: 'Selesai',
                                ingredients_affected: log.ingredients_affected || 0,
                                menu_items: kitchenOrder.items || []
                            };
                        }
                        
                        console.log(`Log ${orderId} matched with kitchen order (status=${kitchenOrder.status}):`, 'YES');
                            console.log(`Kitchen order items for ${orderId}:`, kitchenOrder.items);
                    }
                    
                    // Group by actual menu name and flavor from kitchen orders
                    for (const orderId in orderDetails) {
                        const order = orderDetails[orderId];
                        
                        if (order.menu_items && order.menu_items.length > 0) {
                            // Calculate per-item share to prevent inflating totals
                            const itemsCount = Math.max(1, order.menu_items.length);
                            const perItemIngredients = Math.max(0, Math.round((order.ingredients_affected || 0) / itemsCount));

                            // Process each menu item with its actual name and flavor from dashboard
                            for (const menuItem of order.menu_items) {
                                const menuName = menuItem.menu_name || 'Unknown Menu';
                                const flavor = (menuItem.preference && menuItem.preference.trim()) ? menuItem.preference : 'Default';
                                const key = `${menuName}|${flavor}`;
                                
                                console.log(`Processing menu item: ${menuName} with flavor: ${flavor}`);
                                
                                if (!menuFlavorGroups[key]) {
                                    menuFlavorGroups[key] = {
                                        menu_name: menuName,
                                        flavor: flavor,
                                        total_orders: 0,
                                        total_ingredients: 0,
                                        order_ids: new Set(),
                                        date: order.date,
                                        status_text: order.status_text
                                    };
                                }
                                
                                menuFlavorGroups[key].total_orders += 1;
                                // Add only the per-item share to avoid duplication across items
                                menuFlavorGroups[key].total_ingredients += perItemIngredients;
                                menuFlavorGroups[key].order_ids.add(orderId);
                            }
                        } else {
                            // If we cannot map to a menu item, skip creating generic rows to keep table clean
                            continue;
                        }
                    }
                    
                    console.log('Final menu flavor groups:', menuFlavorGroups);
                    
                    // Convert grouped data to table rows
                    ingredientRows = Object.values(menuFlavorGroups).map(group => ({
                        menu_name: group.menu_name,
                        flavor: group.flavor,
                        date: group.date,
                        status_text: `${group.total_orders} pesanan`,
                        ingredients_affected: group.total_ingredients,
                        total_qty: group.total_ingredients,
                        order_ids: Array.from(group.order_ids),
                        // Add order_id for compatibility with daily view
                        order_id: Array.from(group.order_ids)[0] || ''
                    }));
                    
                    // Debug: log the data structure
                    console.log('Ingredient rows data:', ingredientRows);
                    console.log('Sample item structure:', ingredientRows[0]);
                }
                
                // Also create daily aggregated data for daily view
                const dailyGroups = {};
                for (const group of Object.values(menuFlavorGroups)) {
                    const dateKey = group.date;
                    if (!dailyGroups[dateKey]) {
                        dailyGroups[dateKey] = {
                            date: dateKey,
                            total_ingredients: 0,
                            total_orders: 0,
                            order_ids: new Set(),
                            status_text: 'DIKONSUMSI'
                        };
                    }
                    dailyGroups[dateKey].total_ingredients += group.total_ingredients;
                    dailyGroups[dateKey].total_orders += group.total_orders;
                    group.order_ids.forEach(id => dailyGroups[dateKey].order_ids.add(id));
                }
                
                // Create daily rows
                const dailyRows = Object.values(dailyGroups).map(group => ({
                    date: group.date,
                    status_text: `${group.total_orders} pesanan selesai`,
                    ingredients_affected: group.total_ingredients,
                    order_id: Array.from(group.order_ids)[0] || '',
                    // For daily view, we don't need menu_name and flavor
                    menu_name: undefined,
                    flavor: undefined,
                    order_ids: Array.from(group.order_ids),
                    total_qty: group.total_ingredients,
                    // Provide summary for table and detail panel
                    daily_summary: {
                        total_orders: group.total_orders,
                        unique_menus: group.unique_menus ? group.unique_menus.size || group.unique_menus : 0,
                        total_consumption: group.total_ingredients,
                    order_ids: Array.from(group.order_ids)
                    }
                }));
                
                // Debug: log the data structure
                console.log('Ingredient rows data:', ingredientRows);
                console.log('Daily rows data:', dailyRows);
                console.log('Sample item structure:', ingredientRows[0]);
                
                // Store both data sets
                baseData = {
                    logs: ingredientRows,
                    daily: dailyRows
                };
                // Expose groups globally for details panel usage
                ingredientMenuFlavorGroups = menuFlavorGroups;
                
                // Get current view mode and set appropriate data
                const currentViewMode = document.getElementById('ingredient-view-select')?.value || 'daily';
                const currentViewData = baseData[currentViewMode] || [];
                // Update header/badge for clarity
                setIngredientViewHeader(currentViewMode);
                
                const tableSearch = document.getElementById('table-search-input');
                const term = tableSearch ? tableSearch.value.toLowerCase() : '';
                filteredData = term
                    ? currentViewData.filter(i => 
                        (i.menu_name || '').toLowerCase().includes(term) || 
                        (i.flavor || '').toLowerCase().includes(term) || 
                        (i.order_id || '').toLowerCase().includes(term) || 
                        (i.date || '').toLowerCase().includes(term) || 
                        (i.status_text || '').toLowerCase().includes(term)
                    )
                    : [...currentViewData];
                reportCurrentPage = 1;
                renderReportTable();
                updateReportPagination();
            } else {
                // On failure, clear
                menuRecipes = {};
                menuConsumption = {};
                const details = document.getElementById('ingredient-details');
                if (details) details.innerHTML = '<div class="ingredient-menu-item">Tidak ada data resep untuk dianalisis.</div>';
                // Clear main table data when failure in ingredient mode
                if (currentDataType === 'ingredient') {
                    baseData = [];
                    filteredData = [];
                    reportCurrentPage = 1;
                    renderReportTable();
                    updateReportPagination();
                }
                // Clear global groups when failing
                ingredientMenuFlavorGroups = {};
            }
        } else {
            menuRecipes = {};
            menuConsumption = {};
            const details = document.getElementById('ingredient-details');
            if (details) details.innerHTML = '<div class="ingredient-menu-item">Tidak ada data pesanan selesai pada periode ini.</div>';
            if (currentDataType === 'ingredient') {
                baseData = [];
                filteredData = [];
                reportCurrentPage = 1;
                renderReportTable();
                updateReportPagination();
            }
            ingredientMenuFlavorGroups = {};
        }
        
        hideLoading();
    } catch (error) {
        console.error('Error loading ingredient analysis data:', error);
        hideLoading();
        alert('Gagal memuat data analisis bahan');
    }
}

function renderIngredientAnalysis() {
    renderIngredientConsumptionChart();
    renderIngredientConsumptionDetails();
    renderIngredientConsumptionTable();
}

function renderIngredientConsumptionChart() {
    const ctx = document.getElementById('ingredientChart');
    if (!ctx) return;
    if (ingredientChart) ingredientChart.destroy();
    // Adapt to daily history summary if baseData present
    const rows = Array.isArray(baseData) ? baseData : [];
    const labels = rows.map(r => r.date || r.order_id || '-');
    const totals = rows.map(r => Number(r.total_qty || 0));
    ingredientChart = new Chart(ctx, {
        type: 'bar',
        data: { labels, datasets: [{ label: 'Total Bahan Terpakai', data: totals, backgroundColor: '#DCD0A8', borderColor: '#C1B8A0', borderWidth: 1 }] },
        options: { responsive: true, maintainAspectRatio: false, scales: { y: { beginAtZero: true } }, plugins: { legend: { display: false } } }
    });
}

function renderIngredientConsumptionDetails() {
    const container = document.getElementById('ingredient-details');
    if (!container) return;
    container.innerHTML = '';
}

function renderIngredientConsumptionTable() {
    const tbody = document.getElementById('ingredient-table-body');
    if (!tbody) return;
    tbody.innerHTML = '';
}

function updateIngredientSummary() {
    // Adapt summary to ingredient mode table (daily)
    const totalMenu = 0;
    const allIngredients = (Array.isArray(baseData) ? baseData : []).reduce((s, r) => s + (r.ingredients_affected ?? 0), 0);
    document.getElementById('ingredient-total-menu').textContent = baseData ? baseData.length : 0;
    document.getElementById('ingredient-total-ingredients').textContent = allIngredients;
    document.getElementById('ingredient-most-ingredients').textContent = '-';
    document.getElementById('ingredient-most-used').textContent = '-';
}

function hideIngredientDetailsPanel() {
    const panel = document.getElementById('ingredient-details-panel');
    if (panel) panel.classList.add('hidden');
}

 async function viewConsumptionDetails(orderId, dateStr, statusText) {
     try {
         // If orderId looks like aggregated daily row, show aggregated data
         const isAggregated = (orderId || '').toLowerCase().startsWith('daily');
         const panel = document.getElementById('ingredient-details-panel');
         const body = document.getElementById('ingredient-details-body');
        const headRow = document.querySelector('#ingredient-details-table thead tr');
         document.getElementById('detail-order-id').textContent = isAggregated ? `Harian - ${dateStr}` : (orderId || '-');
         document.getElementById('detail-order-date').textContent = dateStr || '-';
         document.getElementById('detail-order-status').textContent = statusText || '-';
         body.innerHTML = '';
         if (panel) panel.classList.remove('hidden');
         
         if (isAggregated) {
            // Switch header to menu breakdown for daily view (5 columns)
            if (headRow) {
                headRow.innerHTML = `
                    <th>No</th>
                    <th>Menu</th>
                    <th>Flavor</th>
                    <th>Total Bahan</th>
                    <th>Total Pesanan</th>`;
            }
             // Show aggregated daily consumption data
             await showDailyAggregatedConsumption(dateStr, statusText);
             return;
        } else {
            // Restore header for per-order ingredient details (6 columns)
            if (headRow) {
                headRow.innerHTML = `
                    <th>No</th>
                    <th>Nama Bahan</th>
                    <th>Qty Terpakai</th>
                    <th>Unit</th>
                    <th>Stok Sebelum</th>
                    <th>Stok Sesudah</th>`;
            }
        }

        const res = await fetch(`/report/order/${encodeURIComponent(orderId)}/ingredients`, { cache: 'no-store' });
        
        // Check if response is ok
        if (!res.ok) {
            throw new Error(`HTTP error! status: ${res.status}`);
        }
        
        const json = await res.json();
        
        // Handle different possible response structures
        const details = json?.ingredients_breakdown?.details ||
                        json?.data?.ingredients_breakdown?.details ||
                       json?.details || 
                       [];

        if (!Array.isArray(details)) {
            console.warn('Expected array of details but got:', details);
            body.innerHTML = '<tr><td colspan="6">No ingredient details available</td></tr>';
            return;
        }

        // Debug: Log the actual data structure
        console.log('Raw API response:', json);
        console.log('Details array:', details);
        console.log('First detail item:', details[0]);

        // Generate table rows with correct field mapping
        body.innerHTML = details.map((d, idx) => {
            // Use correct field names based on API response
            const ingredientName = d?.ingredient_name || '-';
            const quantityConsumed = d?.consumed_quantity || 0;
            const unit = d?.unit || '-';
            const stockBefore = d?.stock_before_consumption || 0;
            const stockAfter = d?.stock_after_consumption || 0;
            
            return `
                <tr style="border-bottom: 1px solid #F3F4F6;">
                    <td style="padding: 0.75rem; color: #1F2937; font-weight: 500;">${idx + 1}</td>
                    <td style="padding: 0.75rem; color: #1F2937; font-weight: 600;">${ingredientName}</td>
                    <td style="padding: 0.75rem; color: #1F2937; text-align: center; font-weight: 500;">${Number(quantityConsumed).toLocaleString()}</td>
                    <td style="padding: 0.75rem; color: #1F2937; text-align: center; font-weight: 500;">${unit}</td>
                    <td style="padding: 0.75rem; color: #1F2937; text-align: center; font-weight: 500;">${Number(stockBefore).toLocaleString()}</td>
                    <td style="padding: 0.75rem; color: #1F2937; text-align: center; font-weight: 500;">${Number(stockAfter).toLocaleString()}</td>
                </tr>
            `;
        }).join('');
        
    } catch (e) {
        console.error('Failed loading consumption details for orderId:', orderId, 'Error:', e);
        
        // Show error message in the table
        const body = document.getElementById('ingredient-details-body');
        if (body) {
            body.innerHTML = '<tr><td colspan="6" style="text-align: center; color: #ef4444; padding: 1.5rem; font-weight: 500;">Failed to load ingredient details</td></tr>';
        }
         }
 }
 
 async function showDailyAggregatedConsumption(dateStr, statusText) {
     try {
         const body = document.getElementById('ingredient-details-body');
         
         // Get the daily summary data for the specific date
         const dailyItem = filteredData.find(item => 
             item.date === dateStr && item.daily_summary
         );
         
         if (!dailyItem || !dailyItem.daily_summary) {
            body.innerHTML = '<tr><td colspan="5" style="text-align: center; color: #615a5a; padding: 1.5rem; font-weight: 500;">Tidak ada data detail untuk tanggal ini</td></tr>';
             return;
         }
         
         const dailySummary = dailyItem.daily_summary;
         
         // Create a summary header row
         const summaryRow = `
             <tr style="background-color: #F9FAFB; border-bottom: 2px solid #E5E7EB;">
                <td colspan="5" style="padding: 1rem; text-align: center;">
                     <div style="font-size: 1.1rem; font-weight: 700; color: #1F2937; margin-bottom: 0.5rem;">
                         📅 Ringkasan Konsumsi Harian - ${dateStr}
                     </div>
                     <div style="display: flex; justify-content: center; gap: 2rem; flex-wrap: wrap;">
                         <div style="text-align: center;">
                             <div style="font-size: 1.5rem; font-weight: 700; color: #059669;">${dailySummary.total_orders}</div>
                             <div style="font-size: 0.9rem; color: #6B7280;">Total Pesanan</div>
                         </div>
                         <div style="text-align: center;">
                             <div style="font-size: 1.5rem; font-weight: 700; color: #7C3AED;">${dailySummary.unique_menus}</div>
                             <div style="font-size: 0.9rem; color: #6B7280;">Menu Unik</div>
                         </div>
                         <div style="text-align: center;">
                             <div style="font-size: 1.5rem; font-weight: 700; color: #DC2626;">${dailySummary.total_consumption.toLocaleString()}</div>
                             <div style="font-size: 0.9rem; color: #6B7280;">Total Bahan</div>
                         </div>
                     </div>
                 </td>
             </tr>
         `;
         
        // Use global groups captured during load
        const dateMenuData = Object.values(ingredientMenuFlavorGroups).filter(group => 
             group.date === dateStr
         );
         
         if (dateMenuData.length === 0) {
             body.innerHTML = summaryRow + `
                 <tr>
                    <td colspan="5" style="text-align: center; color: #6B7280; padding: 1.5rem; font-weight: 500;">
                         Tidak ada detail menu untuk tanggal ini
                     </td>
                 </tr>
             `;
             return;
         }
         
        // Generate table rows for menu breakdown (5 columns)
         const menuRows = dateMenuData.map((group, idx) => `
             <tr style="border-bottom: 1px solid #F3F4F6;">
                 <td style="padding: 0.75rem; color: #1F2937; font-weight: 500; text-align: center;">${idx + 1}</td>
                 <td style="padding: 0.75rem; color: #1F2937; font-weight: 600;">${group.menu_name}</td>
                 <td style="padding: 0.75rem; color: #1F2937; text-align: center; font-weight: 500;">${group.flavor}</td>
                 <td style="padding: 0.75rem; color: #1F2937; text-align: center; font-weight: 500;">${group.total_ingredients.toLocaleString()}</td>
                 <td style="padding: 0.75rem; color: #1F2937; text-align: center; font-weight: 500;">${group.total_orders}</td>
             </tr>
         `).join('');
         
         body.innerHTML = summaryRow + menuRows;
         
     } catch (e) {
         console.error('Failed to load daily aggregated consumption:', e);
         const body = document.getElementById('ingredient-details-body');
         if (body) {
            body.innerHTML = '<tr><td colspan="5" style="text-align: center; color: #ef4444; padding: 1.5rem; font-weight: 500;">Gagal memuat data konsumsi harian</td></tr>';
        }
    }
}

// ========== INGREDIENT ANALYSIS EXPORT FUNCTIONS ==========
function exportIngredientExcel() {
    // Get current data based on the active view
    let exportData = [];
    let headers = [];
    
    if (document.getElementById('ingredient-daily-view').classList.contains('active')) {
        // Daily consumption view
        headers = ['No', 'Tanggal', 'Ringkasan', 'Total Pesanan', 'Total Konsumsi', 'Detail'];
        exportData = (Array.isArray(baseData) ? baseData : []).map((r, index) => [
            index + 1,
            r.date || '-',
            r.daily_summary ? `${r.daily_summary.total_orders || 0} pesanan, ${r.daily_summary.unique_menus || 0} menu unik` : '-',
            r.daily_summary?.total_orders || 0,
            r.daily_summary?.total_consumption || 0,
            'Lihat detail untuk informasi lengkap'
        ]);
    } else {
        // Grouped consumption view (logs)
        headers = ['No', 'Menu', 'Flavor', 'Tanggal', 'Status', 'Bahan Terpengaruh', 'Order IDs'];
        exportData = (Array.isArray(baseData) ? baseData : []).map((r, index) => [
            index + 1,
            r.menu_name || '-',
            r.flavor || '-',
            r.date || '-',
            r.status_text || '-',
            r.ingredients_affected ?? 0,
            Array.isArray(r.order_ids) ? r.order_ids.join(', ') : (r.order_id || '-')
        ]);
    }
    
    // Create workbook and worksheet
    const wb = XLSX.utils.book_new();
    const ws = XLSX.utils.aoa_to_sheet([headers, ...exportData]);
    
    // Set column widths
    const colWidths = headers.map((header, index) => {
        if (header.includes('Detail') || header.includes('Bahan yang Digunakan')) {
            return { wch: 50 };
        } else if (header.includes('Tanggal') || header.includes('Menu')) {
            return { wch: 25 };
        } else {
            return { wch: 15 };
        }
    });
    ws['!cols'] = colWidths;
    
    // Add worksheet to workbook
    XLSX.utils.book_append_sheet(wb, ws, 'Ingredient Analysis');
    
    // Add summary sheet
    const summaryData = [
        ['Ingredient Analysis Summary'],
        [''],
        ['Total Records', exportData.length],
        ['Analysis Type', document.getElementById('ingredient-daily-view').classList.contains('active') ? 'Daily Consumption' : 'Grouped by Menu+Flavor'],
        [''],
        ['Generated on', new Date().toLocaleString('id-ID')]
    ];
    
    const summaryWs = XLSX.utils.aoa_to_sheet(summaryData);
    XLSX.utils.book_append_sheet(wb, summaryWs, 'Summary');
    
    // Save file
    const fileName = `ingredient_analysis_${new Date().toISOString().split('T')[0]}.xlsx`;
    XLSX.writeFile(wb, fileName);
}
 
 function exportIngredientCSV() {
    // Export aligned with ingredient mode (daily history aggregation)
    let exportData = [];
    let headers = [];
    
    if (document.getElementById('ingredient-daily-view').classList.contains('active')) {
        // Daily consumption view
        headers = ['No', 'Tanggal', 'Order ID', 'Status', 'Total Bahan', 'Total Qty', 'Detail Bahan'];
        exportData = (Array.isArray(baseData) ? baseData : []).map((r, index) => [
            index + 1,
        r.date || '-',
            r.order_id || '-',
        r.status_text || '-',
        r.ingredients_affected ?? 0,
            r.total_qty ?? 0,
            r.ingredients_detail || '-'
        ]);
    } else {
        // Grouped consumption view
        headers = ['No', 'Menu + Flavor', 'Total Order', 'Bahan yang Digunakan'];
        exportData = Object.entries(ingredientMenuFlavorGroups).map(([key, data], index) => {
            const [menuName, flavorName] = key.split('|');
            const ingredients = Object.entries(data.ingredients || {})
                .map(([ingId, ingData]) => {
                    const ingredient = ingredientData[ingId];
                    return `${ingredient?.name || 'Unknown'}: ${ingData.totalQuantity} ${ingData.unit}`;
                })
                .join('; ');
            
            return [
                index + 1,
                `${menuName} (${flavorName})`,
                data.totalOrder || 0,
                ingredients || 'Tidak ada data'
            ];
        });
    }
    
    const csvContent = [
        headers,
        ...exportData
    ].map(r => r.map(c => `"${c}"`).join(',')).join('\n');
    
    const blob = new Blob([csvContent], { type: 'text/csv;charset=utf-8;' });
    const url = window.URL.createObjectURL(blob);
    const a = document.createElement('a');
    a.href = url;
    a.download = `ingredient_analysis_${new Date().toISOString().split('T')[0]}.csv`;
    a.click();
    window.URL.revokeObjectURL(url);
}

function exportIngredientPDF() {
    const isDaily = document.getElementById('ingredient-daily-view').classList.contains('active');
    const rows = Array.isArray(baseData) ? baseData : [];
    const startDate = (document.getElementById('ingredient-start-date')?.value) || '-';
    const endDate = (document.getElementById('ingredient-end-date')?.value) || '-';

    const jsPdfNs = (window.jspdf || window.jsPDF || null);
    const JSPDF_CTOR = jsPdfNs ? (jsPdfNs.jsPDF || jsPdfNs) : null;
    if (!JSPDF_CTOR) { alert('jsPDF tidak tersedia.'); return; }
    const doc = new JSPDF_CTOR('p','mm','a4');

    // Theme colors aligned with app
    const colorPrimary = [68, 45, 45]; // #442D2D
    const colorAccent = [220, 208, 168]; // #DCD0A8
    const colorBg = [245, 239, 230]; // #F5EFE6

    // Header
    doc.setFillColor(colorBg[0], colorBg[1], colorBg[2]);
    doc.rect(10, 10, 190, 18, 'F');
    doc.setFont('helvetica','bold');
    doc.setTextColor(colorPrimary[0], colorPrimary[1], colorPrimary[2]);
    doc.setFontSize(14);
    doc.text('Ingredient Analysis - Infinity Cafe', 14, 20);

    // Meta
    doc.setFont('helvetica','normal');
    doc.setFontSize(10);
    doc.text(`Periode: ${startDate} s/d ${endDate}`, 14, 30);
    doc.text(`Mode: ${isDaily ? 'Harian' : 'Per-Order (Logs)'}`, 120, 30);

    // Summary box
    let y = 38;
    doc.setDrawColor(colorAccent[0], colorAccent[1], colorAccent[2]);
    doc.setLineWidth(0.4);
    doc.rect(10, y, 190, 20);
    doc.setFont('helvetica','bold'); doc.text('Ringkasan', 14, y+7);
    doc.setFont('helvetica','normal');
    if (isDaily) {
        const totals = rows.reduce((acc, r)=>{ const ds=r.daily_summary||{}; acc.days++; acc.orders+=(ds.total_orders||0); acc.cons+=(ds.total_consumption||0); return acc;}, {days:0,orders:0,cons:0});
        doc.text(`Total Hari: ${totals.days}`, 14, y+14);
        doc.text(`Total Pesanan: ${totals.orders}`, 70, y+14);
        doc.text(`Total Konsumsi: ${totals.cons}`, 140, y+14);
    } else {
        const totals = rows.reduce((acc, r)=>{ acc.logs++; acc.aff+=(r.ingredients_affected||0); return acc;}, {logs:0,aff:0});
        doc.text(`Total Log: ${totals.logs}`, 14, y+14);
        doc.text(`Total Bahan Terpengaruh: ${totals.aff}`, 70, y+14);
    }
    y += 28;

    // Table using AutoTable for consistent layout
    const headers = isDaily
        ? ['No','Tanggal','Ringkasan','Total Pesanan','Total Konsumsi']
        : ['No','Menu','Flavor','Tanggal','Status','Bahan Terpengaruh'];
    const body = isDaily
        ? rows.map((r,i)=>[
            i+1,
            r.date || '-',
            r.daily_summary ? `${r.daily_summary.total_orders || 0} pesanan, ${r.daily_summary.unique_menus || 0} menu unik` : '-',
            r.daily_summary?.total_orders || 0,
            r.daily_summary?.total_consumption || 0
        ])
        : rows.map((r,i)=>[
            i+1,
            r.menu_name || '-',
            r.flavor || '-',
            r.date || '-',
            r.status_text || '-',
            r.ingredients_affected ?? 0
        ]);

    const auto = doc.autoTable || (doc.autoTable && typeof doc.autoTable === 'function');
    if (!doc.autoTable) { alert('AutoTable tidak tersedia.'); return; }
    doc.autoTable({
        startY: y,
        head: [headers],
        body,
        theme: 'grid',
        styles: { font: 'helvetica', fontSize: 9, textColor: [68,45,45] },
        headStyles: { fillColor: colorAccent, textColor: [68,45,45], halign: 'left' },
        alternateRowStyles: { fillColor: [250, 247, 240] },
        tableLineColor: colorAccent,
        tableLineWidth: 0.2,
        margin: { left: 10, right: 10 }
    });

    // Footer
    const pageCount = doc.internal.getNumberOfPages();
    for (let i = 1; i <= pageCount; i++) {
        doc.setPage(i);
        doc.setFontSize(9);
        doc.setTextColor(120);
        doc.text(`Generated: ${new Date().toLocaleString('id-ID')}  |  Page ${i}/${pageCount}` , 10, 290);
    }

    doc.save(`ingredient_analysis_${new Date().toISOString().split('T')[0]}.pdf`);
}

async function loadKitchenData() {
    try {
        showLoading();
        
        // Load kitchen orders
        const kitchenResponse = await fetch('/kitchen/orders');
        const kitchenOrders = await kitchenResponse.json();
        
        // Load inventory data for ingredient analysis
        const inventoryResponse = await fetch('/inventory/list');
        const inventoryData = await inventoryResponse.json();
        
        if (kitchenOrders && Array.isArray(kitchenOrders)) {
            kitchenData = kitchenOrders;
            renderKitchenTable();
            updateKitchenSummary();
        }
        
        if (inventoryData && inventoryData.data) {
            ingredientData = inventoryData.data.reduce((acc, item) => {
                acc[item.id] = item;
                return acc;
            }, {});
        }
        
        hideLoading();
    } catch (error) {
        console.error('Error loading kitchen data:', error);
        hideLoading();
        alert('Gagal memuat data dapur');
    }
}

async function loadIngredientAnalysis() {
    try {
        // Get unique menu names from kitchen orders
        const menuNames = [...new Set(kitchenData.flatMap(order => 
            order.items ? order.items.map(item => item.menu_name) : []
        ))].filter(Boolean);
        
        if (menuNames.length > 0) {
            // Load recipes for these menus
            const recipeResponse = await fetch('/recipes/batch', {
                method: 'POST',
                headers: { 'Content-Type': 'application/json' },
                body: JSON.stringify({ menu_names: menuNames })
            });
            
            if (recipeResponse.ok) {
                const recipeData = await recipeResponse.json();
                menuRecipes = recipeData.recipes || {};
                renderIngredientChart();
                renderIngredientDetails();
            }
        }
    } catch (error) {
        console.error('Error loading ingredient analysis:', error);
    }
}

function renderKitchenTable() {
    const tbody = document.getElementById('kitchen-body');
    const statusFilter = document.getElementById('kitchen-status-filter').value;
    
    let filteredKitchenData = kitchenData;
    if (statusFilter) {
        filteredKitchenData = kitchenData.filter(order => order.status === statusFilter);
    }
    
    tbody.innerHTML = filteredKitchenData.map((order, index) => {
        // Get ingredient usage for this order
        const ingredientUsage = getOrderIngredientUsage(order);
        
        return `
            <tr>
                <td>${index + 1}</td>
                <td>${order.order_id}</td>
                <td>${order.queue_number || '-'}</td>
                <td>${order.customer_name || '-'}</td>
                <td>${order.room_name || '-'}</td>
                <td>
                    ${order.items ? order.items.map(item => 
                        `<div class="menu-item-tag">${item.menu_name} (${item.quantity})</div>`
                    ).join('') : order.detail || '-'}
                </td>
                <td>
                    <div class="ingredient-usage-summary">
                        ${ingredientUsage.length > 0 ? 
                            ingredientUsage.slice(0, 3).map(ing => 
                                `<span class="ingredient-tag">${ing.name} (${ing.totalQuantity} ${ing.unit})</span>`
                            ).join('') + (ingredientUsage.length > 3 ? 
                                `<span class="ingredient-tag-more">+${ingredientUsage.length - 3} bahan lain</span>` : '') 
                            : '<span class="no-ingredients">Tidak ada data bahan</span>'
                        }
                    </div>
                </td>
                <td>
                    <span class="status-badge status-${order.status}">${getStatusText(order.status)}</span>
                </td>
                <td>${formatDateTime(order.time_receive)}</td>
                <td>${order.time_done ? formatDateTime(order.time_done) : '-'}</td>
                <td>
                    <button onclick="viewOrderIngredients('${order.order_id}')" class="btn-secondary btn-sm">
                        🥤 Detail Bahan
                    </button>
                </td>
            </tr>
        `;
    }).join('');
}

function updateKitchenSummary() {
    const total = kitchenData.length;
    const inProgress = kitchenData.filter(order => 
        ['receive', 'making', 'deliver'].includes(order.status)
    ).length;
    const completed = kitchenData.filter(order => order.status === 'done').length;
    const cancelled = kitchenData.filter(order => order.status === 'cancelled').length;
    
    document.getElementById('kitchen-total-orders').textContent = total;
    document.getElementById('kitchen-in-progress').textContent = inProgress;
    document.getElementById('kitchen-completed').textContent = completed;
    document.getElementById('kitchen-cancelled').textContent = cancelled;
}

function renderIngredientChart() {
    const ctx = document.getElementById('ingredientChart');
    if (!ctx) return;
    
    if (ingredientChart) {
        ingredientChart.destroy();
    }
    
    // Calculate ingredient usage per menu
    const menuIngredientUsage = {};
    Object.keys(menuRecipes).forEach(menuName => {
        const recipes = menuRecipes[menuName];
        let totalIngredients = 0;
        recipes.forEach(recipe => {
            totalIngredients += recipe.quantity;
        });
        menuIngredientUsage[menuName] = totalIngredients;
    });
    
    const sortedMenus = Object.entries(menuIngredientUsage)
        .sort(([,a], [,b]) => b - a)
        .slice(0, 10);
    
    ingredientChart = new Chart(ctx, {
        type: 'bar',
        data: {
            labels: sortedMenus.map(([menu]) => menu),
            datasets: [{
                label: 'Total Bahan',
                data: sortedMenus.map(([,count]) => count),
                backgroundColor: '#DCD0A8',
                borderColor: '#C1B8A0',
                borderWidth: 1
            }]
        },
        options: {
            responsive: true,
            maintainAspectRatio: false,
            scales: {
                y: {
                    beginAtZero: true,
                    title: {
                        display: true,
                        text: 'Jumlah Bahan'
                    }
                }
            },
            plugins: {
                legend: {
                    display: false
                }
            }
        }
    });
}

function renderIngredientDetails() {
    const container = document.getElementById('ingredient-details');
    
    const menuDetails = Object.entries(menuRecipes).map(([menuName, recipes]) => {
        const ingredientList = recipes.map(recipe => {
            const ingredient = ingredientData[recipe.ingredient_id];
            return ingredient ? `${ingredient.name} (${recipe.quantity} ${recipe.unit})` : `ID ${recipe.ingredient_id} (${recipe.quantity} ${recipe.unit})`;
        }).join(', ');
        
        return `
            <div class="ingredient-menu-item">
                <h5>${menuName}</h5>
                <p><strong>Bahan:</strong> ${ingredientList}</p>
                <button onclick="viewMenuIngredients('${menuName}')" class="btn-secondary btn-sm">
                    📋 Detail Lengkap
                </button>
            </div>
        `;
    }).join('');
    
    container.innerHTML = menuDetails;
}

async function viewOrderIngredients(orderId) {
    try {
        const response = await fetch(`/order/${orderId}/ingredients`);
        const data = await response.json();
        
        if (data.success && data.data) {
            const ingredients = data.data.ingredients_detail || [];
            const menuInfo = data.data.menu_info || [];
            
            let modalContent = `
                <h4>Order ${orderId}</h4>
                <div class="order-ingredients">
                    <h5>Menu yang Dipesan:</h5>
                    <ul>
                        ${menuInfo.map(item => `<li>${item.menu_name} (${item.quantity})</li>`).join('')}
                    </ul>
                    
                    <h5>Bahan yang Digunakan:</h5>
                    <table class="ingredient-table">
                        <thead>
                            <tr>
                                <th>Bahan</th>
                                <th>Jumlah</th>
                                <th>Unit</th>
                                <th>Stok Sebelum</th>
                                <th>Stok Sesudah</th>
                            </tr>
                        </thead>
                        <tbody>
                            ${ingredients.map(ing => `
                                <tr>
                                    <td>${ing.ingredient_name}</td>
                                    <td>${ing.consumed_quantity}</td>
                                    <td>${ing.unit}</td>
                                    <td>${ing.stock_before_consumption}</td>
                                    <td>${ing.stock_after_consumption}</td>
                                </tr>
                            `).join('')}
                        </tbody>
                    </table>
                </div>
            `;
            
            document.getElementById('ingredient-modal-body').innerHTML = modalContent;
            document.getElementById('ingredient-modal').classList.remove('hidden');
        } else {
            alert('Tidak dapat memuat detail bahan untuk order ini');
        }
    } catch (error) {
        console.error('Error viewing order ingredients:', error);
        alert('Gagal memuat detail bahan');
    }
}

function viewMenuIngredients(menuName) {
    // Show consumed totals per menu (aggregated)
    const ingMap = menuConsumption[menuName] || {};
    const rows = Object.entries(ingMap).map(([ingId, v]) => {
        const ing = ingredientData[ingId];
        const name = ing ? ing.name : `ID ${ingId}`;
        return `
            <tr>
                <td>${name}</td>
                <td>${(v.totalQuantity || 0).toFixed(2)}</td>
                <td>${v.unit || ''}</td>
                <td>${ing ? (ing.current_quantity ?? '-') : '-'}</td>
            </tr>
        `;
    }).join('');
    let modalContent = `
        <h4>${menuName}</h4>
        <div class="menu-ingredients">
            <h5>Konsumsi Bahan (Agregat Pesanan)</h5>
            <table class="ingredient-table">
                <thead>
                    <tr>
                        <th>Bahan</th>
                        <th>Total Terpakai</th>
                        <th>Unit</th>
                        <th>Stok Tersedia</th>
                    </tr>
                </thead>
                <tbody>${rows || '<tr><td colspan="4">Tidak ada data</td></tr>'}</tbody>
            </table>
        </div>
    `;
    document.getElementById('ingredient-modal-body').innerHTML = modalContent;
    document.getElementById('ingredient-modal').classList.remove('hidden');
}

// ========== EXPORT AGGREGATION UTILITIES ==========
function computeKitchenKPIs(allOrders) {
    const totals = { totalOrders: 0, done: 0, cancelled: 0, durations: [] };
    const statusCountMap = {};
    for (const order of (allOrders || [])) {
        totals.totalOrders += 1;
        statusCountMap[order.status] = (statusCountMap[order.status] || 0) + 1;
        if (order.status === 'done') totals.done += 1;
        if (order.status === 'cancelled') totals.cancelled += 1;
        if (order.time_receive && order.time_done) {
            const start = new Date(order.time_receive);
            const end = new Date(order.time_done);
            const diffMin = Math.max(0, Math.round((end - start) / 60000));
            if (Number.isFinite(diffMin)) totals.durations.push(diffMin);
        }
    }
    const avg = totals.durations.length ? Math.round(totals.durations.reduce((a,b)=>a+b,0)/totals.durations.length) : 0;
    const sorted = totals.durations.slice().sort((a,b)=>a-b);
    const median = sorted.length ? (sorted.length % 2 ? sorted[(sorted.length-1)/2] : Math.round((sorted[sorted.length/2-1]+sorted[sorted.length/2])/2)) : 0;
    const p95 = sorted.length ? sorted[Math.min(sorted.length-1, Math.floor(0.95 * sorted.length))] : 0;
    const doneRate = totals.totalOrders ? Math.round((totals.done / totals.totalOrders) * 100) : 0;
    const cancelRate = totals.totalOrders ? Math.round((totals.cancelled / totals.totalOrders) * 100) : 0;
    return { statusCountMap, avgDurationMin: avg, medianDurationMin: median, p95DurationMin: p95, doneRatePct: doneRate, cancelRatePct: cancelRate };
}

function buildTopMenus(allOrders, limit = 10) {
    const menuCount = {};
    for (const order of (allOrders || [])) {
        if (!order.items) continue;
        for (const item of order.items) {
            const key = item.menu_name || 'Unknown';
            menuCount[key] = (menuCount[key] || 0) + (item.quantity || 0);
        }
    }
    const totalQty = Object.values(menuCount).reduce((a,b)=>a+b,0) || 1;
    return Object.entries(menuCount)
        .sort((a,b)=>b[1]-a[1])
        .slice(0, limit)
        .map(([menuName, qty]) => ({ menuName, totalQty: qty, contributionPct: Math.round((qty/totalQty)*100) }));
}

function buildTopIngredients(allOrders, limit = 10) {
    const ingredientTotals = {}; // { ingName: { qty, unit } }
    for (const order of (allOrders || [])) {
        const usage = getOrderIngredientUsage(order) || [];
        for (const u of usage) {
            const name = u.name || 'Unknown';
            if (!ingredientTotals[name]) ingredientTotals[name] = { qty: 0, unit: u.unit || '' };
            ingredientTotals[name].qty += Number(u.totalQuantity || 0);
            if (!ingredientTotals[name].unit && u.unit) ingredientTotals[name].unit = u.unit;
        }
    }
    const totalQty = Object.values(ingredientTotals).reduce((a,b)=>a + (b.qty||0), 0) || 1;
    return Object.entries(ingredientTotals)
        .map(([name, v]) => ({ ingredientName: name, totalQty: v.qty, unit: v.unit, contributionPct: Math.round((v.qty/totalQty)*100) }))
        .sort((a,b)=>b.totalQty-a.totalQty)
        .slice(0, limit);
}

function normalizeKitchenOrdersRaw(allOrders) {
    // One row per ordered menu item for analysis
    const rows = [];
    (allOrders || []).forEach((order) => {
        const base = {
            order_id: order.order_id,
            customer: order.customer_name || '',
            room: order.room_name || '',
            status: getStatusText(order.status),
            time_receive: order.time_receive || '',
            time_done: order.time_done || ''
        };
        if (order.items && order.items.length) {
            order.items.forEach((item) => {
                rows.push({
                    ...base,
                    menu_name: item.menu_name || 'Unknown',
                    quantity: item.quantity || 0
                });
            });
        } else {
            rows.push({ ...base, menu_name: order.detail || '-', quantity: 0 });
        }
    });
    return rows;
}

function normalizeKitchenIngredientLines(allOrders) {
    // One row per ingredient usage
    const rows = [];
    (allOrders || []).forEach((order) => {
        const usage = getOrderIngredientUsage(order) || [];
        usage.forEach((u) => {
            rows.push({
                order_id: order.order_id,
                status: getStatusText(order.status),
                ingredient: u.name || 'Unknown',
                total_qty: u.totalQuantity || 0,
                unit: u.unit || ''
            });
        });
    });
    return rows;
}

// ========== KITCHEN EXPORT FUNCTIONS ==========
function exportKitchenExcel() {
    const statusFilter = document.getElementById('kitchen-status-filter').value;
    const allOrders = Array.isArray(kitchenData) ? kitchenData : [];
    const filteredData = statusFilter ? allOrders.filter(o => o.status === statusFilter) : allOrders;
    
    // Prepare data for Excel (Orders Summary)
    const excelData = [
        ['No', 'Order ID', 'Customer', 'Room', 'Menu Items', 'Status', 'Time Receive', 'Time Done', 'Durasi (menit)']
    ];
    
    filteredData.forEach((order, index) => {
            const ingredientUsage = getOrderIngredientUsage(order);
        const ingredientSummary = ingredientUsage.length > 0 ? ingredientUsage.map(ing => `${ing.name} (${ing.totalQuantity} ${ing.unit})`).join('; ') : 'Tidak ada data bahan';
        
        // Calculate duration
        let duration = '-';
        if (order.time_receive && order.time_done) {
            const start = new Date(order.time_receive);
            const end = new Date(order.time_done);
            const diffMs = end - start;
            duration = Math.round(diffMs / (1000 * 60)); // Convert to minutes
        }
        
        excelData.push([
            index + 1,
                order.order_id,
                order.customer_name || '',
                order.room_name || '',
            order.items ? order.items.map(item => `${item.menu_name} (${item.quantity})`).join('; ') : order.detail || '-',
            getStatusText(order.status),
                order.time_receive || '',
            order.time_done || '',
            duration
        ]);
    });
    
    // Create workbook and worksheet
    const wb = XLSX.utils.book_new();
    const ws = XLSX.utils.aoa_to_sheet(excelData);
    
    // Set column widths
    ws['!cols'] = [
        { wch: 5 },   // No
        { wch: 15 },  // Order ID
        { wch: 20 },  // Customer
        { wch: 15 },  // Room
        { wch: 40 },  // Menu Items
        { wch: 12 },  // Status
        { wch: 20 },  // Time Receive
        { wch: 20 },  // Time Done
        { wch: 12 }   // Durasi
    ];
    
    // Add worksheet to workbook
    XLSX.utils.book_append_sheet(wb, ws, 'Orders Summary');
    
    // Executive Summary
    const kpis = computeKitchenKPIs(allOrders);
    const topMenus = buildTopMenus(allOrders, 10);
    const topIngredients = buildTopIngredients(allOrders, 10);
    const summaryData = [
        ['Kitchen Executive Summary'],
        ['Generated on', new Date().toLocaleString('id-ID')],
        ['Total Orders', allOrders.length],
        ['Done Rate (%)', kpis.doneRatePct],
        ['Cancel Rate (%)', kpis.cancelRatePct],
        ['Avg Duration (min)', kpis.avgDurationMin],
        ['Median Duration (min)', kpis.medianDurationMin],
        ['P95 Duration (min)', kpis.p95DurationMin],
        [''],
        ['Orders by Status'],
        ...Object.entries(kpis.statusCountMap).map(([s,c]) => [getStatusText(s), c]),
        [''],
        ['Top 10 Menus'],
        ['Menu Name','Total Qty','Contribution %'],
        ...topMenus.map(m => [m.menuName, m.totalQty, m.contributionPct]),
        [''],
        ['Top 10 Ingredients'],
        ['Ingredient','Total Qty','Unit','Contribution %'],
        ...topIngredients.map(i => [i.ingredientName, i.totalQty, i.unit, i.contributionPct])
    ];
    
    const summaryWs = XLSX.utils.aoa_to_sheet(summaryData);
    XLSX.utils.book_append_sheet(wb, summaryWs, 'Summary');

    // Orders Raw (normalized per item)
    const ordersRawRows = normalizeKitchenOrdersRaw(allOrders);
    const ordersRawHeader = ['Order ID','Customer','Room','Status','Time Receive','Time Done','Menu Name','Quantity'];
    const ordersRawAoA = [ordersRawHeader, ...ordersRawRows.map(r => [r.order_id, r.customer, r.room, r.status, r.time_receive, r.time_done, r.menu_name, r.quantity])];
    const ordersRawWs = XLSX.utils.aoa_to_sheet(ordersRawAoA);
    XLSX.utils.book_append_sheet(wb, ordersRawWs, 'Orders Raw');

    // Ingredient Lines (normalized per ingredient)
    const ingLines = normalizeKitchenIngredientLines(allOrders);
    const ingHeader = ['Order ID','Status','Ingredient','Total Qty','Unit'];
    const ingAoA = [ingHeader, ...ingLines.map(r => [r.order_id, r.status, r.ingredient, r.total_qty, r.unit])];
    const ingWs = XLSX.utils.aoa_to_sheet(ingAoA);
    XLSX.utils.book_append_sheet(wb, ingWs, 'Ingredient Lines');
    
    // Save file
    const fileName = `kitchen_report_${new Date().toISOString().split('T')[0]}.xlsx`;
    XLSX.writeFile(wb, fileName);
}

function exportKitchenCSV() {
    const statusFilter = document.getElementById('kitchen-status-filter').value;
    const allOrders = Array.isArray(kitchenData) ? kitchenData : [];
    const filteredData = statusFilter ? allOrders.filter(o => o.status === statusFilter) : allOrders;
<<<<<<< HEAD
    
    const kpis = computeKitchenKPIs(allOrders);
    const topMenus = buildTopMenus(allOrders, 5);
    const topIngredients = buildTopIngredients(allOrders, 5);
    
    const headerSummary = [
        ['Kitchen Executive Summary'],
        ['Generated on', new Date().toLocaleString('id-ID')],
        ['Total Orders', allOrders.length],
        ['Done Rate (%)', kpis.doneRatePct],
        ['Cancel Rate (%)', kpis.cancelRatePct],
        ['Avg Duration (min)', kpis.avgDurationMin],
        ['Median Duration (min)', kpis.medianDurationMin],
        ['P95 Duration (min)', kpis.p95DurationMin],
        [''],
        ['Orders by Status'],
        ...Object.entries(kpis.statusCountMap).map(([s,c]) => [getStatusText(s), c]),
        [''],
        ['Top 5 Menus'],
        ['Menu Name','Total Qty','Contribution %'],
        ...topMenus.map(m => [m.menuName, m.totalQty, m.contributionPct]),
        [''],
        ['Top 5 Ingredients'],
        ['Ingredient','Total Qty','Unit','Contribution %'],
        ...topIngredients.map(i => [i.ingredientName, i.totalQty, i.unit, i.contributionPct]),
        [''],
        ['Orders Summary'],
        ['No','Order ID','Customer','Room','Menu Items','Status','Time Receive','Time Done','Durasi (menit)']
    ];
    
=======
    
    const kpis = computeKitchenKPIs(allOrders);
    const topMenus = buildTopMenus(allOrders, 5);
    const topIngredients = buildTopIngredients(allOrders, 5);
    
    const headerSummary = [
        ['Kitchen Executive Summary'],
        ['Generated on', new Date().toLocaleString('id-ID')],
        ['Total Orders', allOrders.length],
        ['Done Rate (%)', kpis.doneRatePct],
        ['Cancel Rate (%)', kpis.cancelRatePct],
        ['Avg Duration (min)', kpis.avgDurationMin],
        ['Median Duration (min)', kpis.medianDurationMin],
        ['P95 Duration (min)', kpis.p95DurationMin],
        [''],
        ['Orders by Status'],
        ...Object.entries(kpis.statusCountMap).map(([s,c]) => [getStatusText(s), c]),
        [''],
        ['Top 5 Menus'],
        ['Menu Name','Total Qty','Contribution %'],
        ...topMenus.map(m => [m.menuName, m.totalQty, m.contributionPct]),
        [''],
        ['Top 5 Ingredients'],
        ['Ingredient','Total Qty','Unit','Contribution %'],
        ...topIngredients.map(i => [i.ingredientName, i.totalQty, i.unit, i.contributionPct]),
        [''],
        ['Orders Summary'],
        ['No','Order ID','Customer','Room','Menu Items','Status','Time Receive','Time Done','Durasi (menit)']
    ];
    
>>>>>>> 8a6de9a4
    const dataRows = filteredData.map((order, index) => {
            const ingredientUsage = getOrderIngredientUsage(order);
            const ingredientSummary = ingredientUsage.length > 0 ? 
                ingredientUsage.map(ing => `${ing.name} (${ing.totalQuantity} ${ing.unit})`).join('; ') : 'Tidak ada data bahan';
            
            // Calculate duration
            let duration = '-';
            if (order.time_receive && order.time_done) {
                const start = new Date(order.time_receive);
                const end = new Date(order.time_done);
                const diffMs = end - start;
                duration = Math.round(diffMs / (1000 * 60)); // Convert to minutes
            }
            
            return [index + 1, order.order_id, order.customer_name || '', order.room_name || '', order.items ? order.items.map(item => `${item.menu_name} (${item.quantity})`).join('; ') : order.detail || '-', getStatusText(order.status), order.time_receive || '', order.time_done || '', duration];
    });
    
    const csvContent = [...headerSummary, ...dataRows].map(row => row.map(cell => `"${cell}"`).join(',')).join('\n');
    
    const blob = new Blob([csvContent], { type: 'text/csv;charset=utf-8;' });
    const url = window.URL.createObjectURL(blob);
    const a = document.createElement('a');
    a.href = url;
    a.download = `kitchen_report_${new Date().toISOString().split('T')[0]}.csv`;
    a.click();
    window.URL.revokeObjectURL(url);
}

function exportKitchenPDF() {
    const statusFilter = document.getElementById('kitchen-status-filter').value;
    let filteredData = kitchenData;
    
    if (statusFilter) {
        filteredData = kitchenData.filter(order => order.status === statusFilter);
    }
    
    // Create new PDF document
    const { jsPDF } = window.jspdf;
    const doc = new jsPDF('l', 'mm', 'a4'); // Landscape orientation
    
    // Set font
    doc.setFont('helvetica');
    
    // Title
    doc.setFontSize(18);
    doc.setFont('helvetica', 'bold');
    doc.text('Kitchen Report - Infinity Cafe', 20, 20);
    
    // Subtitle
    doc.setFontSize(12);
    doc.setFont('helvetica', 'normal');
    doc.text(`Generated on: ${new Date().toLocaleString('id-ID')}`, 20, 30);
    doc.text(`Total Orders: ${filteredData.length}`, 20, 35);
    
    if (statusFilter) {
        doc.text(`Filter: ${getStatusText(statusFilter)}`, 20, 40);
    }
    
    // Summary statistics
    const statusCounts = filteredData.reduce((acc, order) => {
        acc[order.status] = (acc[order.status] || 0) + 1;
        return acc;
    }, {});
    
    let yPos = 50;
    doc.setFontSize(14);
    doc.setFont('helvetica', 'bold');
    doc.text('Summary by Status:', 20, yPos);
    
    yPos += 10;
    doc.setFontSize(10);
    doc.setFont('helvetica', 'normal');
    Object.entries(statusCounts).forEach(([status, count]) => {
        doc.text(`${getStatusText(status)}: ${count} orders`, 30, yPos);
        yPos += 6;
    });
    
    // Table headers
    yPos += 10;
    doc.setFontSize(10);
    doc.setFont('helvetica', 'bold');
    
    const headers = ['No', 'Order ID', 'Customer', 'Menu Items', 'Status', 'Time Receive', 'Time Done'];
    const colWidths = [10, 25, 30, 50, 20, 25, 25];
    let xPos = 20;
    
    // Draw header background
    doc.setFillColor(240, 240, 240);
    doc.rect(20, yPos - 5, 185, 8, 'F');
    
    // Draw header text
    headers.forEach((header, index) => {
        doc.text(header, xPos, yPos);
        xPos += colWidths[index];
    });
    
    // Table data
    yPos += 10;
    doc.setFont('helvetica', 'normal');
    
    filteredData.forEach((order, index) => {
        if (yPos > 180) { // New page if needed
            doc.addPage();
            yPos = 20;
        }
        
        xPos = 20;
        const rowData = [
            index + 1,
            order.order_id,
            order.customer_name || '-',
            order.items ? order.items.map(item => `${item.menu_name} (${item.quantity})`).join(', ') : order.detail || '-',
            getStatusText(order.status),
            order.time_receive ? new Date(order.time_receive).toLocaleString('id-ID') : '-',
            order.time_done ? new Date(order.time_done).toLocaleString('id-ID') : '-'
        ];
        
        rowData.forEach((cell, colIndex) => {
            // Truncate long text
            let cellText = String(cell);
            if (colIndex === 3 && cellText.length > 40) { // Menu Items column
                cellText = cellText.substring(0, 37) + '...';
            }
            
            doc.text(cellText, xPos, yPos);
            xPos += colWidths[colIndex];
        });
        
        yPos += 6;
    });
    
    // Add ingredient usage details on separate pages if needed
    if (filteredData.length > 0) {
        doc.addPage();
        yPos = 20;
        
        doc.setFontSize(16);
        doc.setFont('helvetica', 'bold');
        doc.text('Detailed Ingredient Usage', 20, yPos);
        
        yPos += 15;
        doc.setFontSize(10);
        doc.setFont('helvetica', 'normal');
        
        filteredData.forEach((order, index) => {
            if (yPos > 180) {
                doc.addPage();
                yPos = 20;
            }
            
            doc.setFont('helvetica', 'bold');
            doc.text(`Order ${order.order_id} - ${order.customer_name || 'Unknown'}`, 20, yPos);
            yPos += 8;
            
            const ingredientUsage = getOrderIngredientUsage(order);
            if (ingredientUsage.length > 0) {
                doc.setFont('helvetica', 'normal');
                ingredientUsage.forEach(ing => {
                    doc.text(`• ${ing.name}: ${ing.totalQuantity} ${ing.unit}`, 30, yPos);
                    yPos += 6;
                });
            } else {
                doc.text('No ingredient data available', 30, yPos);
                yPos += 6;
            }
            
            yPos += 5;
        });
    }
    
    // Save PDF
    const fileName = `kitchen_report_${new Date().toISOString().split('T')[0]}.pdf`;
    doc.save(fileName);
}

function getStatusText(status) {
    const statusMap = {
        'receive': 'Diterima',
        'making': 'Sedang Dibuat',
        'deliver': 'Siap Antar',
        'done': 'Selesai',
        'cancelled': 'Dibatalkan'
    };
    return statusMap[status] || status;
}

function formatDateTime(dateString) {
    if (!dateString) return '-';
    try {
        const date = new Date(dateString);
        return date.toLocaleString('id-ID', {
            day: '2-digit',
            month: '2-digit',
            year: 'numeric',
            hour: '2-digit',
            minute: '2-digit'
        });
    } catch (error) {
        return dateString;
    }
}

function closeIngredientModal() {
    document.getElementById('ingredient-modal').classList.add('hidden');
}

function refreshKitchenData() {
    loadKitchenData();
    loadIngredientAnalysis();
}

function getOrderIngredientUsage(order) {
    if (!order.items || !menuRecipes) return [];
    
    const ingredientUsage = {};
    
    order.items.forEach(item => {
        const menuName = item.menu_name;
        const quantity = item.quantity;
        const recipes = menuRecipes[menuName] || [];
        
        recipes.forEach(recipe => {
            const ingredientId = recipe.ingredient_id;
            const ingredient = ingredientData[ingredientId];
            
            if (ingredient) {
                if (!ingredientUsage[ingredientId]) {
                    ingredientUsage[ingredientId] = {
                        name: ingredient.name,
                        unit: recipe.unit,
                        totalQuantity: 0
                    };
                }
                ingredientUsage[ingredientId].totalQuantity += recipe.quantity * quantity;
            }
        });
    });
    
    return Object.values(ingredientUsage);
}

function updateSummaryWithFinancialData(data, type = 'sales') {
    const summaryPeriod = document.getElementById("summary-period");
    const summaryIncome = document.getElementById("summary-income");
    const summaryOrders = document.getElementById("summary-orders");
    const statusEl = document.getElementById("summary-status-badge");
    
    if (summaryPeriod) {
        const dateRange = data.report_info?.date_range;
        if (dateRange) {
            summaryPeriod.textContent = `${dateRange.start_date || 'N/A'} s/d ${dateRange.end_date || 'N/A'}`;
        } else {
            summaryPeriod.textContent = 'N/A';
        }
    }
    
    if (summaryIncome) {
        const summary = data.summary;
        if (summary) {
            summaryIncome.textContent = `Rp ${(summary.total_omzet || 0).toLocaleString()}`;
        } else {
            summaryIncome.textContent = 'Rp 0';
        }
    }
    
    if (summaryOrders) {
        const summary = data.summary;
        if (summary) {
            summaryOrders.textContent = `${summary.total_transactions || 0}`;
        } else {
            summaryOrders.textContent = '0';
        }
    }
    
    if (statusEl) {
        statusEl.textContent = type === 'best' ? 'Best Seller' : 'Data Sales';
        statusEl.className = `status-badge ${type === 'best' ? 'status-warning' : 'status-deliver'}`;
    }
}

// ========== UTILITY FUNCTIONS ==========
function showEmptyState(message, type = 'info') {
    const tbody = document.getElementById("report-tbody");
    if (!tbody) return;
    
    const colspan = currentDataType === 'ingredient' ? 7 : 5;
    const icon = type === 'error' ? '❌' : type === 'warning' ? '⚠️' : '📊';
    const color = type === 'error' ? '#DC2626' : type === 'warning' ? '#F59E0B' : '#6B7280';
    
    tbody.innerHTML = `
        <tr>
            <td colspan="${colspan}" style="text-align: center; padding: 2rem; color: ${color}; font-style: italic;">
                <div style="margin-bottom: 0.5rem;">
                    <span style="font-size: 2rem;">${icon}</span>
                </div>
                <div style="font-size: 1.1rem; font-weight: 500; margin-bottom: 0.5rem;">
                    ${message}
                </div>
                <div style="font-size: 0.9rem; color: #9CA3AF;">
                    Coba pilih periode tanggal yang berbeda atau periksa data pesanan
                </div>
            </td>
        </tr>`;
}

function updateSummaryWithData(data, type = 'sales') {
    const summaryPeriod = document.getElementById("summary-period");
    const summaryIncome = document.getElementById("summary-income");
    const summaryOrders = document.getElementById("summary-orders");
    const statusEl = document.getElementById("summary-status-badge");
    
    if (summaryPeriod) {
        summaryPeriod.textContent = `${data.start_date || 'N/A'} s/d ${data.end_date || 'N/A'}`;
    }
    
    if (summaryIncome) {
        if (type === 'sales') {
            summaryIncome.textContent = `Rp ${(data.total_income || 0).toLocaleString()}`;
        } else if (type === 'best') {
            const totalRevenue = data.best_sellers ? 
                data.best_sellers.reduce((sum, item) => sum + (item.total_revenue || 0), 0) : 0;
            summaryIncome.textContent = `Rp ${totalRevenue.toLocaleString()}`;
        }
    }
    
    if (summaryOrders) {
        if (type === 'sales') {
            summaryOrders.textContent = `${data.total_order || 0}`;
        } else if (type === 'best') {
            summaryOrders.textContent = `${data.processed_orders || 0}`;
        }
    }
    
    if (statusEl) {
        if (type === 'sales') {
            statusEl.textContent = "Data Sales";
            statusEl.className = 'status-badge status-deliver';
        } else if (type === 'best') {
            statusEl.textContent = "Best Seller";
            statusEl.className = 'status-badge status-warning';
        } else if (type === 'empty') {
            statusEl.textContent = "Kosong";
            statusEl.className = 'status-badge status-cancel';
        } else if (type === 'error') {
            statusEl.textContent = "Error";
            statusEl.className = 'status-badge status-cancel';
        }
    }
}

// ========== CHART FUNCTIONS ==========
function showPieModal(label, value, percent) {
    document.getElementById("pie-modal-content").innerHTML = `
        <div class="view-item">
            <label>Menu:</label>
            <span><strong>${label}</strong></span>
        </div>
        <div class="view-item">
            <label>Jumlah:</label>
            <span>${value} item</span>
        </div>
        <div class="view-item">
            <label>Kontribusi:</label>
            <span>${percent}%</span>
        </div>`;
    document.getElementById("pie-modal").classList.remove("hidden");
}

function renderCharts(details) {
    const labels = details.map(d => d.menu_name);
    const quantities = details.map(d => d.quantity);
    
    if (barChart) barChart.destroy();
    if (pieChart) pieChart.destroy();

    // Bar Chart
    barChart = new Chart(document.getElementById("barChart"), {
        type: 'bar',
        data: { 
            labels, 
            datasets: [{ 
                label: "Jumlah Terjual", 
                data: quantities, 
                backgroundColor: "#8D7272",
                borderColor: "#503A3A",
                borderWidth: 2
            }] 
        },
        options: { 
            responsive: true,
            maintainAspectRatio: false,
            plugins: {
                legend: {
                    labels: {
                        color: '#312929',
                        font: {
                            family: 'Inter',
                            size: 14
                        }
                    }
                }
            },
            scales: {
                y: {
                    beginAtZero: true,
                    ticks: {
                        color: '#312929'
                    }
                },
                x: {
                    ticks: {
                        color: '#312929'
                    }
                }
            }
        },
        plugins: [
            {
                id: 'responsiveCanvasBar',
                beforeInit(chart) {
                    const canvas = chart.canvas;
                    canvas.style.width = '100%';
                    canvas.style.height = '100%';
                }
            }
        ]
    });

    // Pie Chart
    const pieCanvas = document.getElementById("pieChart");
    pieChart = new Chart(pieCanvas, {
        type: 'pie',
        data: {
            labels,
            datasets: [{ 
                data: quantities, 
                backgroundColor: [
                    '#8D7272', '#DCD0A8', '#207156', '#B3261E', '#E09B20',
                    '#503A3A', '#CAB99D', '#685454', '#60B7A6', '#F5EFE6'
                ],
                borderColor: '#FFFFFF',
                borderWidth: 2
            }]
        },
        options: {
            responsive: true,
            maintainAspectRatio: false,
            animation: { 
                animateRotate: true, 
                animateScale: true, 
                duration: 1000, 
                easing: "easeOutBounce" 
            },
            plugins: {
                tooltip: {
                    callbacks: {
                        label: function (context) {
                            const label = context.label || '';
                            const value = context.parsed;
                            const total = context.dataset.data.reduce((a, b) => a + b, 0);
                            const percent = ((value / total) * 100).toFixed(1);
                            return `${label}: ${value} item (${percent}%)`;
                        }
                    }
                },
                legend: {
                    position: (pieCanvas && pieCanvas.parentElement && pieCanvas.parentElement.clientWidth < 640) ? 'bottom' : 'right',
                    labels: {
                        color: '#312929',
                        font: {
                            family: 'Inter',
                            size: 12
                        }
                    },
                    onClick: (e, legendItem, legend) => {
                        const index = legendItem.index;
                        const ci = legend.chart;
                        ci.toggleDataVisibility(index);
                        ci.update();
                    }
                }
            },
            onClick: (e, elements) => {
                if (elements.length > 0) {
                    const index = elements[0].index;
                    const label = pieChart.data.labels[index];
                    const value = pieChart.data.datasets[0].data[index];
                    const total = pieChart.data.datasets[0].data.reduce((a, b) => a + b, 0);
                    const percent = ((value / total) * 100).toFixed(1);
                    showPieModal(label, value, percent);
                }
            }
        },
        plugins: [
            {
                id: 'responsiveCanvasPie',
                beforeInit(chart) {
                    const canvas = chart.canvas;
                    canvas.style.width = '100%';
                    canvas.style.height = '100%';
                }
            }
        ]
    });
}

// ========== REPORT FUNCTIONS ==========
function generateInsight(data, topMenu, loyalCustomer) {
    const box = document.getElementById("insight-box");
    const content = document.getElementById("insight-content");
    const percent = topMenu && data.total_income ? ((topMenu.total || 0) / (data.total_income || 1) * 100).toFixed(1) : '0.0';
    
    const rangkuman = `📅 Periode ${data.start_date || 'N/A'} s/d ${data.end_date || 'N/A'} terjadi <strong>${data.total_order || 0}</strong> transaksi dengan total pendapatan <strong>Rp ${(data.total_income || 0).toLocaleString()}</strong>.`;
    const menuTerlaris = topMenu ? `📌 Menu paling laris: <strong>${topMenu.menu_name || 'N/A'}</strong> (${topMenu.quantity || 0} terjual), menyumbang ${percent}% pendapatan.` : "📌 Tidak ada data menu terlaris.";
    const loyal = loyalCustomer ? `🏆 Pelanggan loyal: <strong>${loyalCustomer.customer_name || 'N/A'}</strong>, ${loyalCustomer.total_orders || 0}x order, Rp ${(loyalCustomer.total_spent || 0).toLocaleString()}.` : "";
    
    content.innerHTML = [rangkuman, menuTerlaris, loyal].filter(Boolean).join('<br><br>');
    box.classList.remove("hidden");
}

// Hash helpers to detect changes without re-rendering
function computeDataHash(arr) {
    try {
        if (!Array.isArray(arr)) return '0';
        // lightweight hash: join key fields to avoid heavy stringify
        const key = arr.map(i => `${i.menu_name}|${i.quantity ?? i.total_quantity ?? 0}|${i.total ?? i.total_revenue ?? 0}`).join('#');
        let hash = 0;
        for (let i = 0; i < key.length; i++) hash = ((hash << 5) - hash) + key.charCodeAt(i) | 0;
        return String(hash);
    } catch {
        return String(Math.random());
    }
}

let lastReportHash = '';
let lastBestHash = '';
let currentDataType = 'sales';
let lastUserInputAt = 0;

async function loadReport() {
    const start = document.getElementById("start_date").value;
    const end = document.getElementById("end_date").value;
    const menuFilter = document.getElementById("menu-filter").value.trim();
    
    if (!start || !end) {
        alert("Tanggal belum diisi!");
        return;
    }
    
    if (new Date(start) > new Date(end)) {
        alert("Tanggal awal tidak boleh melebihi tanggal akhir!");
        return;
    }
    
    // Show loading state
    showLoading();

    const controller = new AbortController();
    const timeout = setTimeout(() => controller.abort(), 10000);

    try {
            // Build URL with optional menu filter - use financial_sales endpoint for flavor data
            let url = `/report/financial_sales?start_date=${start}&end_date=${end}`;
            if (menuFilter) {
                url += `&menu_name=${encodeURIComponent(menuFilter)}`;
            }

            const res = await fetch(url, { signal: controller.signal });
            if (!res.ok) {
                const errorData = await res.json();
                throw new Error(errorData.detail || "Gagal mengambil data laporan");
            }
            
            const data = await res.json();
        console.log('Report data received:', data);
            currentReportData = data;
        // Set current type as early as possible to avoid stale state
        const previousType = currentDataType;
            currentDataType = 'sales';

            // Update summary with new structure
        updateSummaryWithFinancialData(data, 'sales');
            applyModeLayout('sales');

            // Use transactions array for detailed data with flavor information
            const rawDetails = Array.isArray(data.transactions) ? data.transactions : [];
        console.log('Report transactions:', rawDetails);
        console.log('Data structure:', data);
        console.log('Transactions length:', rawDetails.length);
        
            // Aggregate sales data by menu + flavor combination
            const details = aggregateSalesData(rawDetails);
        console.log('Aggregated sales data:', details);
        
            const newHash = computeDataHash(details);
        // Always update data and render, regardless of hash
                lastReportHash = newHash;
                baseData = details;
                // preserve current search if any
                const tableSearch = document.getElementById('table-search-input');
                const term = tableSearch ? tableSearch.value : '';
                filteredData = term ? baseData.filter(i => (i.menu_name || '').toLowerCase().includes(term.toLowerCase())) : [...baseData];
<<<<<<< HEAD
                currentPage = 1;
                renderTablePage();
                updatePagination();
=======
                reportCurrentPage = 1;
                renderReportTable();
                updateReportPagination();
>>>>>>> 8a6de9a4
                // Re-render charts only when data changed (using aggregated data)
        const chartData = details.map(item => ({
            menu_name: item.menu_name || 'N/A',
            quantity: item.quantity || 0,
            unit_price: item.base_price || 0,
            total: item.total_price || 0
        }));
        renderCharts(chartData);

        if (details.length === 0) {
            console.log('No sales data found');
            // Show empty state instead of fallback
            baseData = [];
            filteredData = [];
<<<<<<< HEAD
            currentPage = 1;
            renderTablePage();
            updatePagination();
=======
            reportCurrentPage = 1;
            renderReportTable();
            updateReportPagination();
>>>>>>> 8a6de9a4
            showEmptyState('Tidak ada data penjualan untuk periode ini', 'info');
        }
    } catch (err) {
        console.error("Error loading report:", err);
        showEmptyState(err.message || 'Gagal memuat data laporan', 'error');
    } finally {
        clearTimeout(timeout);
        hideLoading();
    }
}

async function loadBestSellerData(start, end) {
    try {
        console.log('Fetching best seller data for:', start, 'to', end);
        const res = await fetch(`/report/best_seller?start_date=${start}&end_date=${end}`);
        
        if (!res.ok) {
            const errorData = await res.json();
            throw new Error(errorData.detail || "Gagal mengambil data best seller");
        }
        
        const data = await res.json();
        console.log('Best seller data received:', data);

        const previousType = currentDataType;
        currentDataType = 'best';

        if (data.best_sellers && data.best_sellers.length > 0) {
            console.log('Best sellers found:', data.best_sellers.length);
            // Convert best seller data to chart format
            const chartData = data.best_sellers.map(item => ({
                menu_name: item.menu_name || 'N/A',
                quantity: item.total_quantity || 0,
                unit_price: item.unit_price || 0,
                total: item.total_revenue || 0
            }));
            
            // Calculate total revenue from best sellers
            const totalRevenue = data.best_sellers.reduce((sum, item) => sum + (item.total_revenue || 0), 0);
            
            // Update summary with best seller data
            updateSummaryWithData(data, 'best');
            applyModeLayout('best');

            const best = data.best_sellers;
            const newHash = computeDataHash(best);
            // Force refresh when switching from a different type
            if (newHash !== lastBestHash || previousType !== 'best') {
                lastBestHash = newHash;
                baseData = best;
                const tableSearch = document.getElementById('table-search-input');
                const term = tableSearch ? tableSearch.value : '';
                filteredData = term ? baseData.filter(i => (i.menu_name || '').toLowerCase().includes(term.toLowerCase())) : [...baseData];
                reportCurrentPage = 1;
                renderReportTable();
                updateReportPagination();
                renderCharts(chartData);
                // Update table header for best seller data
                const tableHeader = document.querySelector('#report-table thead tr');
                if (tableHeader) {
                    tableHeader.innerHTML = `
                        <th>No</th>
                        <th>Menu</th>
                        <th>Total Qty</th>
                        <th>Unit Price</th>
                        <th>Total Revenue</th>`;
                }
            }
        } else {
            console.log('No best seller data found');
            // Show empty chart and table
            renderCharts([]);
            baseData = [];
            filteredData = [];
            renderReportTable();
            updateReportPagination();
            updateSummaryWithData(data, 'empty');
            // Update table header for empty state
            const tableHeader = document.querySelector('#report-table thead tr');
            if (tableHeader) {
                tableHeader.innerHTML = `
                    <th>No</th>
                    <th>Menu</th>
                    <th>Total Qty</th>
                    <th>Unit Price</th>
                    <th>Total Revenue</th>`;
            }
        }

    } catch (err) {
        console.error("Error loading best seller data:", err);
        // Show error in table
        baseData = [];
        filteredData = [];
        renderReportTable();
        updateReportPagination();
        showEmptyState(err.message || 'Gagal memuat data best seller', 'error');
    }
}

async function loadTopCustomers(start, end, salesData, topMenu) {
    try {
        const controller = new AbortController();
        const timeout = setTimeout(() => controller.abort(), 10000);
        const res = await fetch(`/report/top_customers?start_date=${start}&end_date=${end}`, { signal: controller.signal });
        clearTimeout(timeout);
        
        if (!res.ok) {
            const errorData = await res.json();
            throw new Error(errorData.detail || "Gagal ambil data loyal customer");
        }
        
        const data = await res.json();

        const ul = document.getElementById("loyal-list");
        ul.innerHTML = "";
        
        if (data && data.length > 0) {
        data.forEach((cust, i) => {
                ul.innerHTML += `
                    <li style="padding: 8px 0; border-bottom: 1px solid #F3F4F6; color: #312929;">
                        <strong>${cust.customer_name || 'N/A'}</strong> — ${cust.total_orders || 0}x | Rp ${(cust.total_spent || 0).toLocaleString()}
                    </li>`;
        });
        generateInsight(salesData, topMenu, data[0]);
        } else {
            ul.innerHTML = "<li style='padding: 8px 0; color: #6B7280; font-style: italic;'>Tidak ada data customer untuk periode ini.</li>";
            generateInsight(salesData, topMenu, null);
        }
        
    } catch (err) {
        console.error("Error loading top customers:", err);
        alert(`⚠️ ${err.message || "Gagal memuat data pelanggan loyal."}`);
    }
}

async function fetchSuggestedMenu() {
    const start = document.getElementById("start_date").value;
    const end = document.getElementById("end_date").value;
    
    try {
        const res = await fetch(`/report/suggested_menu?start_date=${start}&end_date=${end}`);
        
        if (!res.ok) {
            const errorData = await res.json();
            throw new Error(errorData.detail || "Gagal memuat data usulan menu");
        }
        
        const data = await res.json();
        
        const ul = document.getElementById("usulan-list");
        ul.innerHTML = "";
        
        if (data.length === 0) {
            ul.innerHTML = "<li style='padding: 8px 0; color: #6B7280; font-style: italic;'>Tidak ada usulan pada periode ini.</li>";
        } else {
            data.forEach((item) => {
                const date = new Date(item.last_suggested || new Date()).toLocaleString("id-ID");
                ul.innerHTML += `
                    <li style="padding: 8px 0; border-bottom: 1px solid #F3F4F6; color: #312929;">
                        <strong>${item.menu_name || 'N/A'}</strong> — ${item.usulan_count || 0}x (terakhir: ${date})
                    </li>`;
            });
        }
    } catch (err) {
        console.error("Error fetching suggested menu:", err);
        const ul = document.getElementById("usulan-list");
        ul.innerHTML = `<li style='padding: 8px 0; color: #B3261E; font-style: italic;'>Error: ${err.message}</li>`;
    }
}

// ========== GLOBAL EXPORT DISPATCHERS (AGGREGATED) ==========
function exportCSV() {
    const kitchenVisible = !document.getElementById('kitchen-report-section')?.classList.contains('hidden');
    const ingredientVisible = !document.getElementById('ingredient-analysis-section')?.classList.contains('hidden');
    if (kitchenVisible) { return exportKitchenCSV(); }
    if (ingredientVisible) { return exportIngredientCSV(); }
    return exportSalesCSVEnhanced();
}

async function exportPDF() {
    const kitchenVisible = !document.getElementById('kitchen-report-section')?.classList.contains('hidden');
    const ingredientVisible = !document.getElementById('ingredient-analysis-section')?.classList.contains('hidden');
    if (kitchenVisible) { return exportKitchenPDF(); }
    if (ingredientVisible) { return exportIngredientPDF(); }
    return exportSalesPDFEnhanced();
}

<<<<<<< HEAD
=======
// ========== GLOBAL EXCEL EXPORT DISPATCHER ==========
function exportExcel() {
    const kitchenVisible = !document.getElementById('kitchen-report-section')?.classList.contains('hidden');
    const ingredientVisible = !document.getElementById('ingredient-analysis-section')?.classList.contains('hidden');
    if (kitchenVisible) {
        return exportKitchenExcel();
    }
    if (ingredientVisible) {
        return exportIngredientExcel();
    }
    return exportSalesExcelEnhanced();
}

>>>>>>> 8a6de9a4
// ========== SALES EXPORT (AGGREGATED) ==========
function exportSalesExcelEnhanced() {
    const data = Array.isArray(baseData) ? baseData : [];
    const wb = XLSX.utils.book_new();
    
    // Determine data type and structure
    const dataType = currentDataType || 'sales';
    let totalQty = 0, totalRevenue = 0;
    const itemMap = {};
    
    // Process data based on current data type
    data.forEach(r => {
        let qty, price, total, menu, flavor;
        
        if (dataType === 'sales') {
            // Sales data structure (aggregated by menu + flavor)
            qty = Number(r.quantity || 0);
            price = Number(r.base_price || 0);
            total = Number(r.total_price || 0);
            menu = r.menu_name || 'Unknown';
            flavor = r.flavor || '-';
        } else if (dataType === 'best') {
            // Best seller data structure
            qty = Number(r.total_quantity || r.quantity || 0);
            price = Number(r.unit_price || 0);
            total = Number(r.total_revenue || r.total || 0);
            menu = r.menu_name || 'Unknown';
            flavor = '-'; // Best seller doesn't have flavor
        } else {
            // Fallback for other data types
            qty = Number(r.qty || r.quantity || r.amount || 0);
            price = Number(r.price || r.price_per_unit || r.unit_price || 0);
            total = Number(r.total || r.revenue || (qty * price));
            menu = r.menu_name || r.name || r.menu || 'Unknown';
            flavor = r.flavor || '-';
        }
        
        totalQty += qty; 
        totalRevenue += total;
        
        // Create unique key for aggregation (include flavor for sales)
        const key = dataType === 'sales' ? `${menu}|${flavor}` : menu;
        if (!itemMap[key]) itemMap[key] = { qty: 0, revenue: 0, menu, flavor };
        itemMap[key].qty += qty; 
        itemMap[key].revenue += total;
    });
    
    const topItems = Object.entries(itemMap)
        .map(([key, v]) => ({ name: v.menu, flavor: v.flavor, qty: v.qty, revenue: v.revenue }))
        .sort((a,b) => b.qty - a.qty)
        .slice(0, 10);
    const allItems = Object.entries(itemMap)
        .map(([key, v]) => ({ name: v.menu, flavor: v.flavor, qty: v.qty, revenue: v.revenue }))
        .sort((a,b) => b.qty - a.qty);
    
    // Executive Summary
    const summaryAoA = [
        [`${dataType === 'sales' ? 'Sales' : dataType === 'best' ? 'Best Seller' : 'Data'} Executive Summary`],
        ['Generated on', new Date().toLocaleString('id-ID')],
        ['Data Type', dataType === 'sales' ? 'Data Sales' : dataType === 'best' ? 'Best Seller' : 'Data'],
        ['Total Records', data.length],
        ['Total Qty', totalQty],
        ['Total Revenue', totalRevenue],
        [''],
        ['Top 10 Items (by Qty)'],
        dataType === 'sales' ? ['Item','Flavor','Qty','Revenue'] : ['Item','Qty','Revenue'],
        ...topItems.map(i => dataType === 'sales' ? [i.name, i.flavor, i.qty, i.revenue] : [i.name, i.qty, i.revenue]),
        [''],
        ['All Items Summary'],
        dataType === 'sales' ? ['Item','Flavor','Qty','Revenue'] : ['Item','Qty','Revenue'],
        ...allItems.map(i => dataType === 'sales' ? [i.name, i.flavor, i.qty, i.revenue] : [i.name, i.qty, i.revenue])
    ];
    const wsSummary = XLSX.utils.aoa_to_sheet(summaryAoA);
    XLSX.utils.book_append_sheet(wb, wsSummary, 'Summary');
    
    // Data Summary (raw rows)
    const dataAoA = dataType === 'sales' ? 
        [['No','Item','Flavor','Qty','Price','Total']] : 
        [['No','Item','Qty','Price','Total']];
    
    data.forEach((r, i) => {
        let name, flavor, qty, price, total;
        
        if (dataType === 'sales') {
            name = r.menu_name || '-';
            flavor = r.flavor || '-';
            qty = Number(r.quantity || 0);
            price = Number(r.base_price || 0);
            total = Number(r.total_price || 0);
            dataAoA.push([i+1, name, flavor, qty, price, total]);
        } else if (dataType === 'best') {
            name = r.menu_name || '-';
            qty = Number(r.total_quantity || r.quantity || 0);
            price = Number(r.unit_price || 0);
            total = Number(r.total_revenue || r.total || 0);
            dataAoA.push([i+1, name, qty, price, total]);
        } else {
            name = r.menu_name || r.name || r.menu || '-';
            flavor = r.flavor || '-';
            qty = Number(r.qty || r.quantity || r.amount || 0);
            price = Number(r.price || r.price_per_unit || r.unit_price || 0);
            total = Number(r.total || r.revenue || (qty * price));
            dataAoA.push([i+1, name, flavor, qty, price, total]);
        }
    });
    
    const wsData = XLSX.utils.aoa_to_sheet(dataAoA);
    wsData['!cols'] = dataType === 'sales' ? 
        [{wch:6},{wch:30},{wch:18},{wch:10},{wch:12},{wch:14}] :
        [{wch:6},{wch:30},{wch:10},{wch:12},{wch:14}];
    XLSX.utils.book_append_sheet(wb, wsData, dataType === 'sales' ? 'Sales Data' : dataType === 'best' ? 'Best Seller Data' : 'Data');
    
    XLSX.writeFile(wb, `${dataType}_report_${new Date().toISOString().slice(0,10)}.xlsx`);
}
function exportSalesCSVEnhanced() {
    const data = Array.isArray(baseData) ? baseData : [];
    const dataType = currentDataType || 'sales';
    
    // Process data based on current data type
    let totalOrders = data.length;
    let totalQty = 0;
    let totalRevenue = 0;
    const itemMap = {};
    
    data.forEach(r => {
        let qty, price, total, menu, flavor;
        
        if (dataType === 'sales') {
            qty = Number(r.quantity || 0);
            price = Number(r.base_price || 0);
            total = Number(r.total_price || 0);
            menu = r.menu_name || 'Unknown';
            flavor = r.flavor || '-';
        } else if (dataType === 'best') {
            qty = Number(r.total_quantity || r.quantity || 0);
            price = Number(r.unit_price || 0);
            total = Number(r.total_revenue || r.total || 0);
            menu = r.menu_name || 'Unknown';
            flavor = '-';
        } else {
            qty = Number(r.qty || r.quantity || r.amount || 0);
            price = Number(r.price || r.price_per_unit || r.unit_price || 0);
            total = Number(r.total || r.revenue || (qty * price));
            menu = r.menu_name || r.name || r.menu || 'Unknown';
            flavor = r.flavor || '-';
        }
        
        totalQty += qty;
        totalRevenue += total;
        
        const key = dataType === 'sales' ? `${menu}|${flavor}` : menu;
        if (!itemMap[key]) itemMap[key] = { qty: 0, revenue: 0, menu, flavor };
        itemMap[key].qty += qty;
        itemMap[key].revenue += total;
    });
    
    const topItems = Object.entries(itemMap)
        .map(([key, v]) => ({ name: v.menu, flavor: v.flavor, qty: v.qty, revenue: v.revenue }))
        .sort((a,b)=>b.qty-a.qty)
        .slice(0, 10);
    const allItems = Object.entries(itemMap)
        .map(([key, v]) => ({ name: v.menu, flavor: v.flavor, qty: v.qty, revenue: v.revenue }))
        .sort((a,b)=>b.qty-a.qty);

    // Build CSV content: Executive Summary + Table
    const summary = [
        [`${dataType === 'sales' ? 'Sales' : dataType === 'best' ? 'Best Seller' : 'Data'} Executive Summary`],
        ['Generated on', new Date().toLocaleString('id-ID')],
        ['Data Type', dataType === 'sales' ? 'Data Sales' : dataType === 'best' ? 'Best Seller' : 'Data'],
        ['Total Records', totalOrders],
        ['Total Qty', totalQty],
        ['Total Revenue', totalRevenue],
        [''],
        ['Top 10 Items (by Qty)'],
        dataType === 'sales' ? ['Item','Flavor','Qty','Revenue'] : ['Item','Qty','Revenue'],
        ...topItems.map(i => dataType === 'sales' ? [i.name, i.flavor, i.qty, i.revenue] : [i.name, i.qty, i.revenue]),
        [''],
        ['All Items Summary'],
        dataType === 'sales' ? ['Item','Flavor','Qty','Revenue'] : ['Item','Qty','Revenue'],
        ...allItems.map(i => dataType === 'sales' ? [i.name, i.flavor, i.qty, i.revenue] : [i.name, i.qty, i.revenue]),
        [''],
        [dataType === 'sales' ? 'Sales Summary' : dataType === 'best' ? 'Best Seller Summary' : 'Data Summary'],
        dataType === 'sales' ? ['No','Item','Flavor','Qty','Price','Total'] : ['No','Item','Qty','Price','Total']
    ];

    const table = [];
    if (data.length) {
        data.forEach((r, i) => {
            let name, flavor, qty, price, total;
            
            if (dataType === 'sales') {
                name = r.menu_name || '-';
                flavor = r.flavor || '-';
                qty = Number(r.quantity || 0);
                price = Number(r.base_price || 0);
                total = Number(r.total_price || 0);
                table.push([i+1, name, flavor, qty, price, total]);
            } else if (dataType === 'best') {
                name = r.menu_name || '-';
                qty = Number(r.total_quantity || r.quantity || 0);
                price = Number(r.unit_price || 0);
                total = Number(r.total_revenue || r.total || 0);
                table.push([i+1, name, qty, price, total]);
            } else {
                name = r.menu_name || r.name || r.menu || '-';
                flavor = r.flavor || '-';
                qty = Number(r.qty || r.quantity || r.amount || 0);
                price = Number(r.price || r.price_per_unit || r.unit_price || 0);
                total = Number(r.total || r.revenue || (qty * price));
                table.push([i+1, name, flavor, qty, price, total]);
            }
        });
    } else {
        // Fallback read from DOM
        document.querySelectorAll('#report-tbody tr').forEach((tr, i) => {
            const tds = [...tr.children].map(td => td.innerText.trim());
            if (dataType === 'sales' && tds.length >= 6) {
                table.push([i+1, tds[1], tds[2], tds[3], tds[4], tds[5]]);
            } else if (dataType === 'best' && tds.length >= 5) {
                table.push([i+1, tds[1], tds[2], tds[3], tds[4]]);
            } else if (tds.length >= 5) {
                table.push([i+1, tds[1], '-', tds[2], tds[3], tds[4]]);
            }
        });
    }

    const csvContent = [...summary, ...table].map(r => r.map(c => `"${c}"`).join(',')).join('\n');
    const blob = new Blob([csvContent], { type: 'text/csv;charset=utf-8;' });
    const url = window.URL.createObjectURL(blob);
    const a = document.createElement('a');
    a.href = url;
    a.download = `${dataType}_report_${new Date().toISOString().slice(0,10)}.csv`;
    a.click();
    window.URL.revokeObjectURL(url);
}

function exportSalesPDFEnhanced() {
    const jsPdfNs = (window.jspdf || window.jsPDF || null);
    const JSPDF_CTOR = jsPdfNs ? (jsPdfNs.jsPDF || jsPdfNs) : null;
    if (!JSPDF_CTOR) { alert('jsPDF tidak tersedia.'); return; }
    const doc = new JSPDF_CTOR('p','mm','a4');
    
    // Theme colors aligned with app UI
    const colorPrimary = [68, 45, 45]; // #442D2D
    const colorAccent = [220, 208, 168]; // #DCD0A8
    const colorBg = [245, 239, 230]; // #F5EFE6

    // Header bar
    doc.setFillColor(colorBg[0], colorBg[1], colorBg[2]);
    doc.rect(10, 10, 190, 16, 'F');
    doc.setFont('helvetica','bold');
    doc.setTextColor(colorPrimary[0], colorPrimary[1], colorPrimary[2]);
    doc.setFontSize(14);
    
    const dataType = currentDataType || 'sales';
    const title = dataType === 'sales' ? 'Sales Executive Summary' : dataType === 'best' ? 'Best Seller Executive Summary' : 'Data Executive Summary';
    doc.text(`${title} - Infinity Cafe`, 14, 20);
    
    // Meta font
    doc.setFont('helvetica','normal');
    doc.setTextColor(0,0,0);
    doc.setFontSize(10);

    const data = Array.isArray(baseData) ? baseData : [];
    let totalQty = 0, totalAmount = 0;
    const itemMap = {};
    
    data.forEach(r => {
        let qty, price, total, menu, flavor;
        
        if (dataType === 'sales') {
            qty = Number(r.quantity || 0);
            price = Number(r.base_price || 0);
            total = Number(r.total_price || 0);
            menu = r.menu_name || 'Unknown';
            flavor = r.flavor || '-';
        } else if (dataType === 'best') {
            qty = Number(r.total_quantity || r.quantity || 0);
            price = Number(r.unit_price || 0);
            total = Number(r.total_revenue || r.total || 0);
            menu = r.menu_name || 'Unknown';
            flavor = '-';
        } else {
            qty = Number(r.qty || r.quantity || 0);
            price = Number(r.price || 0);
            total = Number(r.total || (qty * price));
            menu = r.menu_name || r.name || 'Unknown';
            flavor = r.flavor || '-';
        }
        
        totalQty += qty; 
        totalAmount += total;
        
        const key = dataType === 'sales' ? `${menu}|${flavor}` : menu;
        if (!itemMap[key]) itemMap[key] = { qty: 0, total: 0, menu, flavor };
        itemMap[key].qty += qty; 
        itemMap[key].total += total;
    });
    
    const topItems = Object.entries(itemMap)
        .map(([key, v]) => ({ name: v.menu, flavor: v.flavor, qty: v.qty, total: v.total }))
        .sort((a,b) => b.qty - a.qty)
        .slice(0, 10);

    // Summary card (appearance only; content unchanged)
    let y = 30;
    doc.setDrawColor(colorAccent[0], colorAccent[1], colorAccent[2]);
    doc.setLineWidth(0.4);
    doc.rect(10, y, 190, 18);
    doc.setFont('helvetica','bold'); doc.text('Ringkasan', 14, y+7);
    doc.setFont('helvetica','normal');
    doc.text(`Generated: ${new Date().toLocaleString('id-ID')}`, 60, y+7);
    doc.text(`Total Records: ${data.length}`, 120, y+7);
    doc.text(`Total Qty: ${totalQty}`, 60, y+14);
    doc.text(`Total Revenue: ${totalAmount}`, 120, y+14);
    y += 26;

    doc.setFont('helvetica','bold'); doc.text('Top 10 Items (by Qty):', 14, y); y+=6; doc.setFont('helvetica','normal');
    topItems.forEach((it, idx) => { 
        if (y>270){doc.addPage(); y=20;} 
        const itemText = dataType === 'sales' ? 
            `${idx+1}. ${it.name} (${it.flavor}) - Qty: ${it.qty} | Total: ${it.total}` :
            `${idx+1}. ${it.name} - Qty: ${it.qty} | Total: ${it.total}`;
        doc.text(itemText, 14, y); y+=6; 
    });

    y+=6; if (y>270){doc.addPage(); y=20;}
    const summaryTitle = dataType === 'sales' ? 'Sales Summary (first 25 rows):' : dataType === 'best' ? 'Best Seller Summary (first 25 rows):' : 'Data Summary (first 25 rows):';
    doc.setFont('helvetica','bold'); doc.text(summaryTitle, 14, y); y+=4; doc.setFont('helvetica','normal');

    // Build table data (content unchanged)
    const tableHead = dataType === 'sales' ? ['No','Item','Flavor','Qty','Price','Total'] : ['No','Item','Qty','Price','Total'];
    const tableBody = data.slice(0,25).map((r,i)=>{
        if (dataType === 'sales') {
            const name = r.menu_name || '-';
            const flavor = r.flavor || '-';
            const qty = Number(r.quantity || 0);
            const price = Number(r.base_price || 0);
            const total = Number(r.total_price || 0);
            return [i+1, name, flavor, qty, price, total];
        } else if (dataType === 'best') {
            const name = r.menu_name || '-';
            const qty = Number(r.total_quantity || r.quantity || 0);
            const price = Number(r.unit_price || 0);
            const total = Number(r.total_revenue || r.total || 0);
            return [i+1, name, qty, price, total];
        } else {
            const name = r.menu_name || r.name || '-';
            const flavor = r.flavor || '-';
            const qty = Number(r.qty || r.quantity || 0);
            const price = Number(r.price || 0);
            const total = Number(r.total || (qty * price));
            return [i+1, name, flavor, qty, price, total];
        }
    });

    if (!doc.autoTable) { alert('AutoTable tidak tersedia.'); doc.save(`${dataType}_report_${new Date().toISOString().slice(0,10)}.pdf`); return; }
    doc.autoTable({
        startY: y + 4,
        head: [tableHead],
        body: tableBody,
        theme: 'grid',
        styles: { font: 'helvetica', fontSize: 9, textColor: [68,45,45] },
        headStyles: { fillColor: colorAccent, textColor: [68,45,45], halign: 'left' },
        alternateRowStyles: { fillColor: [250, 247, 240] },
        tableLineColor: colorAccent,
        tableLineWidth: 0.2,
        margin: { left: 10, right: 10 }
    });

    doc.save(`${dataType}_report_${new Date().toISOString().slice(0,10)}.pdf`);
}

// ========== DATA AGGREGATION FUNCTIONS ==========
function aggregateSalesData(rawTransactions) {
    // Group transactions by menu_name + flavor combination
    const groupedData = {};
    
    rawTransactions.forEach(transaction => {
        const menuName = transaction.menu_name || 'Unknown';
        const flavor = transaction.flavor || 'Default';
        const key = `${menuName}|${flavor}`;
        
        if (!groupedData[key]) {
            groupedData[key] = {
                menu_name: menuName,
                flavor: flavor,
                quantity: 0,
                base_price: transaction.base_price || 0,
                total_price: 0,
                transaction_count: 0
            };
        }
        
        // Aggregate quantities and totals
        groupedData[key].quantity += (transaction.quantity || 0);
        groupedData[key].total_price += (transaction.total_price || 0);
        groupedData[key].transaction_count += 1;
    });
    
    // Convert grouped data to array and sort by total_price descending
    return Object.values(groupedData).sort((a, b) => b.total_price - a.total_price);
}

// ========== PAGINATION FUNCTIONS ==========
// function changePage(direction) {
//     const newPage = reportCurrentPage + direction;
//     const maxPage = Math.ceil(filteredData.length / itemsPerPage);
    
//     if (newPage >= 1 && newPage <= maxPage) {
//         reportCurrentPage = newPage;
//         renderReportTable();
//         updateReportPagination();
//     }
// }

function initPagination() {
    const prevBtn = document.getElementById('report-prev-btn');
    const nextBtn = document.getElementById('report-next-btn');
    const pageSizeSelect = document.getElementById('report-page-size');

    prevBtn.addEventListener('click', () => changeReportPage(-1));
    nextBtn.addEventListener('click', () => changeReportPage(1));
    pageSizeSelect.addEventListener('change', changeReportPageSize);
}

async function changeReportPage(direction) {
    const newPage = reportCurrentPage + direction;

    if (newPage >= 1 && newPage <= reportTotalPages) {
        reportCurrentPage = newPage;
        renderReportTable();
        renderReportPagination();
    }
}

async function changeReportPageSize() {
    reportPageSize = parseInt(document.getElementById('report-page-size').value);
    reportCurrentPage = 1;
    updateReportPagination();
    renderReportTable();
}

function updateReportPagination() {
    reportTotalPages = Math.ceil(filteredData.length / reportPageSize);
    if (reportTotalPages === 0) reportTotalPages = 1;

    if (reportCurrentPage > reportTotalPages) {
        reportCurrentPage = reportTotalPages;
    }

    renderReportPagination();
}

function renderReportPagination() {
    const pageNumbers = document.getElementById('report-page-numbers');
    const prevBtn = document.getElementById('report-prev-btn');
    const nextBtn = document.getElementById('report-next-btn');
    const paginationInfo = document.getElementById('report-pagination-info');

    paginationInfo.textContent = `Page ${reportCurrentPage} of ${reportTotalPages}`;

    prevBtn.disabled = reportCurrentPage === 1;
    nextBtn.disabled = reportCurrentPage === reportTotalPages;

    pageNumbers.innerHTML = '';
    const maxVisiblePages = 5;
    let startPage = Math.max(1, reportCurrentPage - Math.floor(maxVisiblePages / 2));
    let endPage = Math.min(reportTotalPages, startPage + maxVisiblePages - 1);

    if (endPage - startPage + 1 < maxVisiblePages) {
        startPage = Math.max(1, endPage - maxVisiblePages + 1);
    }

    for (let i = startPage; i <= endPage; i++) {
        const pageBtn = document.createElement('button');
        pageBtn.className = `page-number ${i === reportCurrentPage ? 'active' : ''}`;
        pageBtn.textContent = i;
        pageBtn.onclick = () => {
            reportCurrentPage =i;
            renderReportTable();
            renderReportPagination();
        };
        pageNumbers.appendChild(pageBtn);
    }
}

function updateReportTableInfo() {
    const tableInfo = document.getElementById('report-table-info');
    const startIndex = (reportCurrentPage -1) * reportPageSize + 1;
    const endIndex = Math.min(reportCurrentPage * reportPageSize, filteredData.length);
    const total = filteredData.length;

    if (total === 0) {
        tableInfo.textContent = "No entries available";
    } else {
        tableInfo.textContent = `Showing ${startIndex} to ${endIndex} of ${total} entries`;
    }
}

function renderReportTable() {
    const startIndex = (reportCurrentPage - 1) * reportPageSize;
    const endIndex = startIndex + reportPageSize;
    const currentPageData = filteredData.slice(startIndex, endIndex);
    
    const tbody = document.getElementById("report-tbody");
    tbody.innerHTML = "";
    
    if (currentPageData.length > 0) {
        currentPageData.forEach((item, i) => {
            const actualIndex = startIndex + i;
            if (currentDataType === 'ingredient') {
                // Debug: log the item being rendered
                console.log('Rendering ingredient item:', item);
                console.log('Item has menu_name:', !!item.menu_name, 'Item has flavor:', !!item.flavor);
                
                // Check if this is logs view (has menu_name and flavor) or daily view
                if (item.menu_name && item.flavor !== undefined) {
                    console.log('Using logs view format');
                    // Logs view - show menu, flavor, and detail button
                    tbody.innerHTML += `
                        <tr onclick="openGroupedConsumptionModal('${(item.order_ids || []).join(',')}', '${item.date || ''}', '${item.status_text || ''}', '${item.menu_name || ''}', '${item.flavor || ''}')" style="cursor: pointer;">
                            <td>${actualIndex + 1}</td>
                            <td>${item.menu_name || '-'}</td>
                            <td>${item.flavor || 'Default'}</td>
                            <td>${item.date || '-'}</td>
                            <td>${item.status_text || '-'}</td>
                            <td>${(item.ingredients_affected ?? 0).toLocaleString()}</td>
                            <td>
                                <button class="table-action-btn" onclick="event.stopPropagation(); openGroupedConsumptionModal('${(item.order_ids || []).join(',')}', '${item.date || ''}', '${item.status_text || ''}', '${item.menu_name || ''}', '${item.flavor || ''}')" title="Lihat Detail">
                                    <i class="fas fa-eye"></i>
                                </button>
                            </td>
                        </tr>`;
                                 } else {
                     console.log('Using daily view format');
                     // Daily view - show aggregated data with detail button
                     const dailySummary = item.daily_summary || {};
                     const totalOrders = dailySummary.total_orders || 0;
                     const uniqueMenus = dailySummary.unique_menus || 0;
                     const totalConsumption = dailySummary.total_consumption || 0;
                     
                     tbody.innerHTML += `
                         <tr onclick="viewConsumptionDetails('Daily-${item.date || ''}', '${item.date || ''}', '${item.status_text || ''}')" style="cursor: pointer;">
                             <td>${actualIndex + 1}</td>
                             <td style="font-weight: 600; color: #1F2937;">${item.date || '-'}</td>
                             <td style="color: #6B7280; line-height: 1.4;">
                                <div style="display:flex; gap:.5rem; flex-wrap:wrap; align-items:center;">
                                    <span style="background:#ECFDF5; color:#065F46; border:1px solid #A7F3D0; padding:.2rem .5rem; border-radius:9999px; font-weight:600;">${totalOrders} pesanan</span>
                                    <span style="background:#F5F3FF; color:#4C1D95; border:1px solid #DDD6FE; padding:.2rem .5rem; border-radius:9999px; font-weight:600;">${uniqueMenus} menu unik</span>
                                 </div>
                             </td>
                             <td style="text-align: center; font-weight: 600; color: #059669;">${totalOrders.toLocaleString()}</td>
                             <td style="text-align: center; font-weight: 600; color: #DC2626;">${totalConsumption.toLocaleString()}</td>
                             <td>
<<<<<<< HEAD
                                 <button class="btn-secondary btn-sm" onclick="event.stopPropagation(); viewConsumptionDetails('Daily-${item.date || ''}', '${item.date || ''}', '${item.status_text || ''}')" style="white-space: nowrap; min-width: 80px;">
                                     🔍 Detail
=======
                                 <button class="table-action-btn" onclick="event.stopPropagation(); viewConsumptionDetails('Daily-${item.date || ''}', '${item.date || ''}', '${item.status_text || ''}')" style="white-space: nowrap; min-width: 80px;">
                                    <i class="fas fa-eye"></i>
>>>>>>> 8a6de9a4
                                 </button>
                             </td>
                         </tr>`;
                 }
            } else if (currentDataType === 'sales') {
                // Sales data - show aggregated flavor information
                console.log('Rendering sales item:', item);
                const flavor = item.flavor || '-';
                const totalPrice = item.total_price || 0;
                const unitPrice = item.base_price || 0;
                const quantity = item.quantity || 0;
                const transactionCount = item.transaction_count || 1;
                
                tbody.innerHTML += `
                    <tr>
                        <td>${actualIndex + 1}</td>
                        <td>${item.menu_name || 'N/A'}</td>
                        <td>${flavor}</td>
                        <td>${quantity.toLocaleString()}</td>
                        <td>Rp ${unitPrice.toLocaleString()}</td>
                        <td>Rp ${totalPrice.toLocaleString()}</td>
                    </tr>`;
            } else {
                // Best Seller data - aggregated view
                console.log('Rendering best seller item:', item);
            tbody.innerHTML += `
                <tr>
                    <td>${actualIndex + 1}</td>
                    <td>${item.menu_name || 'N/A'}</td>
                    <td>${item.quantity || item.total_quantity || 0}</td>
                    <td>Rp ${(item.unit_price || 0).toLocaleString()}</td>
                    <td>Rp ${(item.total || item.total_revenue || 0).toLocaleString()}</td>
                </tr>`;
            }
        });
        // Totals row for daily view (UX clarity)
        if (currentDataType === 'ingredient' && currentPageData[0] && !currentPageData[0].menu_name) {
            const totals = currentPageData.reduce((acc, it) => {
                const s = it.daily_summary || {}; 
                acc.orders += (s.total_orders || 0);
                acc.ingredients += (s.total_consumption || 0);
                return acc;
            }, { orders: 0, ingredients: 0 });
            tbody.innerHTML += `
                <tr style="background:#F9FAFB; font-weight:600;">
                    <td colspan="3" style="text-align:right; padding-right:8px;">Total Halaman</td>
                    <td style="text-align:center; color:#059669;">${totals.orders.toLocaleString()}</td>
                    <td style="text-align:center; color:#DC2626;">${totals.ingredients.toLocaleString()}</td>
                    <td></td>
             </tr>`;
        }
    } else {
        // No data to display
        const message = currentDataType === 'ingredient' 
            ? 'Tidak ada data konsumsi bahan untuk periode ini'
            : currentDataType === 'best' 
                ? 'Tidak ada data best seller untuk periode ini'
                : 'Tidak ada data penjualan untuk periode ini';
        
        showEmptyState(message, 'info');
        }
        
        // Update pagination info
        document.getElementById("pagination-start").textContent = startIndex + 1;
        document.getElementById("pagination-end").textContent = Math.min(endIndex, filteredData.length);
        document.getElementById("pagination-total").textContent = filteredData.length;
    }

function updatePagination() {
    const maxPage = Math.ceil(filteredData.length / itemsPerPage);
    const pageNumbers = document.getElementById("page-numbers");
    const prevBtn = document.getElementById("prev-page");
    const nextBtn = document.getElementById("next-page");
    
<<<<<<< HEAD
    // Update button states
    prevBtn.disabled = currentPage === 1;
    nextBtn.disabled = currentPage === maxPage;
    
    // Generate page numbers
    pageNumbers.innerHTML = "";
    const startPage = Math.max(1, currentPage - 2);
    const endPage = Math.min(maxPage, currentPage + 2);
    
    for (let i = startPage; i <= endPage; i++) {
        const pageBtn = document.createElement("button");
        pageBtn.className = `page-number ${i === currentPage ? 'active' : ''}`;
        pageBtn.textContent = i;
        pageBtn.onclick = () => {
            currentPage = i;
            renderTablePage();
            updatePagination();
        };
        pageNumbers.appendChild(pageBtn);
    }
}
=======
    updateReportTableInfo();
}

let elements = {};

function init() {
    initializeElements();
    // setupEventListeners();
    initPagination();
    loadReport();
    startAutoRefresh();
}

function initializeElements() {
    elements.prevPageBtn = document.getElementById('report-prev-btn');
    elements.nextPageBtn = document.getElementById('report-next-btn');
    elements.pageSizeSelect = document.getElementById('report-page-size');
    elements.pageNumbers = document.getElementById('report-page-numbers');
    elements.paginationInfo = document.getElementById('report-pagination-info');
    elements.reportBody = document.getElementById('report-body')
};


    
    // function updatePagination() {
    //     const maxPage = Math.ceil(filteredData.length / itemsPerPage);
    //     const pageNumbers = document.getElementById("page-numbers");
    //     const prevBtn = document.getElementById("prev-page");
    //     const nextBtn = document.getElementById("next-page");
        
    //     // Update button states
    //     prevBtn.disabled = reportCurrentPage === 1;
    //     nextBtn.disabled = reportCurrentPage === maxPage;
        
    //     // Generate page numbers
    //     pageNumbers.innerHTML = "";
    //     const startPage = Math.max(1, reportCurrentPage - 2);
    //     const endPage = Math.min(maxPage, reportCurrentPage + 2);
        
    //     for (let i = startPage; i <= endPage; i++) {
    //         const pageBtn = document.createElement("button");
    //         pageBtn.className = `page-number ${i === reportCurrentPage ? 'active' : ''}`;
    //         pageBtn.textContent = i;
    //         pageBtn.onclick = () => {
    //             reporturrentPage = i;
    //             renderReportTable();
    //             updateReportPagination();
    //         };
    //         pageNumbers.appendChild(pageBtn);
    //     }
    // }
>>>>>>> 8a6de9a4
    
    // ========== SEARCH FUNCTIONS ==========
    function filterTableData(searchTerm) {
    if (!baseData) return;
    const source = Array.isArray(baseData) ? baseData : [];
    const term = (searchTerm || '').toLowerCase();
    if (currentDataType === 'ingredient') {
        filteredData = term
            ? source.filter(item => 
                (item.menu_name || '').toLowerCase().includes(term) || 
                (item.flavor || '').toLowerCase().includes(term) ||
                (item.order_id || '').toLowerCase().includes(term) || 
                (item.date || '').toLowerCase().includes(term) || 
                (item.status_text || '').toLowerCase().includes(term)
            )
            : [...source];
    } else if (currentDataType === 'sales') {
        // Sales data: filter by menu name and flavor
        filteredData = term
            ? source.filter(item => 
                (item.menu_name || '').toLowerCase().includes(term) ||
                (item.flavor || '').toLowerCase().includes(term)
            )
            : [...source];
    } else {
        // Best seller data: filter by menu name only
    filteredData = term
        ? source.filter(item => (item.menu_name || '').toLowerCase().includes(term))
        : [...source];
    }
    
    reportCurrentPage = 1;
    renderReportTable();
    updateReportPagination();
}

function filterIngredientTableData(searchTerm) {
    const term = (searchTerm || '').toLowerCase();
    const tbody = document.getElementById('ingredient-table-body');
    if (!tbody) return;
    const filtered = Object.values(variantConsumption).filter(v =>
        v.menuName.toLowerCase().includes(term) || (v.flavorName || '').toLowerCase().includes(term)
    );
    const rows = filtered.map((v, idx) => {
        const ingList = Object.entries(v.ingredients).map(([ingId, info]) => {
            const ing = ingredientData[ingId];
            const name = ing ? ing.name : `ID ${ingId}`;
            return `${name} (${(info.totalQuantity || 0).toFixed(2)} ${info.unit || ''})`;
        }).join(', ');
        return `
            <tr>
                <td>${idx + 1}</td>
                <td>${v.menuName}</td>
                <td>${v.flavorName}</td>
                <td>${v.orderQty}</td>
                <td>${ingList || '-'}</td>
            </tr>
        `;
    }).join('');
    tbody.innerHTML = rows;
}

function toggleReportFilter() {
    const dd = document.getElementById('report-filter-dropdown');
    if (!dd) return;
    dd.classList.toggle('show');
}

async function applyReportFilter() {
    const dataTypeSelect = document.getElementById('data-type-select');
    const sortSelect = document.getElementById('sort-select');
    const start = document.getElementById("start_date").value;
    const end = document.getElementById("end_date").value;
    
    if (dataTypeSelect) {
        const dataType = dataTypeSelect.value;
        
        if (dataType === 'ingredient') {
            // Load ingredient analysis data
            await loadIngredientAnalysisData();
            applyIngredientModeLayout();
            toggleReportFilter();
            return;
        } else if (dataType === 'best') {
            // Load best seller data
            resetToNormalMode();
            if (start && end) {
                await loadBestSellerData(start, end);
            } else {
                applyModeLayout('best');
                // Clear data if no dates
                baseData = [];
                filteredData = [];
<<<<<<< HEAD
                currentPage = 1;
                renderTablePage();
                updatePagination();
=======
                reportCurrentPage = 1;
                renderReportTable();
                updateReportPagination();
>>>>>>> 8a6de9a4
            }
        } else {
            // Load sales data
            resetToNormalMode();
            if (start && end) {
                await loadReport();
            } else {
                applyModeLayout('sales');
                // Clear data if no dates
                baseData = [];
                filteredData = [];
<<<<<<< HEAD
                currentPage = 1;
                renderTablePage();
                updatePagination();
=======
                reportCurrentPage = 1;
                renderReportTable();
                updateReportPagination();
>>>>>>> 8a6de9a4
            }
        }
    }
    
    // Close filter dropdown
    toggleReportFilter();
    
    if (sortSelect && filteredData && filteredData.length) {
        const val = sortSelect.value;
        if (currentDataType === 'ingredient') {
            filteredData.sort((a, b) => {
                if (val === 'name') return (a.order_id || '').localeCompare(b.order_id || '');
                if (val === 'qty') return (b.ingredients_affected ?? 0) - (a.ingredients_affected ?? 0);
                if (val === 'total') return (b.total_qty ?? 0) - (a.total_qty ?? 0);
                return 0;
            });
        } else {
        filteredData.sort((a, b) => {
            if (val === 'name') {
                return (a.menu_name || '').localeCompare(b.menu_name || '');
            }
            if (val === 'qty') {
                const qa = a.quantity ?? a.total_quantity ?? 0;
                const qb = b.quantity ?? b.total_quantity ?? 0;
                return qb - qa; // desc
            }
            if (val === 'total') {
                const ta = a.total ?? a.total_revenue ?? 0;
                const tb = b.total ?? b.total_revenue ?? 0;
                return tb - ta; // desc
            }
            return 0;
        });
        }
        reportCurrentPage = 1;
        renderReportTable();
        updateReportPagination();
    }
    
    // Handle ingredient mode sorting
    const dataType = document.getElementById('data-type-select')?.value || 'sales';
    if (dataType === 'ingredient' && sortSelect && menuRecipes) {
        const val = sortSelect.value;
        const sortedMenus = Object.entries(menuRecipes).sort(([, recipesA], [, recipesB]) => {
            if (val === 'name') {
                return recipesA[0]?.menu_name || ''.localeCompare(recipesB[0]?.menu_name || '');
            }
            if (val === 'ingredients') {
                return recipesB.length - recipesA.length; // desc
            }
            if (val === 'quantity') {
                const totalA = recipesA.reduce((sum, recipe) => sum + recipe.quantity, 0);
                const totalB = recipesB.reduce((sum, recipe) => sum + recipe.quantity, 0);
                return totalB - totalA; // desc
            }
            return 0;
        });
        
        // Update ingredient table with sorted data
        const tbody = document.getElementById('ingredient-table-body');
        if (tbody) {
            const menuData = sortedMenus.map(([menuName, recipes], index) => {
                const totalIngredients = recipes.length;
                const totalQuantity = recipes.reduce((sum, recipe) => sum + recipe.quantity, 0);
                const mainIngredient = recipes.length > 0 ? 
                    (ingredientData[recipes[0].ingredient_id] ? ingredientData[recipes[0].ingredient_id].name : `ID ${recipes[0].ingredient_id}`) : 
                    'Tidak ada data';
                
                return `
                    <tr>
                        <td>${index + 1}</td>
                        <td>${menuName}</td>
                        <td>${totalIngredients}</td>
                        <td>${totalQuantity.toFixed(2)}</td>
                        <td>${mainIngredient}</td>
                        <td>
                            <button onclick="viewMenuIngredients('${menuName}')" class="btn-secondary btn-sm">
                                📋 Detail Bahan
                            </button>
                        </td>
                    </tr>
                `;
            }).join('');
            
            tbody.innerHTML = menuData;
        }
    }
    toggleReportFilter();
}

function clearReportFilter() {
    const sortSelect = document.getElementById('sort-select');
    const dataTypeSelect = document.getElementById('data-type-select');
    if (sortSelect) sortSelect.value = 'name';
    if (dataTypeSelect) dataTypeSelect.value = 'sales';
    // Re-load sales view by default
    const start = document.getElementById("start_date").value;
    const end = document.getElementById("end_date").value;
    resetToNormalMode();
    loadReport(start, end);
    applyModeLayout('sales');
    toggleReportFilter();
}

function resetToNormalMode() {
    // Reset all UI elements to normal mode
    const chartBar = document.getElementById('chart-bar-card');
    const chartPie = document.getElementById('chart-pie-card');
    const loyal = null;
    const usulan = null;
    const tableHeader = document.querySelector('#report-table thead tr');
    const statusEl = document.getElementById('summary-status-badge');
    const barTitle = document.querySelector('#chart-bar-card .column-title');
    const pieTitle = document.querySelector('#chart-pie-card .column-title');
    const ingredientViewContainer = document.getElementById('ingredient-view-container');
    
    // Show all cards with proper display style
    if (chartBar) chartBar.style.display = 'flex';
    if (chartPie) chartPie.style.display = 'flex';
    if (loyal) loyal.style.display = 'flex';
    if (usulan) usulan.style.display = 'flex';
    
    // Reset table header
    if (tableHeader) {
        tableHeader.innerHTML = `
            <th>No</th>
            <th>Menu</th>
            <th>Qty</th>
            <th>Price</th>
            <th>Total</th>
        `;
    }
    
    // Reset titles
    if (barTitle) barTitle.textContent = '📊 Top Menu Terlaris';
    if (pieTitle) pieTitle.textContent = '🥧 Komposisi Penjualan';
    
    // Hide ingredient view container
    if (ingredientViewContainer) ingredientViewContainer.style.display = 'none';
    
    // Reset status badge
    if (statusEl) {
        statusEl.textContent = 'Data Sales';
        statusEl.className = 'status-badge status-deliver';
    }
    
    // Clear ingredient details panel
    const ingredientDetailsPanel = document.getElementById('ingredient-details-panel');
    if (ingredientDetailsPanel) ingredientDetailsPanel.classList.add('hidden');
    
    // Reset current data type
    currentDataType = 'sales';
}

function applyIngredientModeLayout() {
    const chartBar = document.getElementById('chart-bar-card');
    const chartPie = document.getElementById('chart-pie-card');
    const loyal = null;
    const usulan = null;
    const tableHeader = document.querySelector('#report-table thead tr');
    const statusEl = document.getElementById('summary-status-badge');
    const barTitle = document.querySelector('#chart-bar-card .column-title');

    if (statusEl) {
        statusEl.textContent = 'Analisis Bahan';
        statusEl.className = 'status-badge status-making';
    }

    // Show ingredient view mode selector
    const viewContainer = document.getElementById('ingredient-view-container');
    if (viewContainer) viewContainer.style.display = 'flex';

    // Update table header based on view mode
    updateIngredientTableHeader();

    if (chartBar) chartBar.style.display = 'flex';
    if (chartPie) chartPie.style.display = 'flex';
    if (loyal) loyal.style.display = 'none';
    if (usulan) usulan.style.display = 'none';
    
    // Update summary with ingredient analysis insights
    updateIngredientSummary();
}

function updateIngredientSummary() {
    const data = Array.isArray(baseData) ? baseData : [];
    if (data.length === 0) return;
    
    // Calculate ingredient analysis insights
    let totalOrders = 0;
    let totalIngredients = 0;
    let uniqueMenus = new Set();
    let totalConsumption = 0;
    
    data.forEach(item => {
        if (item.daily_summary) {
            // Daily view data
            totalOrders += item.daily_summary.total_orders || 0;
            totalConsumption += item.daily_summary.total_consumption || 0;
        } else if (item.menu_name) {
            // Logs view data
            totalOrders += 1;
            totalIngredients += item.ingredients_affected || 0;
            uniqueMenus.add(item.menu_name);
        }
    });
    
    // Update summary display
    const summaryPeriod = document.getElementById('summary-period');
    const summaryIncome = document.getElementById('summary-income');
    const summaryOrders = document.getElementById('summary-orders');
    
    if (summaryPeriod) {
        const startDate = document.getElementById('ingredient-start-date')?.value || 'N/A';
        const endDate = document.getElementById('ingredient-end-date')?.value || 'N/A';
        summaryPeriod.textContent = `${startDate} - ${endDate}`;
    }
    
    if (summaryIncome) {
        summaryIncome.textContent = `${totalConsumption.toLocaleString()} bahan`;
    }
    
    if (summaryOrders) {
        summaryOrders.textContent = `${totalOrders.toLocaleString()} pesanan`;
    }
}

function updateIngredientTableHeader() {
    const tableHeader = document.querySelector('#report-table thead tr');
        const viewSelect = document.getElementById('ingredient-view-select');
        const viewMode = viewSelect ? viewSelect.value : 'daily';
        
    if (tableHeader) {
        if (viewMode === 'logs') {
            tableHeader.innerHTML = `
                <th>No</th>
                <th>Nama Menu</th>
                <th>Flavor</th>
                <th>Tanggal</th>
                <th>Status</th>
                <th>Total Bahan</th>
                <th>Aksi</th>
            `;
                 } else {
             tableHeader.innerHTML = `
                 <th>No</th>
                 <th>Tanggal</th>
                 <th>Ringkasan Harian</th>
                 <th>Total Pesanan</th>
                 <th>Total Bahan Terpakai</th>
                 <th>Aksi</th>
             `;
         }
    }
}

function applyModeLayout(mode) {
    const isBest = mode === 'best';
    const isSales = mode === 'sales';
    const chartBar = document.getElementById('chart-bar-card');
    const chartPie = document.getElementById('chart-pie-card');
    const loyal = null;
    const usulan = null;
    const tableHeader = document.querySelector('#report-table thead tr');
    const statusEl = document.getElementById('summary-status-badge');
    const dataTypeSelect = document.getElementById('data-type-select');
    const barTitle = document.querySelector('#chart-bar-card .column-title');

    // Summary badge
    if (statusEl) {
        statusEl.textContent = isBest ? 'Best Seller' : 'Data Sales';
        statusEl.className = `status-badge ${isBest ? 'status-warning' : 'status-deliver'}`;
    }

    // Update table header based on mode
    if (tableHeader) {
        if (isSales) {
            // Sales mode: show flavor column
            tableHeader.innerHTML = `
            <th>No</th>
            <th>Menu</th>
                <th>Flavor</th>
                <th>Qty</th>
                <th>Price</th>
                <th>Total</th>
            `;
        } else if (isBest) {
            // Best Seller mode: no flavor column
            tableHeader.innerHTML = `
            <th>No</th>
            <th>Menu</th>
            <th>Qty</th>
            <th>Price</th>
            <th>Total</th>
        `;
        }
    }

    // Sync dropdown and state
    if (dataTypeSelect && dataTypeSelect.value !== (isBest ? 'best' : 'sales')) {
        dataTypeSelect.value = isBest ? 'best' : 'sales';
    }
    currentDataType = isBest ? 'best' : 'sales';

    // Hide ingredient view selector when not in ingredient mode
    const viewContainer = document.getElementById('ingredient-view-container');
    if (viewContainer) viewContainer.style.display = 'none';

    // Layout visibility
    if (chartBar) chartBar.style.display = 'flex';
    if (chartPie) chartPie.style.display = isBest ? 'none' : 'flex';
    if (loyal) loyal.style.display = isBest ? 'none' : 'flex';
    if (usulan) usulan.style.display = isBest ? 'none' : 'flex';

    // Bar chart title per mode
    if (barTitle) {
        barTitle.textContent = isBest ? '🏆 Top Menu Terlaris (Best Seller)' : '📊 Top Menu Terlaris';
    }

    // Ensure charts resize correctly after visibility changes
    setTimeout(() => {
        try {
            if (barChart) barChart.resize();
            if (pieChart) {
                // Adjust pie legend position based on new width
                const pieCanvas = document.getElementById('pieChart');
                if (pieCanvas && pieChart.options && pieChart.options.plugins && pieChart.options.plugins.legend) {
                    pieChart.options.plugins.legend.position = (pieCanvas.parentElement && pieCanvas.parentElement.clientWidth < 640) ? 'bottom' : 'right';
                }
                pieChart.resize();
            }
        } catch (_) {}
    }, 0);
}

function onIngredientViewChange() {
    if (currentDataType === 'ingredient') {
        // Update table header first
        updateIngredientTableHeader();
        // Then reload data
        loadIngredientAnalysisData();
    }
}
    
// Real-time auto refresh (~5s) with visibility + in-flight guard
let autoRefreshTimer = null;
function performRefresh() {
    if (isRefreshing || document.hidden) return;
    isRefreshing = true;
    const start = document.getElementById("start_date").value;
    const end = document.getElementById("end_date").value;
    const dataType = document.getElementById('data-type-select')?.value || 'sales';
    const done = () => { isRefreshing = false; };
    if (dataType === 'best') {
        loadBestSellerData(start, end).finally(done);
    } else if (dataType === 'ingredient') {
        loadIngredientAnalysisData().finally(done);
    } else {
        loadReport().finally(done);
    }
    // Update chart titles for clarity in ingredient mode
    const barTitleEl = document.querySelector('#chart-bar-card .column-title');
    if (barTitleEl) barTitleEl.textContent = '📊 Konsumsi Bahan Harian';
    const pieTitleEl = document.querySelector('#chart-pie-card .column-title');
    if (pieTitleEl) pieTitleEl.textContent = '🥧 Komposisi Konsumsi';
}
function startAutoRefresh() {
    if (autoRefreshTimer) clearInterval(autoRefreshTimer);
    if (!autoRefreshEnabled) return;
    autoRefreshTimer = setInterval(performRefresh, 15000);
}
document.addEventListener('visibilitychange', () => {
    if (!document.hidden) performRefresh();
});

    // ========== EVENT LISTENERS ==========
    document.addEventListener('DOMContentLoaded', function() {
        // Debounced window resize to keep charts responsive (esp. >765px)
        let resizeTimer = null;
        window.addEventListener('resize', () => {
            clearTimeout(resizeTimer);
            resizeTimer = setTimeout(() => {
                try {
                    if (barChart) barChart.resize();
                    if (pieChart) pieChart.resize();
                } catch (_) {}
            }, 150);
        });
        // Add menu filter event listener
        const menuFilter = document.getElementById("menu-filter");
        if (menuFilter) {
            menuFilter.addEventListener('input', function() {
                // Auto-filter after 500ms delay
                clearTimeout(this.filterTimeout);
                this.filterTimeout = setTimeout(() => {
                    // Server-side filter for Data Sales via menu_name
                    const dataType = document.getElementById('data-type-select')?.value || 'sales';
                    if (dataType === 'best') {
                        // Best seller tidak memakai menu_name; fallback ke client-side filter
                        filterTableData(this.value);
                    } else if (dataType === 'ingredient') {
                        // Ingredient analysis: filter client-side
                        filterIngredientTableData(this.value);
                    } else {
                        // Sales: reload dari server dengan menu_name
                        loadReport();
                    }
                }, 500);
            });
        }
        
        // Table search input
        const tableSearch = document.getElementById('table-search-input');
        if (tableSearch) {
            tableSearch.addEventListener('input', function() {
                clearTimeout(this.filterTimeout);
                this.filterTimeout = setTimeout(() => {
                    lastUserInputAt = Date.now();
                    const dataType = document.getElementById('data-type-select')?.value || 'sales';
                    if (dataType === 'ingredient') {
                        filterIngredientTableData(this.value);
                    } else {
                    filterTableData(this.value);
                    }
                }, 300);
            });
        }
        
        // Entries per page select
        const entriesSelect = document.getElementById('entries-per-page');
        if (entriesSelect) {
            entriesSelect.addEventListener('change', function() {
                itemsPerPage = parseInt(this.value, 10) || 10;
                reportCurrentPage = 1;
                const dataType = document.getElementById('data-type-select')?.value || 'sales';
                if (dataType === 'ingredient') {
                    // For ingredient mode, we don't use pagination, so just re-render the table
                    renderIngredientTable();
                } else {
<<<<<<< HEAD
                renderTablePage();
                updatePagination();
=======
                renderReportTable();
                updateReportPagination();
>>>>>>> 8a6de9a4
                }
            });
        }

        // Data type select (Sales / Best Seller / Ingredient Analysis)
        const dataTypeSelect = document.getElementById('data-type-select');
        if (dataTypeSelect) {
            dataTypeSelect.addEventListener('change', function() {
                // Just trigger the filter application, don't duplicate logic
                applyReportFilter();
            });
        }

        // Auto refresh start
        startAutoRefresh();
        
        // Load initial data if dates are set
        const startDate = document.getElementById("start_date").value;
        const endDate = document.getElementById("end_date").value;
        if (startDate && endDate) {
            // Load sales data by default
            loadReport();
        }

        // Kitchen status filter
        const kitchenStatusFilter = document.getElementById('kitchen-status-filter');
        if (kitchenStatusFilter) {
            kitchenStatusFilter.addEventListener('change', function() {
                renderKitchenTable();
            });
        }

        // Ingredient analysis date filters
        const ingredientStartDate = document.getElementById('ingredient-start-date');
        const ingredientEndDate = document.getElementById('ingredient-end-date');
        if (ingredientStartDate) {
            ingredientStartDate.addEventListener('change', function() {
                loadIngredientAnalysisData();
            });
        }
        if (ingredientEndDate) {
            ingredientEndDate.addEventListener('change', function() {
                loadIngredientAnalysisData();
            });
        }

        // Refresh on date change
        const startInput = document.getElementById('start_date');
        const endInput = document.getElementById('end_date');
        const onDateChange = () => {
            reportCurrentPage = 1;
            const dataType = document.getElementById('data-type-select')?.value || 'sales';
            if (dataType === 'best') {
                loadBestSellerData(startInput.value, endInput.value);
            } else if (dataType === 'ingredient') {
                loadIngredientAnalysisData();
            } else {
                loadReport();
            }
        };
        if (startInput) startInput.addEventListener('change', onDateChange);
        if (endInput) endInput.addEventListener('change', onDateChange);
    });
    
    // ========== INITIALIZATION ==========
window.onload = () => {
    console.log('Window loaded, initializing report page...');
    const today = new Date().toISOString().split('T')[0];
    const startDateInput = document.getElementById("start_date");
    const endDateInput = document.getElementById("end_date");
    
    if (startDateInput && endDateInput) {
        startDateInput.value = today;
        endDateInput.value = today;
        console.log('Set default dates:', today);
        
        // Load initial data
        setTimeout(() => {
            console.log('Loading initial report data...');
    loadReport();
        }, 100);
    } else {
        console.error('Date input elements not found');
    }
    
        startAutoRefresh();
};

function getItemFlavorRaw(item) {
    if (!item || typeof item !== 'object') return '';
    // Preferred explicit fields
    const direct = item.flavor || item.rasa || item.flavour || item.variant || item.variation || item.taste;
    if (direct) return String(direct);
    // Fallback: scan keys that look like flavor
    for (const k of Object.keys(item)) {
        const low = k.toLowerCase();
        if (low.includes('flavor') || low.includes('flavour') || low.includes('rasa') || low.includes('variant')) {
            const val = item[k];
            if (val) return String(val);
        }
    }
    return '';
}

function normalizeFlavorForKey(raw) {
    return (raw || '').trim();
}

async function openGroupedConsumptionModal(orderIdsCsv, dateStr, statusText, menuName, flavorName) {
    try {
        console.log('openGroupedConsumptionModal called with:', { orderIdsCsv, dateStr, statusText, menuName, flavorName });
        const orderIds = String(orderIdsCsv || '').split(',').map(s => s.trim()).filter(Boolean);
        console.log('Parsed order IDs:', orderIds);
        const matches = (kitchenOrdersCache || []).filter(o => orderIds.includes(String(o.order_id)));
        console.log('Found matches:', matches);
        console.log('kitchenOrdersCache length:', kitchenOrdersCache.length);

        const modal = document.getElementById('ingredient-modal');
        const modalBody = document.getElementById('ingredient-modal-body');
        if (!modal || !modalBody) {
            console.error('Modal elements not found:', { modal: !!modal, modalBody: !!modalBody });
            return;
        }

        // Build table rows for orders
        const tableRows = matches.map((o, idx) => {
            const ts = o.time_done || o.time_receive || '';
            const items = (o.items || []).map(it => `${it.menu_name}${it.preference ? ' (' + it.preference + ')' : ''} x${it.quantity}`).join(', ');
            const displayDate = new Date(ts).toLocaleString('id-ID') || '-';
            
            return `
                <tr style="border-bottom: 1px solid #F3F4F6;">
                    <td style="padding: 0.75rem; color: #1F2937; font-weight: 500; text-align: center; min-width: 50px;">${idx + 1}</td>
                    <td style="padding: 0.75rem; color: #1F2937; font-weight: 600; font-family: 'Courier New', monospace; min-width: 120px; word-break: break-all;">Order ${o.order_id}</td>
                    <td style="padding: 0.75rem; color: #1F2937; font-weight: 500; text-align: center; min-width: 140px; white-space: nowrap;">${displayDate}</td>
                    <td style="padding: 0.75rem; color: #1F2937; font-weight: 500; line-height: 1.4; min-width: 200px; word-wrap: break-word;">${items || '-'}</td>
                    <td style="padding: 0.75rem; color: #1F2937; text-align: center; min-width: 150px;">
                        <button class="btn-secondary btn-sm" onclick="closeModalAndViewConsumption('${o.order_id}', '${dateStr || ''}', '${statusText || ''}')" style="white-space: nowrap; min-width: 120px;">
                            🔍 Lihat Log
                        </button>
                    </td>
                </tr>`;
        }).join('');

        modalBody.innerHTML = `
            <div class="modal-title" style="margin-bottom: 1.5rem; font-size: 22px; font-weight: 700; color: #312929; text-align: center; padding-bottom: 1rem; border-bottom: 2px dashed rgba(68, 45, 29, 0.52); word-wrap: break-word;">
                🥤 ${menuName || 'Detail Pesanan'}${flavorName ? ' • ' + flavorName : ''}
            </div>
            <div class="summary-details" style="margin: 1rem 0 1.5rem 0; justify-content: center; flex-wrap: wrap; gap: 0.5rem;">
                <span class="summary-detail--order">📅 Tanggal: <strong>${dateStr || '-'}</strong></span>
                <span class="summary-detail--order">📊 Status: <strong>${statusText || ''}</strong></span>
            </div>
            <div class="table-container" style="margin-top: 0; border: 2px solid #DCD0A8; border-radius: 1rem; padding: 1rem; overflow: hidden;">
                <div style="overflow-x: auto; -webkit-overflow-scrolling: touch;">
                    <table class="flavour-table" style="min-width: 600px; width: 100%; border-collapse: collapse; margin-top: 0;">
                        <thead>
                            <tr>
                                <th style="background-color: #DCD0A8; font-weight: 600; color: #442D2D; padding: 0.75rem; text-align: left; border-bottom: 1px solid #F3F4F6; white-space: nowrap; min-width: 50px;">No</th>
                                <th style="background-color: #DCD0A8; font-weight: 600; color: #442D2D; padding: 0.75rem; text-align: left; border-bottom: 1px solid #F3F4F6; white-space: nowrap; min-width: 120px;">Order ID</th>
                                <th style="background-color: #DCD0A8; font-weight: 600; color: #442D2D; padding: 0.75rem; text-align: left; border-bottom: 1px solid #F3F4F6; white-space: nowrap; min-width: 140px;">Waktu</th>
                                <th style="background-color: #DCD0A8; font-weight: 600; color: #442D2D; padding: 0.75rem; text-align: left; border-bottom: 1px solid #F3F4F6; min-width: 200px;">Items</th>
                                <th style="background-color: #DCD0A8; font-weight: 600; color: #442D2D; padding: 0.75rem; text-align: left; border-bottom: 1px solid #F3F4F6; white-space: nowrap; min-width: 150px;">Aksi</th>
                            </tr>
                        </thead>
                        <tbody>
                            ${tableRows || '<tr><td colspan="5" style="text-align:center; color:#615a5a; padding: 1.5rem; font-weight: 500;">Tidak ada order yang cocok.</td></tr>'}
                        </tbody>
                    </table>
                </div>
            </div>
        `;
        modal.classList.remove('hidden');
    } catch (e) {
        console.error('openGroupedConsumptionModal error:', e);
    }
}

function closeModalAndViewConsumption(orderId, dateStr, statusText) {
    // Close the modal first
    const modal = document.getElementById('ingredient-modal');
    if (modal) {
        modal.classList.add('hidden');
    }
    
    // Then show consumption details and scroll to the panel
    setTimeout(() => {
        viewConsumptionDetails(orderId, dateStr, statusText);
        
        // Scroll to the ingredient details panel after it's shown
        setTimeout(() => {
            const panel = document.getElementById('ingredient-details-panel');
            if (panel && !panel.classList.contains('hidden')) {
                panel.scrollIntoView({ 
                    behavior: 'smooth', 
                    block: 'start',
                    inline: 'nearest'
                });
            }
        }, 200);
    }, 100);
}

function setIngredientViewHeader(viewMode) {
    const header = document.querySelector('#report-table thead tr');
    const statusEl = document.getElementById('summary-status-badge');
    if (header) {
        if (viewMode === 'daily') {
            header.innerHTML = `
                <th>No</th>
                <th>Tanggal</th>
                <th>Ringkasan Harian</th>
                <th>Total Pesanan</th>
                <th>Total Bahan Terpakai</th>
                <th>Aksi</th>`;
        } else {
            header.innerHTML = `
                <th>No</th>
                <th>Nama Menu</th>
                <th>Flavor</th>
                <th>Tanggal</th>
                <th>Status</th>
                <th>Total Bahan</th>
                <th>Aksi</th>`;
        }
    }
    if (statusEl) {
        statusEl.textContent = viewMode === 'daily' ? 'Analisis Bahan — Harian' : 'Analisis Bahan — Per-Order (Logs)';
        statusEl.className = 'status-badge status-deliver';
    }
}<|MERGE_RESOLUTION|>--- conflicted
+++ resolved
@@ -1616,7 +1616,6 @@
     const statusFilter = document.getElementById('kitchen-status-filter').value;
     const allOrders = Array.isArray(kitchenData) ? kitchenData : [];
     const filteredData = statusFilter ? allOrders.filter(o => o.status === statusFilter) : allOrders;
-<<<<<<< HEAD
     
     const kpis = computeKitchenKPIs(allOrders);
     const topMenus = buildTopMenus(allOrders, 5);
@@ -1647,38 +1646,6 @@
         ['No','Order ID','Customer','Room','Menu Items','Status','Time Receive','Time Done','Durasi (menit)']
     ];
     
-=======
-    
-    const kpis = computeKitchenKPIs(allOrders);
-    const topMenus = buildTopMenus(allOrders, 5);
-    const topIngredients = buildTopIngredients(allOrders, 5);
-    
-    const headerSummary = [
-        ['Kitchen Executive Summary'],
-        ['Generated on', new Date().toLocaleString('id-ID')],
-        ['Total Orders', allOrders.length],
-        ['Done Rate (%)', kpis.doneRatePct],
-        ['Cancel Rate (%)', kpis.cancelRatePct],
-        ['Avg Duration (min)', kpis.avgDurationMin],
-        ['Median Duration (min)', kpis.medianDurationMin],
-        ['P95 Duration (min)', kpis.p95DurationMin],
-        [''],
-        ['Orders by Status'],
-        ...Object.entries(kpis.statusCountMap).map(([s,c]) => [getStatusText(s), c]),
-        [''],
-        ['Top 5 Menus'],
-        ['Menu Name','Total Qty','Contribution %'],
-        ...topMenus.map(m => [m.menuName, m.totalQty, m.contributionPct]),
-        [''],
-        ['Top 5 Ingredients'],
-        ['Ingredient','Total Qty','Unit','Contribution %'],
-        ...topIngredients.map(i => [i.ingredientName, i.totalQty, i.unit, i.contributionPct]),
-        [''],
-        ['Orders Summary'],
-        ['No','Order ID','Customer','Room','Menu Items','Status','Time Receive','Time Done','Durasi (menit)']
-    ];
-    
->>>>>>> 8a6de9a4
     const dataRows = filteredData.map((order, index) => {
             const ingredientUsage = getOrderIngredientUsage(order);
             const ingredientSummary = ingredientUsage.length > 0 ? 
@@ -2281,15 +2248,9 @@
                 const tableSearch = document.getElementById('table-search-input');
                 const term = tableSearch ? tableSearch.value : '';
                 filteredData = term ? baseData.filter(i => (i.menu_name || '').toLowerCase().includes(term.toLowerCase())) : [...baseData];
-<<<<<<< HEAD
-                currentPage = 1;
-                renderTablePage();
-                updatePagination();
-=======
                 reportCurrentPage = 1;
                 renderReportTable();
                 updateReportPagination();
->>>>>>> 8a6de9a4
                 // Re-render charts only when data changed (using aggregated data)
         const chartData = details.map(item => ({
             menu_name: item.menu_name || 'N/A',
@@ -2304,15 +2265,9 @@
             // Show empty state instead of fallback
             baseData = [];
             filteredData = [];
-<<<<<<< HEAD
-            currentPage = 1;
-            renderTablePage();
-            updatePagination();
-=======
             reportCurrentPage = 1;
             renderReportTable();
             updateReportPagination();
->>>>>>> 8a6de9a4
             showEmptyState('Tidak ada data penjualan untuk periode ini', 'info');
         }
     } catch (err) {
@@ -2501,8 +2456,6 @@
     return exportSalesPDFEnhanced();
 }
 
-<<<<<<< HEAD
-=======
 // ========== GLOBAL EXCEL EXPORT DISPATCHER ==========
 function exportExcel() {
     const kitchenVisible = !document.getElementById('kitchen-report-section')?.classList.contains('hidden');
@@ -2516,7 +2469,6 @@
     return exportSalesExcelEnhanced();
 }
 
->>>>>>> 8a6de9a4
 // ========== SALES EXPORT (AGGREGATED) ==========
 function exportSalesExcelEnhanced() {
     const data = Array.isArray(baseData) ? baseData : [];
@@ -3072,13 +3024,8 @@
                              <td style="text-align: center; font-weight: 600; color: #059669;">${totalOrders.toLocaleString()}</td>
                              <td style="text-align: center; font-weight: 600; color: #DC2626;">${totalConsumption.toLocaleString()}</td>
                              <td>
-<<<<<<< HEAD
-                                 <button class="btn-secondary btn-sm" onclick="event.stopPropagation(); viewConsumptionDetails('Daily-${item.date || ''}', '${item.date || ''}', '${item.status_text || ''}')" style="white-space: nowrap; min-width: 80px;">
-                                     🔍 Detail
-=======
                                  <button class="table-action-btn" onclick="event.stopPropagation(); viewConsumptionDetails('Daily-${item.date || ''}', '${item.date || ''}', '${item.status_text || ''}')" style="white-space: nowrap; min-width: 80px;">
                                     <i class="fas fa-eye"></i>
->>>>>>> 8a6de9a4
                                  </button>
                              </td>
                          </tr>`;
@@ -3139,43 +3086,8 @@
                 : 'Tidak ada data penjualan untuk periode ini';
         
         showEmptyState(message, 'info');
-        }
-        
-        // Update pagination info
-        document.getElementById("pagination-start").textContent = startIndex + 1;
-        document.getElementById("pagination-end").textContent = Math.min(endIndex, filteredData.length);
-        document.getElementById("pagination-total").textContent = filteredData.length;
-    }
-
-function updatePagination() {
-    const maxPage = Math.ceil(filteredData.length / itemsPerPage);
-    const pageNumbers = document.getElementById("page-numbers");
-    const prevBtn = document.getElementById("prev-page");
-    const nextBtn = document.getElementById("next-page");
-    
-<<<<<<< HEAD
-    // Update button states
-    prevBtn.disabled = currentPage === 1;
-    nextBtn.disabled = currentPage === maxPage;
-    
-    // Generate page numbers
-    pageNumbers.innerHTML = "";
-    const startPage = Math.max(1, currentPage - 2);
-    const endPage = Math.min(maxPage, currentPage + 2);
-    
-    for (let i = startPage; i <= endPage; i++) {
-        const pageBtn = document.createElement("button");
-        pageBtn.className = `page-number ${i === currentPage ? 'active' : ''}`;
-        pageBtn.textContent = i;
-        pageBtn.onclick = () => {
-            currentPage = i;
-            renderTablePage();
-            updatePagination();
-        };
-        pageNumbers.appendChild(pageBtn);
-    }
-}
-=======
+    }
+    
     updateReportTableInfo();
 }
 
@@ -3227,7 +3139,6 @@
     //         pageNumbers.appendChild(pageBtn);
     //     }
     // }
->>>>>>> 8a6de9a4
     
     // ========== SEARCH FUNCTIONS ==========
     function filterTableData(searchTerm) {
@@ -3321,15 +3232,9 @@
                 // Clear data if no dates
                 baseData = [];
                 filteredData = [];
-<<<<<<< HEAD
-                currentPage = 1;
-                renderTablePage();
-                updatePagination();
-=======
                 reportCurrentPage = 1;
                 renderReportTable();
                 updateReportPagination();
->>>>>>> 8a6de9a4
             }
         } else {
             // Load sales data
@@ -3341,15 +3246,9 @@
                 // Clear data if no dates
                 baseData = [];
                 filteredData = [];
-<<<<<<< HEAD
-                currentPage = 1;
-                renderTablePage();
-                updatePagination();
-=======
                 reportCurrentPage = 1;
                 renderReportTable();
                 updateReportPagination();
->>>>>>> 8a6de9a4
             }
         }
     }
@@ -3789,13 +3688,8 @@
                     // For ingredient mode, we don't use pagination, so just re-render the table
                     renderIngredientTable();
                 } else {
-<<<<<<< HEAD
-                renderTablePage();
-                updatePagination();
-=======
                 renderReportTable();
                 updateReportPagination();
->>>>>>> 8a6de9a4
                 }
             });
         }
