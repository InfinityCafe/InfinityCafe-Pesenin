--- conflicted
+++ resolved
@@ -98,11 +98,7 @@
         dashboard: 'nav-dashboard',
         menu: 'nav-menu',
         inventory: 'nav-stok',
-<<<<<<< HEAD
-        menu_suggestion: 'nav-suggestion',
-=======
         menu_suggestion: 'nav-menu',
->>>>>>> 358e46a4
     };
     const activeNavId = pageToNavId[currentPage];
     navButtons.forEach(btn => {
