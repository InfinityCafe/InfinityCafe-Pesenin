<<<<<<< HEAD
// Configuration for different environments
let API_URLS = {
  kitchen: 'http://localhost:8003',
  order: 'http://localhost:8002', 
  menu: 'http://localhost:8001',
  report: 'http://localhost:8004',
  inventory: 'http://localhost:8005'
};

// Load configuration from server
async function loadApiConfig() {
  try {
    const response = await fetch('/api/config');
    const config = await response.json();
    API_URLS = config.apiUrls;
    console.log('🌍 Loaded API configuration:', config);
  } catch (error) {
    console.warn('⚠️ Failed to load API config from server, using fallback configuration');
    // Fallback to hostname-based detection
    const hostname = window.location.hostname;
    const protocol = window.location.protocol;
    
    if (hostname !== 'localhost' && hostname !== '127.0.0.1') {
      API_URLS = {
        kitchen: `${protocol}//${hostname}:8003`,
        order: `${protocol}//${hostname}:8002`,
        menu: `${protocol}//${hostname}:8001`, 
        report: `${protocol}//${hostname}:8004`,
        inventory: `${protocol}//${hostname}:8005`
      };
    }
  }
}

// Status flow and configuration
const statusFlow = { receive: "making", making: "deliver", deliver: "done" };
const statusColors = {
  receive: "bg-yellow-100", making: "bg-blue-100",
  deliver: "bg-green-100", done: "bg-gray-200",
  cancel: "bg-red-100", habis: "bg-orange-100"
};

// Global variables
let selectedOrderId = null;
let selectedOrder = null;
let currentTab = 'active';

// Kitchen toggle functionality
function initializeKitchenToggle() {
  const toggle = document.getElementById('kitchen-toggle');
  const statusText = document.getElementById('kitchen-status-text');
  
  toggle.addEventListener('change', function() {
    const isOpen = this.checked;
    setKitchenStatus(isOpen);
    statusText.textContent = isOpen ? 'BUKA' : 'TUTUP';
  });
}

// Tab switching functionality
function switchTab(tab) {
  currentTab = tab;
  const activeBtn = document.getElementById('tab-active');
  const doneBtn = document.getElementById('tab-done');
  const orderColumns = document.querySelector('.order-columns');
  const doneOrders = document.getElementById('done-orders');
  const sidebar = document.querySelector('.sidebar');
  document.body.classList.remove('tab-active', 'tab-done');
  document.body.classList.add(tab === 'active' ? 'tab-active' : 'tab-done');
  
  if (tab === 'active') {
    activeBtn.classList.add('tab-active');
    doneBtn.classList.remove('tab-active');
    orderColumns.classList.remove('hidden');
    doneOrders.classList.add('hidden');
    if (sidebar) sidebar.classList.remove('hidden');
  } else {
    activeBtn.classList.remove('tab-active');
    doneBtn.classList.add('tab-active');
    orderColumns.classList.add('hidden');
    doneOrders.classList.remove('hidden');
    if (sidebar) sidebar.classList.add('hidden');
  }
  
  fetchOrders();
}
=======
// script.js
// file js yang berisi function yang akan digunakan di seluruh file
>>>>>>> 3b7c432b

// Fungsi untuk menampilkan tanggal
function updateGreetingDate(format = 'en') {
    const dateElement = document.getElementById('greeting-date');
    if (!dateElement) {
        console.warn("Greeting date element not found in DOM");
        return;
    }

    const today = new Date();

    if (format === 'id') {
        // Format Indonesia
        const options = { weekday: 'long', day: 'numeric', month: 'long', year: 'numeric' };
        dateElement.textContent = today.toLocaleDateString('id-ID', options);
    } else if (format === 'en') {
        // Format English dengan ordinal suffix
        const day = today.getDate();
        const weekday = today.toLocaleDateString('en-US', { weekday: 'long' });
        const month = today.toLocaleDateString('en-US', { month: 'long' });
        const year = today.getFullYear();
        const ordinalSuffix = day > 3 && day < 21 ? 'th' : ['th', 'st', 'nd', 'rd'][day % 10] || 'th';
        const formattedDate = `${weekday}, ${day}${ordinalSuffix} ${month} ${year}`;
        dateElement.textContent = formattedDate;
    }
}

function switchTab(tabId) {
    const page = document.body.getAttribute('data-page');

    // Remove active classes from all tab buttons and panels
    document.querySelectorAll('.tab-btn').forEach(btn => btn.classList.remove('tab-active'));
    document.querySelectorAll('.tab-panel').forEach(panel => panel.classList.remove('active'));

    if (page === 'menu') {
        // Handle menu.html tab switching
        if (tabId === 'menu' || tabId === 'flavors') {
            const tabButton = document.getElementById(`tab-${tabId}`);
            const tabContent = document.getElementById(`tab-${tabId}-content`);
            if (tabButton && tabContent) {
                tabButton.classList.add('tab-active');
                tabContent.classList.add('active');
                // Update add button text
                const addButton = document.getElementById('add-new-btn');
                if (addButton) {
                    addButton.textContent = tabId === 'flavors' ? 'ADD NEW FLAVOUR' : 'ADD NEW MENU';
                }
                // Load appropriate data with error handling
                if (tabId === 'flavors' && typeof loadFlavors === 'function') {
                    loadFlavors().catch(error => {
                        console.error('Failed to load flavors:', error);
                        showErrorModal('Gagal memuat data varian rasa: ' + error.message);
                    });
                } else if (tabId === 'menu' && typeof loadMenus === 'function') {
                    loadMenus().catch(error => {
                        console.error('Failed to load menus:', error);
                        showErrorModal('Gagal memuat data menu: ' + error.message);
                    });
                }
            } else {
                console.warn(`Tab element not found: tab-${tabId} or tab-${tabId}-content`);
            }
        }
<<<<<<< HEAD
        return { menu_name: name, quantity: qty, preference: variant, notes: notesPart ? notesPart.trim() : '' };
      });
  const itemsHtml = items.map(item => {
    return `<div style='margin-bottom:4px;'><b>${item.menu_name}</b>${item.preference ? ' <span style=\"color:#888;font-size:13px;\">(' + item.preference + ')</span>' : ''} - ${item.quantity}${item.notes ? `<div style='font-size:12px;color:#888;margin-top:2px;'><b>Notes:</b> ${item.notes}</div>` : ''}</div>`;
  }).join('');
  box.innerHTML = `
    <p><strong>Order ID:</strong> ${order.order_id}</p>
    <p><strong>Nama:</strong> ${order.customer_name}</p>
    <p><strong>Meja:</strong> ${order.table_no}</p>
    <p><strong>Ruangan:</strong> ${order.room_name}</p>
    <p><strong>Status:</strong> ${order.status}</p>
    <p><strong>Waktu:</strong> ${new Date(order.time_receive).toLocaleString("id-ID")}</p>
    <div style='margin-top:10px;'><strong>Detail:</strong><br>${itemsHtml}</div>
  `;
  document.getElementById("detail-modal").classList.remove("hidden");
}

function closeDetailModal() {
  selectedOrder = null;
  document.getElementById("detail-modal").classList.add("hidden");
}

async function confirmCancel(status) {
  const reason = status === "cancel" ? prompt("Masukkan alasan pembatalan:", "Tidak jadi") : "Bahan habis";
  if (!reason) return closeConfirmModal();
  await syncUpdate(selectedOrderId, status, reason);
  closeConfirmModal();
}

// API functions
async function syncUpdate(orderId, status, reason = "") {
  try {
    await fetch(`${API_URLS.kitchen}/kitchen/update_status/${orderId}?status=${status}&reason=${encodeURIComponent(reason)}`, { method: "POST" });
    await fetch(`${API_URLS.order}/order/update_status/${orderId}?status=${status}`, { method: "POST" });
    document.getElementById("sound-status-update").play().catch(() => {});
    fetchOrders();
    logHistory(orderId, status, reason);
  } catch (err) {
    alert("Gagal update status ke kitchen/order service");
  }
}

function logHistory(orderId, status, reason = "") {
  console.log(`[LOG] Order ${orderId} → Status: ${status} ${reason ? "| Alasan: " + reason : ""}`);
}

function createOrderCard(order) {
  const card = document.createElement("div");
  card.className = "order-card";
  card.setAttribute('data-order-id', order.order_id);
  card.onclick = () => openDetailModal(order);

  // Ambil nomor antrian dari mapping global
  const queueNumber = (window._orderIdToQueue && window._orderIdToQueue[order.order_id]) ? window._orderIdToQueue[order.order_id] : (order.queue_number || order.order_id);

  const time = new Date(order.time_receive).toLocaleString("id-ID");
  const timeDone = order.time_done ? new Date(order.time_done).toLocaleString("id-ID") : null;

  // Use order.items if available, else parse from detail
  const items = order.items && Array.isArray(order.items) && order.items.length > 0
    ? order.items
    : (order.detail || '').split('\n').filter(item => item.trim()).map(item => {
        const [main, notesPart] = item.split(' - Notes:');
        let name = main;
        let variant = '';
        let qty = '';
        const variantMatch = main.match(/^(\d+)x ([^(]+) \(([^)]+)\)$/);
        if (variantMatch) {
          qty = variantMatch[1] + 'x';
          name = variantMatch[2].trim();
          variant = variantMatch[3].trim();
        } else {
          const noVarMatch = main.match(/^(\d+)x ([^(]+)$/);
          if (noVarMatch) {
            qty = noVarMatch[1] + 'x';
            name = noVarMatch[2].trim();
          }
=======
    } else if (page === 'menu_suggestion') {
        // Handle menu-suggestion.html (visual feedback only)
        const suggestionButton = document.getElementById('tab-menu-suggestion');
        if (suggestionButton) {
            suggestionButton.classList.add('tab-active');
>>>>>>> 3b7c432b
        }
    }
}

// Fungsi navigasi navbar
function setupNavigation() {
    console.log('Setting up navigation...');
    const navButtons = document.querySelectorAll('.nav-btn');
    if (navButtons.length === 0) {
        console.warn("No navigation buttons found in DOM");
        return;
    }

    const currentPage = document.body.dataset.page;

    // Map judul halaman berdasarkan data-page
    const pageTitles = {
        dashboard: "Dashboard Kitchen",
        menu: "Menu Management",
        pesanan: "Daftar Pesanan",
        inventory: "Stock Management",
        menu_suggestion: "Menu Suggestion",
        report: "Reports",
        // Tambah halaman lain di sini
    };

    // Highlight tombol nav yang aktif
    const pageToNavId = {
        dashboard: 'nav-dashboard',
        menu: 'nav-menu',
        inventory: 'nav-stok',
        menu_suggestion: 'nav-menu',
        report: 'nav-report',
    };
    const activeNavId = pageToNavId[currentPage];
    navButtons.forEach(btn => {
        btn.classList.remove('active');
        if (activeNavId && btn.id === activeNavId) {
            btn.classList.add('active');
        }
    });

    // Navigasi saat tombol diklik
    navButtons.forEach(btn => {
        btn.addEventListener('click', function () {
            const targetUrl = this.getAttribute('data-url');
            const overrideRoutes = {
                'nav-dashboard': '/dashboard',
                'nav-menu': '/menu-management',
                'nav-stok': '/stock-management',
                'nav-suggestion': '/menu-suggestion',
                'nav-report': '/reportKitchen',
                // Tambahkan mapping khusus di sini jika perlu
            };

            const route = overrideRoutes[this.id] || (targetUrl ? `/${targetUrl}.html` : null);

            if (route) {
                console.log('Navigating to:', route);
                const token = localStorage.getItem('access_token');
                if (token) {
                    // Create a temporary token for secure navigation
                    const tempToken = btoa(token).substring(0, 20) + Date.now();
                    sessionStorage.setItem('temp_token', token);
                    sessionStorage.setItem('temp_token_id', tempToken);
                    
                    // Navigate with temporary token that will be immediately removed
                    window.location.href = `${route}?temp=${tempToken}`;
                } else {
                    window.location.href = '/login';
                }
            }
        });
    });

    // Set judul navbar secara dinamis
    const navbarTitle = document.getElementById('navbar-title');
    if (navbarTitle && pageTitles[currentPage]) {
        navbarTitle.textContent = pageTitles[currentPage];
    }
}

<<<<<<< HEAD
function fetchOrders() {
  // Show loading state
  document.getElementById('offline-banner').classList.add('hidden');
  
  fetch(`${API_URLS.kitchen}/kitchen/orders`)
    .then(res => {
      if (!res.ok) {
        throw new Error('Network response was not ok');
      }
      return res.json();
    })
    .then(data => {
      renderOrders(data);
    })
    .catch(() => {
      document.getElementById("offline-banner").classList.remove("hidden");
=======

// Fungsi status dapur
function initializeKitchenToggle() {
    console.log('Initializing kitchen toggle...');
    const toggle = document.getElementById('kitchen-toggle');
    if (!toggle) {
        console.warn("Kitchen toggle not found in DOM");
        return;
    }

    toggle.addEventListener('change', function() {
        const isOpen = this.checked;
        console.log('Kitchen toggle changed to:', isOpen);
        setKitchenStatus(isOpen);
        // statusText.textContent = isOpen ? 'BUKA' : 'TUTUP';
>>>>>>> 3b7c432b
    });

    fetchKitchenStatus();
}

async function fetchKitchenStatus() {
<<<<<<< HEAD
  try {
    const res = await fetch(`${API_URLS.kitchen}/kitchen/status/now`);
    const data = await res.json();
    updateKitchenStatusUI(data.is_open);
  } catch {
    updateKitchenStatusUI(false);
  }
}

async function setKitchenStatus(isOpen) {
  try {
    await fetch(`${API_URLS.kitchen}/kitchen/status`, {
      method: "POST",
      headers: { "Content-Type": "application/json" },
      body: JSON.stringify(isOpen)
    });
    fetchKitchenStatus();
  } catch {
    alert("Gagal mengubah status dapur");
  }
=======
    try {
        console.log('Fetching kitchen status...');
        const res = await fetch("/kitchen/status/now");
        if (!res.ok) {
        throw new Error('Failed to fetch kitchen status');
        }
        const data = await res.json();
        console.log('Kitchen status fetched:', data);
        updateKitchenStatusUI(data.is_open);
    } catch (error) {
        console.error('Error fetching kitchen status:', error);
        updateKitchenStatusUI(false);
    }
}

async function setKitchenStatus(isOpen) {
    try {
        console.log('Setting kitchen status to:', isOpen);
        const res = await fetch("/kitchen/status", {
        method: "POST",
        headers: { "Content-Type": "application/json" },
        body: JSON.stringify({ is_open: isOpen })
        });
        
        if (!res.ok) {
        throw new Error('Failed to update kitchen status');
        }
        
        await fetchKitchenStatus();
    } catch (error) {
        console.error('Error setting kitchen status:', error);
        showErrorModal("Gagal mengubah status dapur. Silakan coba lagi.");
        // Revert toggle to match actual status
        fetchKitchenStatus();
    }
>>>>>>> 3b7c432b
}

function updateKitchenStatusUI(isOpen) {
    const toggle = document.getElementById('kitchen-toggle');
    const offBanner = document.getElementById('kitchen-off-banner');

    if (toggle) toggle.checked = isOpen;
    if (offBanner) offBanner.classList.toggle('hidden', isOpen);

    document.querySelectorAll('.action-btn').forEach(btn => {
        btn.disabled = !isOpen;
    });
}

<<<<<<< HEAD
function initializeEventSource() {
  const eventSource = new EventSource(`${API_URLS.kitchen}/stream/orders`);
  let updateTimeout = null;
  
  eventSource.onmessage = () => {
    if (updateTimeout) clearTimeout(updateTimeout);
    updateTimeout = setTimeout(async () => {
      try {
        const res = await fetch(`${API_URLS.kitchen}/kitchen/orders`);
        const data = await res.json();
=======
// Fungsi logout
function logout() {
    console.log('Logging out...');
    // Hapus semua token dari storage
    try {
        localStorage.removeItem('access_token');
        sessionStorage.removeItem('temp_token');
        sessionStorage.removeItem('temp_token_id');
    } catch (e) {
        console.warn('Error clearing storage on logout:', e);
    }
    // Redirect pakai replace agar tidak bisa back ke halaman sebelumnya
    window.location.replace('/login');
}

// Fungsi untuk menambahkan tombol logout ke header
function setupLogoutButton() {
    console.log('Setting up logout button...');
    const headerRight = document.querySelector('.header-right');
    if (headerRight && !document.getElementById('logout-btn')) {
        const logoutBtn = document.createElement('button');
        logoutBtn.className = 'nav-btn';
        logoutBtn.id = 'logout-btn';
        logoutBtn.textContent = 'Logout';
        logoutBtn.style.marginLeft = '1rem';
        logoutBtn.onclick = logout;
        headerRight.appendChild(logoutBtn);
    }
}

// JWT validation function (client-side)
function validateJWTClient(token) {
    try {
        if (!token) return false;
        
        // Split JWT into parts
        const parts = token.split('.');
        if (parts.length !== 3) return false;
>>>>>>> 3b7c432b
        
        // Decode payload (middle part)
        const payload = JSON.parse(atob(parts[1].replace(/-/g, '+').replace(/_/g, '/')));
        
        // Check if token is expired
        const currentTime = Math.floor(Date.now() / 1000);
        if (payload.exp && payload.exp < currentTime) {
            console.log('Token expired on client side');
            localStorage.removeItem('access_token');
            return false;
        }
        
        // Check if token has required fields
        if (!payload.sub) {
            console.log('Token missing subject on client side');
            return false;
        }
        
        return true;
    } catch (error) {
        console.log('JWT validation error on client:', error.message);
        localStorage.removeItem('access_token');
        return false;
    }
}

// Login guard
function checkAuth() {
    console.log('Checking auth...');
    const publicPages = ['login'];
    const currentPage = document.body.dataset.page || window.location.pathname.split('/').pop().replace('.html', '');
    
    if (!publicPages.includes(currentPage)) {
        // Check for regular token first (persistent across refreshes)
        const regularToken = localStorage.getItem('access_token');
        const tempToken = sessionStorage.getItem('temp_token');
        const token = regularToken || tempToken;
        
        if (!token || !validateJWTClient(token)) {
            console.log('No valid access token, redirecting to /login');
            // Clean up any temporary tokens
            sessionStorage.removeItem('temp_token');
            sessionStorage.removeItem('temp_token_id');
            localStorage.removeItem('access_token');
            window.location.href = '/login';
            return;
        }
        
        // If we used a temporary token, move it to localStorage for persistence
        if (tempToken && !regularToken) {
            localStorage.setItem('access_token', tempToken);
            sessionStorage.removeItem('temp_token');
            sessionStorage.removeItem('temp_token_id');
        }
    }
    console.log('Auth passed, current page:', currentPage);
}

// Fungsi untuk mendekode token JWT
function parseJwt(token) {
    try {
        // Memisahkan header, payload, dan signature
        const base64Url = token.split('.')[1];
        const base64 = base64Url.replace(/-/g, '+').replace(/_/g, '/');
        // Decode base64 dan parse JSON
        const jsonPayload = decodeURIComponent(atob(base64).split('').map(function(c) {
            return '%' + ('00' + c.charCodeAt(0).toString(16)).slice(-2);
        }).join(''));
        return JSON.parse(jsonPayload);
    } catch (e) {
        console.error('Error parsing JWT token:', e);
        return {};
    }
}

<<<<<<< HEAD
// Tambah Modal Add Order
function openAddOrderModal() {
  document.getElementById('add-order-modal').classList.remove('hidden');
  renderOrderItemsList();
  fetchMenuOptions();
}
function closeAddOrderModal() {
  document.getElementById('add-order-modal').classList.add('hidden');
  document.getElementById('add-order-form').reset();
  orderItems = [{ menu_name: '', quantity: 1, preference: '', notes: '' }];
  renderOrderItemsList();
}
// State untuk order items
let menuOptions = [];
let orderItems = [{ menu_name: '', quantity: 1, preference: '', notes: '' }];
async function fetchMenuOptions() {
  try {
    const res = await fetch(`${API_URLS.menu}/menu`);
    menuOptions = await res.json();
    renderOrderItemsList();
  } catch (e) {
    menuOptions = [];
    renderOrderItemsList();
  }
}
function renderOrderItemsList() {
  const list = document.getElementById('order-items-list');
  list.innerHTML = '';
  orderItems.forEach((item, idx) => {
    const block = document.createElement('div');
    block.className = 'order-item-block';
    // Remove button
    if (orderItems.length > 1) {
      const removeBtn = document.createElement('button');
      removeBtn.type = 'button';
      removeBtn.className = 'remove-item-btn';
      removeBtn.innerHTML = '&times;';
      removeBtn.onclick = function() {
        orderItems.splice(idx, 1);
        if (orderItems.length === 0) orderItems.push({ menu_name: '', quantity: 1, preference: '', notes: '' });
        renderOrderItemsList();
      };
      block.appendChild(removeBtn);
    }
    // Item Order
    const menuLabel = document.createElement('label');
    menuLabel.textContent = 'Item Order';
    menuLabel.setAttribute('for', `menu_name_${idx}`);
    block.appendChild(menuLabel);
    const menuSelect = document.createElement('select');
    menuSelect.required = true;
    menuSelect.name = `menu_name_${idx}`;
    menuSelect.id = `menu_name_${idx}`;
    menuSelect.style = 'margin-bottom:0;';
    menuSelect.onchange = async function() {
      orderItems[idx].menu_name = this.value;
      orderItems[idx].preference = '';
      await renderOrderItemsList();
    };
    const defaultOpt = document.createElement('option');
    defaultOpt.value = '';
    defaultOpt.textContent = 'Select One';
    menuSelect.appendChild(defaultOpt);
    menuOptions.forEach(menu => {
      const opt = document.createElement('option');
      opt.value = menu.base_name;
      opt.textContent = menu.base_name;
      if (item.menu_name === menu.base_name) opt.selected = true;
      menuSelect.appendChild(opt);
    });
    block.appendChild(menuSelect);
    // Flavour
    const selectedMenu = menuOptions.find(m => m.base_name === item.menu_name);
    if (selectedMenu && selectedMenu.flavors && selectedMenu.flavors.length > 0) {
      const flavorLabel = document.createElement('label');
      flavorLabel.textContent = 'Flavour';
      flavorLabel.setAttribute('for', `preference_${idx}`);
      block.appendChild(flavorLabel);
      const flavorSelect = document.createElement('select');
      flavorSelect.name = `preference_${idx}`;
      flavorSelect.id = `preference_${idx}`;
      flavorSelect.required = false;
      const defaultFlavor = document.createElement('option');
      defaultFlavor.value = '';
      defaultFlavor.textContent = 'Select One';
      flavorSelect.appendChild(defaultFlavor);
      selectedMenu.flavors.forEach(f => {
        const opt = document.createElement('option');
        // Fallback ke flavor_name jika tidak ada f.name
        opt.value = f.name || f.flavor_name || '';
        opt.textContent = f.name || f.flavor_name || '';
        if ((item.preference || '') === (f.name || f.flavor_name || '')) opt.selected = true;
        flavorSelect.appendChild(opt);
      });
      flavorSelect.onchange = function() { orderItems[idx].preference = this.value; };
      block.appendChild(flavorSelect);
=======
// Fungsi untuk menampilkan data user dari token JWT
function displayUserInfo() {
    try {
        const token = localStorage.getItem('access_token');
        if (token) {
            const userData = parseJwt(token);
            const username = userData.sub || 'User';
            
            // Update header subtitle (nama dan peran)
            const headerSubtitle = document.querySelector('.header-subtitle');
            if (headerSubtitle) {
                headerSubtitle.textContent = `${username} | Barista`;
            }
            
            // Update greeting message berdasarkan halaman
            const currentPage = document.body.dataset.page;
            const greetingMessage = document.querySelector('.greeting-message h2');
            if (greetingMessage) {
                if (currentPage === 'menu') {
                    greetingMessage.textContent = `Hi, ${username}, here's list menu!`;
                } else if (currentPage === 'dashboard') {
                    greetingMessage.textContent = `Hi, ${username}, here's today's orders!`;
                } else if (currentPage === 'inventory') {
                    greetingMessage.textContent = `Hi, ${username}, here's today's stock overview!`;
                } else if (currentPage === 'menu_suggestion') {
                    greetingMessage.textContent = `Hi, ${username}, here's today's menu suggestions!`;
                } else if (currentPage === 'report') {
                    greetingMessage.textContent = `Hi, ${username}, here's your sales reports!`;
                }
                else {
                    greetingMessage.textContent = `Hi, ${username}!`;
                }
            }
        }
    } catch (error) {
        console.error('Error displaying user info:', error);
>>>>>>> 3b7c432b
    }
}
<<<<<<< HEAD
function closeSuccessModal() {
  document.getElementById('success-modal').classList.add('hidden');
}
addOrderForm.onsubmit = async function(e) {
  e.preventDefault();
  const customer_name = document.getElementById('customer_name').value.trim();
  // Only Room field exists, so use it for both room_name and table_no
  const room_name = document.getElementById('room_name').value.trim();
  const table_no = room_name; // Use room_name as table_no for now
  const orders = orderItems.filter(i => i.menu_name && i.quantity > 0).map(i => ({
    menu_name: i.menu_name,
    quantity: i.quantity,
    preference: i.preference,
    notes: i.notes
  }));
  if (!customer_name || !room_name || orders.length === 0) {
    alert('Mohon lengkapi semua data dan minimal 1 item pesanan.');
    return;
  }
  const submitBtn = addOrderForm.querySelector('button[type="submit"]');
  submitBtn.disabled = true;
  submitBtn.textContent = 'Saving...';
  try {
    const res = await fetch(`${API_URLS.order}/create_order`, {
      method: 'POST',
      headers: { 'Content-Type': 'application/json' },
      body: JSON.stringify({ customer_name, table_no, room_name, orders })
    });
    const data = await res.json();
    if (data.status === 'success') {
      closeAddOrderModal();
      fetchOrders();
      showSuccessModal(data.message || 'Pesanan berhasil ditambahkan!');
    } else {
      alert(data.message || 'Gagal membuat pesanan.');
=======

// Inisialisasi kode bersama saat DOM dimuat
function switchTab(tabId) {
    const page = document.body.getAttribute('data-page');
    console.log('switchTab called with tabId:', tabId, 'on page:', page);

    document.querySelectorAll('.tab-btn').forEach(btn => btn.classList.remove('tab-active'));
    document.querySelectorAll('.tab-panel').forEach(panel => panel.classList.remove('active'));

    if (page === 'menu') {
        if (tabId === 'menu' || tabId === 'flavors') {
            const tabButton = document.getElementById(`tab-${tabId}`);
            const tabContent = document.getElementById(`tab-${tabId}-content`);
            if (tabButton && tabContent) {
                console.log(`Activating tab: ${tabId}`);
                tabButton.classList.add('tab-active');
                tabContent.classList.add('active');
                // Update add button text
                const addButton = document.getElementById('add-new-btn');
                if (addButton) {
                    addButton.textContent = tabId === 'flavors' ? 'ADD NEW FLAVOUR' : 'ADD NEW MENU';
                    console.log('Updated add button text to:', addButton.textContent);
                }
                if (tabId === 'flavors' && typeof loadFlavors === 'function') {
                    console.log('Calling loadFlavors');
                    loadFlavors().catch(error => {
                        console.error('Failed to load flavors:', error);
                        showErrorModal('Gagal memuat data varian rasa: ' + error.message);
                    });
                } else if (tabId === 'menu' && typeof loadMenus === 'function') {
                    console.log('Calling loadMenus');
                    loadMenus().catch(error => {
                        console.error('Failed to load menus:', error);
                        showErrorModal('Gagal memuat data menu: ' + error.message);
                    });
                }
            } else {
                console.warn(`Tab element not found: tab-${tabId} or tab-${tabId}-content`);
            }
        } else {
            console.warn(`Invalid tabId: ${tabId}, defaulting to menu`);
            switchTab('menu');
        }
    } else if (page === 'menu_suggestion') {
        const suggestionButton = document.getElementById('tab-menu-suggestion');
        if (suggestionButton) {
            suggestionButton.classList.add('tab-active');
            console.log('Activated menu_suggestion tab');
        }
>>>>>>> 3b7c432b
    }
}

document.addEventListener('DOMContentLoaded', function() {
<<<<<<< HEAD
  loadApiConfig(); // Load API configuration on page load
  initializeKitchenToggle();
  initializeSearch();
  fetchKitchenStatus();
  switchTab('active');
  initializeEventSource();
  updateGreetingDate();
  
  // Set greeting date to today in Indonesian format
  const greetingDate = document.querySelector('.greeting-date');
  if (greetingDate) {
    const today = new Date();
    const options = { weekday: 'long', day: 'numeric', month: 'long', year: 'numeric' };
    greetingDate.textContent = today.toLocaleDateString('id-ID', options);
  }
});

// Global functions for event handlers
window.switchTab = switchTab;
window.openConfirmModal = openConfirmModal;
window.closeConfirmModal = closeConfirmModal;
window.confirmCancel = confirmCancel;
window.openDetailModal = openDetailModal;
window.closeDetailModal = closeDetailModal;
window.syncUpdate = syncUpdate;
window.openAddOrderModal = openAddOrderModal;
window.closeAddOrderModal = closeAddOrderModal;
window.showSuccessModal = showSuccessModal;
window.closeSuccessModal = closeSuccessModal;

// fungsi untuk menampilkan tanggal
function updateGreetingDate() {
    const dateElement = document.getElementById('greeting-date');
    const today = new Date();
    const day = today.getDate();
    const weekday = today.toLocaleDateString('en-US', { weekday: 'long' });
    const month = today.toLocaleDateString('en-US', { month: 'long' });
    const year = today.getFullYear();
    const ordinalSuffix = day > 3 && day < 21 ? 'th' : ['th', 'st', 'nd', 'rd', 'th'][day % 10] || 'th';
    const formattedDate = `${weekday}, ${day}${ordinalSuffix} ${month} ${year}`;
    dateElement.textContent = formattedDate;
}
=======
    console.log('DOMContentLoaded event triggered in script.js');
    
    // Clean up temporary token from URL immediately
    const urlParams = new URLSearchParams(window.location.search);
    const tempToken = urlParams.get('temp');
    if (tempToken) {
        // Verify the temporary token matches what we stored
        const storedTokenId = sessionStorage.getItem('temp_token_id');
        if (storedTokenId === tempToken) {
            // Remove temp token from URL and sessionStorage
            urlParams.delete('temp');
            const newUrl = window.location.pathname + 
                          (urlParams.toString() ? '?' + urlParams.toString() : '') + 
                          window.location.hash;
            window.history.replaceState({}, document.title, newUrl);
            sessionStorage.removeItem('temp_token_id');
            console.log('Temporary token cleaned from URL');
        } else {
            console.warn('Temporary token mismatch, redirecting to login');
            window.location.href = '/login';
            return;
        }
    }
    
    checkAuth();
    updateGreetingDate();

    const page = document.body.getAttribute('data-page');
    const hash = window.location.hash.replace('#', '');
    const validTabs = ['menu', 'flavors'];

    if (page === 'menu') {
        const activeTab = validTabs.includes(hash) ? hash : 'menu';
        switchTab(activeTab);
        if (window.location.hash) {
            window.history.replaceState({}, document.title, '/menu-management');
        }
        // Ensure data is loaded for the active tab
        if (activeTab === 'flavors' && typeof loadFlavors === 'function') {
            loadFlavors().catch(error => {
                console.error('Failed to load flavors on init:', error);
                showErrorModal('Gagal memuat data varian rasa: ' + error.message);
            });
        } else if (activeTab === 'menu' && typeof loadMenus === 'function') {
            loadMenus().catch(error => {
                console.error('Failed to load menus on init:', error);
                showErrorModal('Gagal memuat data menu: ' + error.message);
            });
        }
    } else if (page === 'menu_suggestion') {
        switchTab('menu_suggestion');
        // Ensure suggestions are loaded
        if (typeof loadSuggestions === 'function') {
            loadSuggestions().catch(error => {
                console.error('Failed to load suggestions:', error);
                showErrorModal('Gagal memuat usulan menu: ' + error.message);
            });
        }
    }

    setupNavigation();
    initializeKitchenToggle();
    fetchKitchenStatus();
    setupLogoutButton();
    displayUserInfo();
});
>>>>>>> 3b7c432b
<|MERGE_RESOLUTION|>--- conflicted
+++ resolved
@@ -1,94 +1,5 @@
-<<<<<<< HEAD
-// Configuration for different environments
-let API_URLS = {
-  kitchen: 'http://localhost:8003',
-  order: 'http://localhost:8002', 
-  menu: 'http://localhost:8001',
-  report: 'http://localhost:8004',
-  inventory: 'http://localhost:8005'
-};
-
-// Load configuration from server
-async function loadApiConfig() {
-  try {
-    const response = await fetch('/api/config');
-    const config = await response.json();
-    API_URLS = config.apiUrls;
-    console.log('🌍 Loaded API configuration:', config);
-  } catch (error) {
-    console.warn('⚠️ Failed to load API config from server, using fallback configuration');
-    // Fallback to hostname-based detection
-    const hostname = window.location.hostname;
-    const protocol = window.location.protocol;
-    
-    if (hostname !== 'localhost' && hostname !== '127.0.0.1') {
-      API_URLS = {
-        kitchen: `${protocol}//${hostname}:8003`,
-        order: `${protocol}//${hostname}:8002`,
-        menu: `${protocol}//${hostname}:8001`, 
-        report: `${protocol}//${hostname}:8004`,
-        inventory: `${protocol}//${hostname}:8005`
-      };
-    }
-  }
-}
-
-// Status flow and configuration
-const statusFlow = { receive: "making", making: "deliver", deliver: "done" };
-const statusColors = {
-  receive: "bg-yellow-100", making: "bg-blue-100",
-  deliver: "bg-green-100", done: "bg-gray-200",
-  cancel: "bg-red-100", habis: "bg-orange-100"
-};
-
-// Global variables
-let selectedOrderId = null;
-let selectedOrder = null;
-let currentTab = 'active';
-
-// Kitchen toggle functionality
-function initializeKitchenToggle() {
-  const toggle = document.getElementById('kitchen-toggle');
-  const statusText = document.getElementById('kitchen-status-text');
-  
-  toggle.addEventListener('change', function() {
-    const isOpen = this.checked;
-    setKitchenStatus(isOpen);
-    statusText.textContent = isOpen ? 'BUKA' : 'TUTUP';
-  });
-}
-
-// Tab switching functionality
-function switchTab(tab) {
-  currentTab = tab;
-  const activeBtn = document.getElementById('tab-active');
-  const doneBtn = document.getElementById('tab-done');
-  const orderColumns = document.querySelector('.order-columns');
-  const doneOrders = document.getElementById('done-orders');
-  const sidebar = document.querySelector('.sidebar');
-  document.body.classList.remove('tab-active', 'tab-done');
-  document.body.classList.add(tab === 'active' ? 'tab-active' : 'tab-done');
-  
-  if (tab === 'active') {
-    activeBtn.classList.add('tab-active');
-    doneBtn.classList.remove('tab-active');
-    orderColumns.classList.remove('hidden');
-    doneOrders.classList.add('hidden');
-    if (sidebar) sidebar.classList.remove('hidden');
-  } else {
-    activeBtn.classList.remove('tab-active');
-    doneBtn.classList.add('tab-active');
-    orderColumns.classList.add('hidden');
-    doneOrders.classList.remove('hidden');
-    if (sidebar) sidebar.classList.add('hidden');
-  }
-  
-  fetchOrders();
-}
-=======
 // script.js
 // file js yang berisi function yang akan digunakan di seluruh file
->>>>>>> 3b7c432b
 
 // Fungsi untuk menampilkan tanggal
 function updateGreetingDate(format = 'en') {
@@ -152,91 +63,11 @@
                 console.warn(`Tab element not found: tab-${tabId} or tab-${tabId}-content`);
             }
         }
-<<<<<<< HEAD
-        return { menu_name: name, quantity: qty, preference: variant, notes: notesPart ? notesPart.trim() : '' };
-      });
-  const itemsHtml = items.map(item => {
-    return `<div style='margin-bottom:4px;'><b>${item.menu_name}</b>${item.preference ? ' <span style=\"color:#888;font-size:13px;\">(' + item.preference + ')</span>' : ''} - ${item.quantity}${item.notes ? `<div style='font-size:12px;color:#888;margin-top:2px;'><b>Notes:</b> ${item.notes}</div>` : ''}</div>`;
-  }).join('');
-  box.innerHTML = `
-    <p><strong>Order ID:</strong> ${order.order_id}</p>
-    <p><strong>Nama:</strong> ${order.customer_name}</p>
-    <p><strong>Meja:</strong> ${order.table_no}</p>
-    <p><strong>Ruangan:</strong> ${order.room_name}</p>
-    <p><strong>Status:</strong> ${order.status}</p>
-    <p><strong>Waktu:</strong> ${new Date(order.time_receive).toLocaleString("id-ID")}</p>
-    <div style='margin-top:10px;'><strong>Detail:</strong><br>${itemsHtml}</div>
-  `;
-  document.getElementById("detail-modal").classList.remove("hidden");
-}
-
-function closeDetailModal() {
-  selectedOrder = null;
-  document.getElementById("detail-modal").classList.add("hidden");
-}
-
-async function confirmCancel(status) {
-  const reason = status === "cancel" ? prompt("Masukkan alasan pembatalan:", "Tidak jadi") : "Bahan habis";
-  if (!reason) return closeConfirmModal();
-  await syncUpdate(selectedOrderId, status, reason);
-  closeConfirmModal();
-}
-
-// API functions
-async function syncUpdate(orderId, status, reason = "") {
-  try {
-    await fetch(`${API_URLS.kitchen}/kitchen/update_status/${orderId}?status=${status}&reason=${encodeURIComponent(reason)}`, { method: "POST" });
-    await fetch(`${API_URLS.order}/order/update_status/${orderId}?status=${status}`, { method: "POST" });
-    document.getElementById("sound-status-update").play().catch(() => {});
-    fetchOrders();
-    logHistory(orderId, status, reason);
-  } catch (err) {
-    alert("Gagal update status ke kitchen/order service");
-  }
-}
-
-function logHistory(orderId, status, reason = "") {
-  console.log(`[LOG] Order ${orderId} → Status: ${status} ${reason ? "| Alasan: " + reason : ""}`);
-}
-
-function createOrderCard(order) {
-  const card = document.createElement("div");
-  card.className = "order-card";
-  card.setAttribute('data-order-id', order.order_id);
-  card.onclick = () => openDetailModal(order);
-
-  // Ambil nomor antrian dari mapping global
-  const queueNumber = (window._orderIdToQueue && window._orderIdToQueue[order.order_id]) ? window._orderIdToQueue[order.order_id] : (order.queue_number || order.order_id);
-
-  const time = new Date(order.time_receive).toLocaleString("id-ID");
-  const timeDone = order.time_done ? new Date(order.time_done).toLocaleString("id-ID") : null;
-
-  // Use order.items if available, else parse from detail
-  const items = order.items && Array.isArray(order.items) && order.items.length > 0
-    ? order.items
-    : (order.detail || '').split('\n').filter(item => item.trim()).map(item => {
-        const [main, notesPart] = item.split(' - Notes:');
-        let name = main;
-        let variant = '';
-        let qty = '';
-        const variantMatch = main.match(/^(\d+)x ([^(]+) \(([^)]+)\)$/);
-        if (variantMatch) {
-          qty = variantMatch[1] + 'x';
-          name = variantMatch[2].trim();
-          variant = variantMatch[3].trim();
-        } else {
-          const noVarMatch = main.match(/^(\d+)x ([^(]+)$/);
-          if (noVarMatch) {
-            qty = noVarMatch[1] + 'x';
-            name = noVarMatch[2].trim();
-          }
-=======
     } else if (page === 'menu_suggestion') {
         // Handle menu-suggestion.html (visual feedback only)
         const suggestionButton = document.getElementById('tab-menu-suggestion');
         if (suggestionButton) {
             suggestionButton.classList.add('tab-active');
->>>>>>> 3b7c432b
         }
     }
 }
@@ -319,24 +150,6 @@
     }
 }
 
-<<<<<<< HEAD
-function fetchOrders() {
-  // Show loading state
-  document.getElementById('offline-banner').classList.add('hidden');
-  
-  fetch(`${API_URLS.kitchen}/kitchen/orders`)
-    .then(res => {
-      if (!res.ok) {
-        throw new Error('Network response was not ok');
-      }
-      return res.json();
-    })
-    .then(data => {
-      renderOrders(data);
-    })
-    .catch(() => {
-      document.getElementById("offline-banner").classList.remove("hidden");
-=======
 
 // Fungsi status dapur
 function initializeKitchenToggle() {
@@ -352,35 +165,12 @@
         console.log('Kitchen toggle changed to:', isOpen);
         setKitchenStatus(isOpen);
         // statusText.textContent = isOpen ? 'BUKA' : 'TUTUP';
->>>>>>> 3b7c432b
     });
 
     fetchKitchenStatus();
 }
 
 async function fetchKitchenStatus() {
-<<<<<<< HEAD
-  try {
-    const res = await fetch(`${API_URLS.kitchen}/kitchen/status/now`);
-    const data = await res.json();
-    updateKitchenStatusUI(data.is_open);
-  } catch {
-    updateKitchenStatusUI(false);
-  }
-}
-
-async function setKitchenStatus(isOpen) {
-  try {
-    await fetch(`${API_URLS.kitchen}/kitchen/status`, {
-      method: "POST",
-      headers: { "Content-Type": "application/json" },
-      body: JSON.stringify(isOpen)
-    });
-    fetchKitchenStatus();
-  } catch {
-    alert("Gagal mengubah status dapur");
-  }
-=======
     try {
         console.log('Fetching kitchen status...');
         const res = await fetch("/kitchen/status/now");
@@ -416,7 +206,6 @@
         // Revert toggle to match actual status
         fetchKitchenStatus();
     }
->>>>>>> 3b7c432b
 }
 
 function updateKitchenStatusUI(isOpen) {
@@ -431,18 +220,6 @@
     });
 }
 
-<<<<<<< HEAD
-function initializeEventSource() {
-  const eventSource = new EventSource(`${API_URLS.kitchen}/stream/orders`);
-  let updateTimeout = null;
-  
-  eventSource.onmessage = () => {
-    if (updateTimeout) clearTimeout(updateTimeout);
-    updateTimeout = setTimeout(async () => {
-      try {
-        const res = await fetch(`${API_URLS.kitchen}/kitchen/orders`);
-        const data = await res.json();
-=======
 // Fungsi logout
 function logout() {
     console.log('Logging out...');
@@ -481,7 +258,6 @@
         // Split JWT into parts
         const parts = token.split('.');
         if (parts.length !== 3) return false;
->>>>>>> 3b7c432b
         
         // Decode payload (middle part)
         const payload = JSON.parse(atob(parts[1].replace(/-/g, '+').replace(/_/g, '/')));
@@ -557,104 +333,6 @@
     }
 }
 
-<<<<<<< HEAD
-// Tambah Modal Add Order
-function openAddOrderModal() {
-  document.getElementById('add-order-modal').classList.remove('hidden');
-  renderOrderItemsList();
-  fetchMenuOptions();
-}
-function closeAddOrderModal() {
-  document.getElementById('add-order-modal').classList.add('hidden');
-  document.getElementById('add-order-form').reset();
-  orderItems = [{ menu_name: '', quantity: 1, preference: '', notes: '' }];
-  renderOrderItemsList();
-}
-// State untuk order items
-let menuOptions = [];
-let orderItems = [{ menu_name: '', quantity: 1, preference: '', notes: '' }];
-async function fetchMenuOptions() {
-  try {
-    const res = await fetch(`${API_URLS.menu}/menu`);
-    menuOptions = await res.json();
-    renderOrderItemsList();
-  } catch (e) {
-    menuOptions = [];
-    renderOrderItemsList();
-  }
-}
-function renderOrderItemsList() {
-  const list = document.getElementById('order-items-list');
-  list.innerHTML = '';
-  orderItems.forEach((item, idx) => {
-    const block = document.createElement('div');
-    block.className = 'order-item-block';
-    // Remove button
-    if (orderItems.length > 1) {
-      const removeBtn = document.createElement('button');
-      removeBtn.type = 'button';
-      removeBtn.className = 'remove-item-btn';
-      removeBtn.innerHTML = '&times;';
-      removeBtn.onclick = function() {
-        orderItems.splice(idx, 1);
-        if (orderItems.length === 0) orderItems.push({ menu_name: '', quantity: 1, preference: '', notes: '' });
-        renderOrderItemsList();
-      };
-      block.appendChild(removeBtn);
-    }
-    // Item Order
-    const menuLabel = document.createElement('label');
-    menuLabel.textContent = 'Item Order';
-    menuLabel.setAttribute('for', `menu_name_${idx}`);
-    block.appendChild(menuLabel);
-    const menuSelect = document.createElement('select');
-    menuSelect.required = true;
-    menuSelect.name = `menu_name_${idx}`;
-    menuSelect.id = `menu_name_${idx}`;
-    menuSelect.style = 'margin-bottom:0;';
-    menuSelect.onchange = async function() {
-      orderItems[idx].menu_name = this.value;
-      orderItems[idx].preference = '';
-      await renderOrderItemsList();
-    };
-    const defaultOpt = document.createElement('option');
-    defaultOpt.value = '';
-    defaultOpt.textContent = 'Select One';
-    menuSelect.appendChild(defaultOpt);
-    menuOptions.forEach(menu => {
-      const opt = document.createElement('option');
-      opt.value = menu.base_name;
-      opt.textContent = menu.base_name;
-      if (item.menu_name === menu.base_name) opt.selected = true;
-      menuSelect.appendChild(opt);
-    });
-    block.appendChild(menuSelect);
-    // Flavour
-    const selectedMenu = menuOptions.find(m => m.base_name === item.menu_name);
-    if (selectedMenu && selectedMenu.flavors && selectedMenu.flavors.length > 0) {
-      const flavorLabel = document.createElement('label');
-      flavorLabel.textContent = 'Flavour';
-      flavorLabel.setAttribute('for', `preference_${idx}`);
-      block.appendChild(flavorLabel);
-      const flavorSelect = document.createElement('select');
-      flavorSelect.name = `preference_${idx}`;
-      flavorSelect.id = `preference_${idx}`;
-      flavorSelect.required = false;
-      const defaultFlavor = document.createElement('option');
-      defaultFlavor.value = '';
-      defaultFlavor.textContent = 'Select One';
-      flavorSelect.appendChild(defaultFlavor);
-      selectedMenu.flavors.forEach(f => {
-        const opt = document.createElement('option');
-        // Fallback ke flavor_name jika tidak ada f.name
-        opt.value = f.name || f.flavor_name || '';
-        opt.textContent = f.name || f.flavor_name || '';
-        if ((item.preference || '') === (f.name || f.flavor_name || '')) opt.selected = true;
-        flavorSelect.appendChild(opt);
-      });
-      flavorSelect.onchange = function() { orderItems[idx].preference = this.value; };
-      block.appendChild(flavorSelect);
-=======
 // Fungsi untuk menampilkan data user dari token JWT
 function displayUserInfo() {
     try {
@@ -691,46 +369,8 @@
         }
     } catch (error) {
         console.error('Error displaying user info:', error);
->>>>>>> 3b7c432b
-    }
-}
-<<<<<<< HEAD
-function closeSuccessModal() {
-  document.getElementById('success-modal').classList.add('hidden');
-}
-addOrderForm.onsubmit = async function(e) {
-  e.preventDefault();
-  const customer_name = document.getElementById('customer_name').value.trim();
-  // Only Room field exists, so use it for both room_name and table_no
-  const room_name = document.getElementById('room_name').value.trim();
-  const table_no = room_name; // Use room_name as table_no for now
-  const orders = orderItems.filter(i => i.menu_name && i.quantity > 0).map(i => ({
-    menu_name: i.menu_name,
-    quantity: i.quantity,
-    preference: i.preference,
-    notes: i.notes
-  }));
-  if (!customer_name || !room_name || orders.length === 0) {
-    alert('Mohon lengkapi semua data dan minimal 1 item pesanan.');
-    return;
-  }
-  const submitBtn = addOrderForm.querySelector('button[type="submit"]');
-  submitBtn.disabled = true;
-  submitBtn.textContent = 'Saving...';
-  try {
-    const res = await fetch(`${API_URLS.order}/create_order`, {
-      method: 'POST',
-      headers: { 'Content-Type': 'application/json' },
-      body: JSON.stringify({ customer_name, table_no, room_name, orders })
-    });
-    const data = await res.json();
-    if (data.status === 'success') {
-      closeAddOrderModal();
-      fetchOrders();
-      showSuccessModal(data.message || 'Pesanan berhasil ditambahkan!');
-    } else {
-      alert(data.message || 'Gagal membuat pesanan.');
-=======
+    }
+}
 
 // Inisialisasi kode bersama saat DOM dimuat
 function switchTab(tabId) {
@@ -780,55 +420,10 @@
             suggestionButton.classList.add('tab-active');
             console.log('Activated menu_suggestion tab');
         }
->>>>>>> 3b7c432b
     }
 }
 
 document.addEventListener('DOMContentLoaded', function() {
-<<<<<<< HEAD
-  loadApiConfig(); // Load API configuration on page load
-  initializeKitchenToggle();
-  initializeSearch();
-  fetchKitchenStatus();
-  switchTab('active');
-  initializeEventSource();
-  updateGreetingDate();
-  
-  // Set greeting date to today in Indonesian format
-  const greetingDate = document.querySelector('.greeting-date');
-  if (greetingDate) {
-    const today = new Date();
-    const options = { weekday: 'long', day: 'numeric', month: 'long', year: 'numeric' };
-    greetingDate.textContent = today.toLocaleDateString('id-ID', options);
-  }
-});
-
-// Global functions for event handlers
-window.switchTab = switchTab;
-window.openConfirmModal = openConfirmModal;
-window.closeConfirmModal = closeConfirmModal;
-window.confirmCancel = confirmCancel;
-window.openDetailModal = openDetailModal;
-window.closeDetailModal = closeDetailModal;
-window.syncUpdate = syncUpdate;
-window.openAddOrderModal = openAddOrderModal;
-window.closeAddOrderModal = closeAddOrderModal;
-window.showSuccessModal = showSuccessModal;
-window.closeSuccessModal = closeSuccessModal;
-
-// fungsi untuk menampilkan tanggal
-function updateGreetingDate() {
-    const dateElement = document.getElementById('greeting-date');
-    const today = new Date();
-    const day = today.getDate();
-    const weekday = today.toLocaleDateString('en-US', { weekday: 'long' });
-    const month = today.toLocaleDateString('en-US', { month: 'long' });
-    const year = today.getFullYear();
-    const ordinalSuffix = day > 3 && day < 21 ? 'th' : ['th', 'st', 'nd', 'rd', 'th'][day % 10] || 'th';
-    const formattedDate = `${weekday}, ${day}${ordinalSuffix} ${month} ${year}`;
-    dateElement.textContent = formattedDate;
-}
-=======
     console.log('DOMContentLoaded event triggered in script.js');
     
     // Clean up temporary token from URL immediately
@@ -894,5 +489,4 @@
     fetchKitchenStatus();
     setupLogoutButton();
     displayUserInfo();
-});
->>>>>>> 3b7c432b
+});