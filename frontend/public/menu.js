--- conflicted
+++ resolved
@@ -1040,10 +1040,6 @@
     // Load menus (flavors are included in menu data)
     await loadMenus();
     await loadFlavors();
-<<<<<<< HEAD
-    switchTab('menu');
-=======
->>>>>>> f1a6470b
     setupNavigation();
     setupSearch();
     
