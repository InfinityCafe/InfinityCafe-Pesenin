--- conflicted
+++ resolved
@@ -1126,29 +1126,7 @@
                 showSuccessModal(result.message || 'Varian rasa berhasil dihapus');
             } catch (error) {
                 console.error('Error deleting flavor:', error);
-<<<<<<< HEAD
-                console.log('Error type:', typeof error);
-                console.log('Error value:', error);
-                console.log('Error is null:', error === null);
-                console.log('Error is undefined:', error === undefined);
-                
-                let errorMessage = 'Unknown error occurred';
-                if (error) {
-                    if (typeof error === 'object' && error.message) {
-                        errorMessage = error.message;
-                    } else if (typeof error === 'string') {
-                        errorMessage = error;
-                    } else {
-                        errorMessage = String(error);
-                    }
-                } else {
-                    errorMessage = 'Unknown error occurred';
-                }
-                
-                showErrorModal('Error deleting flavor: ' + errorMessage);
-=======
                 showErrorModal('Error deleting flavor: ' + (error.message || 'Unknown error'));
->>>>>>> 98d1757a
             }
         }
     );
@@ -1546,19 +1524,5 @@
             renderRecipeIngredients();
         };
     }
-<<<<<<< HEAD
-    
-    const editAddIngredientBtn = document.getElementById('edit-add-ingredient-btn');
-    if (editAddIngredientBtn) {
-        editAddIngredientBtn.onclick = () => {
-            recipeIngredients.push({ ingredient_id: '', quantity: '', unit: '' });
-            renderEditRecipeIngredients();
-        };
-    }
-    
-    // Initial Load Logic
-     
-=======
->>>>>>> 98d1757a
     setupSearch();
 });