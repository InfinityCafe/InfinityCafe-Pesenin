// Kelola Stok Page JavaScript

function switchTab(tab) {
  document.querySelectorAll('.tab-btn').forEach(btn => {
    btn.classList.remove('tab-active');
  });

  document.querySelectorAll('.tab-panel').forEach(panel => {
    panel.classList.remove('active');
  });

  const activeButton = document.getElementById(`tab-${tab}`);
  if (activeButton) {
    activeButton.classList.add('tab-active');
  }

  const activePanel = document.getElementById(`tab-${tab}-content`);
  if (activePanel) {
    activePanel.classList.add('active');
  }

<<<<<<< HEAD
=======
  // Toggle visibility of Add New Item button based on active tab
  const addItemBtn = document.getElementById('add-item-btn');
  if (addItemBtn) {
    addItemBtn.style.display = (tab === 'inventory') ? '' : 'none';
  }

>>>>>>> 29ffbd91
  if (tab === 'inventory' && window.inventoryManager) {
    window.inventoryManager.loadInventoryData();
  } else if (tab === 'audit-history' && window.inventoryManager) {
    window.inventoryManager.loadAuditHistoryData();
  } 
}

// function toggleFilterAuditHistory() {
//   const dropdown = document.getElementById('audit-history-filter-dropdown');
//   if (dropdown) {
//     dropdown.classList.toggle('show');
//   }
// }

// function applyAuditHistoryFilter() {
//   console.log('Applying audit history filter...');
//   toggleFilterAuditHistory();
// }

// function clearAuditHistoryFilter() {
//   console.log('Clearing audit history filter...');
//   toggleFilterAuditHistory();
// }

// function changeAuditHistoryPage(direction) {
//   console.log('Changing audit history page:', direction);
// }

// function changeAuditHistoryPageSize() {
//   console.log('Changing audit history page size...');
// }
class InventoryManager {
  constructor() {
    this.inventory = [];
    this.filteredInventory = [];
    this.currentPage = 1;
    this.itemsPerPage = 10;
    this.totalPages = 1;
    this.editingItem = null;
    this.viewingItemId = null;
    this.pollingInterval = null;
    this.isUserInteracting = false;
    this.currentFilters = { category: '', unit: '', status: '' };
    this.currentSearchTerm = '';
    this.auditHistory = [];
    this.filteredAuditHistory =[];
    this.currentAuditPage = 1;
    this.auditItemsPerPage = 10;
    this.totalAuditPages = 1;
    this.currentAuditFilters = { 
      sort: '', 
      actionType: '', 
      dateRange: '', 
      user: '' 
    };
    this.currentAuditSearchTerm = '';
    this.auditLoaded = false;
    this.viewingAuditId = null;

    this.initializeEventListeners();
    this.initialLoad();
    this.startPolling();
  }

  initializeEventListeners() {
    // Helper function to safely bind event listeners
    const safeAddEventListener = (id, event, callback) => {
      const element = document.getElementById(id);
      if (element) {
        element.addEventListener(event, callback);
      } else {
        console.warn(`Element with ID '${id}' not found in DOM`);
      }
    };

    // Add item button
    safeAddEventListener('add-item-btn', 'click', () => {
      this.openAddItemModal();
    });

    safeAddEventListener('close-view-modal', 'click', () => {
      this.closeModal('view-item-modal');
    });

    // Modal close buttons
    safeAddEventListener('close-modal', 'click', () => {
      this.closeModal('item-modal');
    });

    safeAddEventListener('close-change-status-modal', 'click', () => {
      this.closeModal('change-status-modal');
    });

    // Form submission
    safeAddEventListener('item-form', 'submit', (e) => {
      e.preventDefault();
      this.handleFormSubmit();
    });

    safeAddEventListener('cancel-change-status-btn', 'click', () => {
      this.closeModal('change-status-modal');
    });

    const searchInput = document.getElementById('inventory-search');
    if (searchInput) {
      searchInput.addEventListener('focus', () => {
        this.isUserInteracting = true;
      });
      searchInput.addEventListener('blur', () => {
        this.isUserInteracting = false;
      });
      searchInput.addEventListener('input', (e) => {
        this.currentSearchTerm = e.target.value.toLowerCase().trim(); // Simpan pencarian
        this.isUserInteracting = !!this.currentSearchTerm;
        this.applyCurrentFiltersAndSearch(true);
      });
    }

    safeAddEventListener('filter-btn', 'click', () => {
      this.isUserInteracting = !document.getElementById('filter-dropdown').classList.contains('show');
      this.toggleFilterStock();
    });

    document.querySelector('.apply-filter-btn')?.addEventListener('click', () => {
      this.isUserInteracting = false;
      this.applyStockFilter();
      this.toggleFilterStock();
    });

    document.querySelector('.clear-filter-btn')?.addEventListener('click', () => {
      this.isUserInteracting = false;
      this.clearStockFilter();
      this.toggleFilterStock();
    });

    // Entries per page
    safeAddEventListener('entries-per-page', 'change', () => {
      this.changeStockPageSize();
    });

    // Pagination buttons
    // safeAddEventListener('prev-btn', 'click', () => {
    //   this.changeStockPage(-1);
    // });

    // safeAddEventListener('next-btn', 'click', () => {
    //   this.changeStockPage(1);
    // });

    // Delete confirmation
    safeAddEventListener('confirm-delete-btn', 'click', () => {
      this.confirmDelete();
    });

    safeAddEventListener('confirm-change-status-btn', 'click', () => {
      this.confirmChangeStatus();
    });

    // Kitchen toggle switch
    const kitchenToggle = document.getElementById('kitchen-toggle');
    if (kitchenToggle) {
      kitchenToggle.addEventListener('change', (e) => {
        this.handleKitchenToggle(e.target.checked);
      });
    } else {
      console.warn("Kitchen toggle not found in DOM");
    }

    // Add stock button
    safeAddEventListener('add-stock-btn', 'click', () => {
      this.openAddStockModal();
    });
    // History button
    safeAddEventListener('history-btn', 'click', () => {
      this.openStockHistoryModal();
    });
    safeAddEventListener('close-stock-history-modal', 'click', () => {
      this.closeModal('stock-history-modal');
    });
    safeAddEventListener('refresh-history-btn', 'click', () => {
      this.loadStockHistory();
    });
    safeAddEventListener('history-search', 'input', (e) => {
      this.filterStockHistory(e.target.value);
    });
    const actionFilter = document.getElementById('history-action-filter');
    if (actionFilter) actionFilter.addEventListener('change', () => this.loadStockHistory());
    // Consumption log button
    safeAddEventListener('consumption-log-btn', 'click', () => {
      this.openConsumptionLogModal();
    });

    safeAddEventListener('add-stock-form', 'submit', (e) => {
      e.preventDefault();
      this.handleAddStockSubmit();
    });
    // Modal close buttons
    safeAddEventListener('close-add-stock-modal', 'click', () => {
      this.closeModal('add-stock-modal');
    });

    safeAddEventListener('close-consumption-log-modal', 'click', () => {
      this.closeModal('consumption-log-modal');
    });
    // Cancel buttons
    safeAddEventListener('cancel-add-stock-btn', 'click', () => {
      this.closeModal('add-stock-modal');
    });
    // Refresh logs button
    safeAddEventListener('refresh-logs-btn', 'click', () => {
      this.loadConsumptionLogs();
    });

    safeAddEventListener('log-search', 'input', (e) => {
      this.filterConsumptionLogs(e.target.value);
    });

    safeAddEventListener('audit-history-search', 'input', (e) => {
      this.currentAuditSearchTerm = e.target.value.toLowerCase().trim();
      this.applyAuditFiltersAndSearch(true);
    });

    safeAddEventListener('audit-history-page-size', 'change', () => {
      this.changeAuditHistoryPageSize();
    });

    safeAddEventListener('audit-history-prev-btn', 'click', () => {
      this.changeAuditHistoryPage(-1);
    });

    safeAddEventListener('audit-history-next-btn', 'click', () => {
      this.changeAuditHistoryPage(1);
    });
  }
  

  async loadInventoryData(forceFullReload = false) {
    try {
      console.log('Attempting to load inventory data...');
      // Load inventory summary
      const summaryResponse = await fetch('/inventory/summary');
      const summaryData = await summaryResponse.json();

      if (summaryResponse.ok) {
        console.log('Summary data loaded:', summaryData);
        this.updateOverviewCards(summaryData);
      } else {
        console.log('Summary API failed, loading sample data...');
        this.loadSampleData();
        return;
      }

      // Load inventory list
      const listResponse = await fetch('/inventory/list');
      const listData = await listResponse.json();
      
      console.log('Inventory data loaded:', listData);
      this.inventory = Array.isArray(listData.data) ? listData.data : Array.isArray(listData) ? listData : [];

      if (forceFullReload) {
        this.filteredInventory = [...this.inventory];
        this.currentFilters = { category: '', unit: '', status: '' };
        this.currentSearchTerm = '';
        this.currentPage = 1;
      } else {
        this.applyCurrentFiltersAndSearch();
      }

      this.populateDynamicFilters();
      // console.log('Current inventory:', this.inventory);
      // this.updateOverviewCards();
      this.renderInventoryTable();
    } catch (error) {
      console.error('Error loading inventory data:', error);
      console.log('Loading sample data as fallback...');
      this.loadSampleData();
    }
  }

  async loadAndRefreshData(forceFullReload = false) {
    try {
      const listResponse = await fetch('/inventory/list');
      const listData = await listResponse.json();

      this.inventory = Array.isArray(listData.data) ? listData.data : [];

      if (forceFullReload) {
        this.filteredInventory = [...this.inventory];
        this.currentFilters = { category: '', unit: '', status: '' };
        this.currentSearchTerm = '';
        this.currentPage = 1;
      } else {
        this.applyCurrentFiltersAndSearch();
      }

      this.renderInventoryTable();
      this.updateOverviewCards();
      if (forceFullReload) {
        this.populateDynamicFilters();
      }
    } catch (error) {
      console.error('Gagal memuat dan me-refresh data:', error);
    }
  }

  async initialLoad() {
    await this.loadAndRefreshData(true);
  }

  applyCurrentFiltersAndSearch(resetPage = false) {
    let tempInventory = [...this.inventory];

    if (this.currentFilters.category) {
      tempInventory = tempInventory.filter(i => i.category === this.currentFilters.category);
    }
    if (this.currentFilters.unit) {
      tempInventory = tempInventory.filter(i => i.unit === this.currentFilters.unit);
    }
    if (this.currentFilters.status) {
      tempInventory = tempInventory.filter(i => this.getStockStatus(i).value === this.currentFilters.status);
    }

    if (this.currentSearchTerm) {
      tempInventory = tempInventory.filter(item =>
        item.name.toLowerCase().includes(this.currentSearchTerm) ||
        item.category.toLowerCase().includes(this.currentSearchTerm)
      );
    }

    this.filteredInventory = tempInventory;

    if (resetPage) {
      this.currentPage = 1;
    } else {
      this.totalPages = Math.ceil(this.filteredInventory.length / this.itemsPerPage) || 1;
      if (this.currentPage > this.totalPages) {
        this.currentPage = this.totalPages;
      }
    }

    this.renderInventoryTable();
  }

  startPolling() {
    console.log("Memulai polling cerdas setiap 3 detik...");
    if (this.pollingInterval) {
      clearInterval(this.pollingInterval);
    }

    this.pollingInterval = setInterval(() => {
      if (!this.isUserInteracting) {
        console.log("Polling: Mengambil data inventaris terbaru...");
        this.loadAndRefreshData();
      } else {
        console.log("Polling: Dilewati karena pengguna sedang berinteraksi.");
      }
    }, 3000);
  }

  loadSampleData() {
    // Sample data for demonstration when backend is not available
    const sampleInventory = [
      {
        id: 1,
        name: "Coffee Beans",
        category: "ingredient",
        current_quantity: 25.5,
        minimum_quantity: 10.0,
        unit: "gram",
        is_available: true
      },
      {
        id: 2,
        name: "Milk",
        category: "ingredient",
        current_quantity: 8.0,
        minimum_quantity: 15.0,
        unit: "milliliter",
        is_available: true
      },
      {
        id: 3,
        name: "Sugar",
        category: "ingredient",
        current_quantity: 0.0,
        minimum_quantity: 5.0,
        unit: "gram",
        is_available: false
      },
      {
        id: 4,
        name: "Coffee Cups",
        category: "packaging",
        current_quantity: 50,
        minimum_quantity: 100,
        unit: "piece",
        is_available: true
      },
      {
        id: 5,
        name: "Straws",
        category: "packaging",
        current_quantity: 75,
        minimum_quantity: 200,
        unit: "piece",
        is_available: true
      }
    ];

    this.inventory = sampleInventory;
    this.filteredInventory = [...this.inventory];
    this.currentFilters = { category: '', unit: '', status: '' };
    this.currentSearchTerm = '';
    this.currentPage = 1;

    this.populateDynamicFilters();
    
    // Update overview cards with sample data
    this.updateOverviewCards({
      total_items: sampleInventory.length,
      critical_count: sampleInventory.filter(item => item.current_quantity <= 0).length,
      low_stock_count: sampleInventory.filter(item => item.current_quantity > 0 && item.current_quantity <= item.minimum_quantity).length,
    });

    this.renderInventoryTable();
    console.log('Sample data loaded and table rendered');
  }

  updateOverviewCards(data = {}) {
    console.log('Updating overview cards with inventory:', this.inventory);
    
    const totalItems = data.total_items || this.inventory.length;
    const outOfStockCount = data.critical_count || this.inventory.filter(item => item.current_quantity <= 0).length;
    const lowStockCount = data.low_stock_count || this.inventory.filter(
      item => item.current_quantity > 0 && item.current_quantity <= item.minimum_quantity
    ).length;

    const totalItemsElement = document.getElementById('total-items');
    const lowStockElement = document.getElementById('low-stock-items');
    const criticalElement = document.getElementById('critical-items');

    if (totalItemsElement) {
      totalItemsElement.textContent = totalItems;
      console.log('Total items updated:', totalItems);
    } else {
      console.warn("Element 'total-items' not found in DOM");
    }

    if (lowStockElement) {
      lowStockElement.textContent = lowStockCount;
      console.log('Low stock items updated:', lowStockCount);
    } else {
      console.warn("Element 'low-stock-items' not found in DOM");
    }

    if (criticalElement) {
      criticalElement.textContent = outOfStockCount;
      console.log('Critical items updated:', outOfStockCount);
    } else {
      console.warn("Element 'critical-items' not found in DOM");
    }
  }

  handleSearch(searchTerm) {
    this.currentSearchTerm = searchTerm.toLowerCase().trim();
    this.isUserInteracting = !!this.currentSearchTerm;
    this.applyCurrentFiltersAndSearch(true);
  }

  renderInventoryTable() {
    const tbody = document.getElementById('inventory-tbody');
    if (!tbody) {
      console.warn("Inventory table body not found in DOM");
      return;
    }

    const startIndex = (this.currentPage - 1) * this.itemsPerPage;
    const endIndex = startIndex + this.itemsPerPage;
    const pageData = this.filteredInventory.slice(startIndex, endIndex);

    tbody.innerHTML = '';

    if (!this.filteredInventory.length) {
      tbody.innerHTML = `
        <tr>
          <td colspan="8" style="text-align: center; padding: 1rem;">
            No inventory items found
          </td>
        </tr>
      `;
      const tableInfo = document.getElementById('inventory-table-info');
      if (tableInfo) {
        tableInfo.textContent = 'Showing 0 of 0 entries';
      }
      console.warn("Filtered inventory is empty");
    } else {
      pageData.forEach((item, index) => {
        if (!item || typeof item.current_quantity === 'undefined' || typeof item.minimum_quantity === 'undefined') {
          console.warn(`Invalid item data at index ${startIndex + index + 1}:`, item);
          return;
        }
        const row = this.createTableRow(item, startIndex + index + 1);
        tbody.appendChild(row);
      });
      const tableInfo = document.getElementById('inventory-table-info');
      if (tableInfo) {
        tableInfo.textContent = `Showing ${startIndex + 1} to ${Math.min(endIndex, this.filteredInventory.length)} of ${this.filteredInventory.length} entries`;
      }
    }

    this.updatePagination();
  }

  createTableRow(item, rowNumber) {
    const row = document.createElement('tr');
    const status = this.getStockStatus(item);

    row.innerHTML = `
      <td>${rowNumber}</td>
      <td>${item.name}</td>
      <td>${this.formatCategoryName(item.category)}</td>
      <td>${item.current_quantity.toFixed(2)}</td>
      <td>${this.capitalizeFirst(item.unit)}</td>
      <td>${item.minimum_quantity.toFixed(2)}</td>
      <td>
        <span><span class="${status.class}">${status.text}</span></span>
      </td>
      <td class="action-header">
        <button class="table-action-btn" onclick="inventoryManager.viewItem(${item.id})"><i class="fas fa-eye"></i></button>
        <button class="table-action-btn" onclick="inventoryManager.editItem(${item.id})"><i class="fas fa-edit"></i></button>
        <button class="table-action-btn" onclick="inventoryManager.changeAvailability(${item.id}, '${item.name}', ${item.is_available})"><i class="fa-solid fa-ellipsis"></i></button>
      </td>
    `;
    
    return row;
  }

  getStockStatus(item) {
    if (!item.is_available) {
      return { 
        value: 'unavailable', 
        text: 'Unavailable', 
        class: 'status-badge status-unavailable' 
      };
    }
    if (item.current_quantity <= 0) {
      return { 
        value: 'out-of-stock', 
        text: 'Out of Stock', 
        class: 'status-badge status-out-of-stock' 
      };
    } else if (item.current_quantity <= item.minimum_quantity) {
      return { 
        value: 'low-stock', 
        text: 'Low Stock', 
        class: 'status-badge status-low-stock' 
      };
    } else {
      return { 
        value: 'in-stock', 
        text: 'In Stock', 
        class: 'status-badge status-in-stock' 
      };
    }
  }

  formatCategoryName(categoryStr) {
    if (!categoryStr) return '';
    return categoryStr
      .replace(/_/g, ' ')
      .split(' ')
      .map(word => word.charAt(0).toUpperCase() + word.slice(1))
      .join(' ');
  }

  capitalizeFirst(str) {
    return str.charAt(0).toUpperCase() + str.slice(1);
  }

  updatePagination() {
    this.totalPages = Math.ceil(this.filteredInventory.length / this.itemsPerPage);
    if (this.totalPages === 0) this.totalPages = 1;
    if (this.currentPage > this.totalPages) {
      this.currentPage = this.totalPages;
    }
    this.renderPagination();
  }

  renderPagination() {
    const pageNumbers = document.getElementById('page-numbers');
    const prevBtn = document.getElementById('prev-btn');
    const nextBtn = document.getElementById('next-btn');
    const paginationInfo = document.getElementById('pagination-info');

    // Update pagination info
    if (paginationInfo) {
      paginationInfo.textContent = `Page ${this.currentPage} of ${this.totalPages}`;
    }

    if (prevBtn) prevBtn.disabled = this.currentPage === 1;
    if (nextBtn) nextBtn.disabled = this.currentPage === this.totalPages;

    // Generate page numbers
    if (!pageNumbers) return;
    pageNumbers.innerHTML = '';
    const maxVisiblePages = 5;
    let startPage = Math.max(1, this.currentPage - Math.floor(maxVisiblePages / 2));
    let endPage = Math.min(this.totalPages, startPage + maxVisiblePages - 1);

    if (endPage - startPage + 1 < maxVisiblePages) {
      startPage = Math.max(1, endPage - maxVisiblePages + 1);
    }

    for (let i = startPage; i <= endPage; i++) {
      const pageBtn = document.createElement('button');
      pageBtn.className = `page-number ${i === this.currentPage ? 'active' : ''}`;
      pageBtn.textContent = i;
      pageBtn.onclick = () => {
        this.currentPage = i;
        this.renderInventoryTable();
      };
      pageNumbers.appendChild(pageBtn);
    }
  }

  goToPage(page) {
    this.currentPage = page;
    this.renderInventoryTable();
  }

  toggleFilterStock() {
    const dropdown = document.getElementById('filter-dropdown');
    const filterBtn = document.querySelector('.filter-btn');
    const isShown = dropdown.classList.toggle('show');

    if (isShown) {
      const btnRect = filterBtn.getBoundingClientRect();
      const availableHeight = window.innerHeight - btnRect.bottom - 20;
      dropdown.style.maxHeight = Math.max(200, availableHeight) + 'px';
    } else {
      dropdown.style.maxHeight = 'none';
    }
  }

  applyStockFilter() {
    const categoryFilter = document.getElementById('category-filter');
    const unitFilter = document.getElementById('unit-filter');
    const statusFilter = document.getElementById('status-filter');
    const sortFilter = document.getElementById('sort-filter');

    if (!categoryFilter || !unitFilter || !statusFilter || !sortFilter) {
      console.warn("Filter elements not found in DOM");
      return;
    }

    this.currentFilters = {
      category: categoryFilter.value,
      unit: unitFilter.value,
      status: statusFilter.value
    };

    this.applyCurrentFiltersAndSearch(true);

    const sortValue = sortFilter.value;
    if (sortValue === 'a-z') {
      this.filteredInventory.sort((a, b) => a.name.localeCompare(b.name));
    } else if (sortValue === 'z-a') {
      this.filteredInventory.sort((a, b) => b.name.localeCompare(a.name));
    }

    // this.currentPage = 1;
    this.renderInventoryTable();
    this.toggleFilterStock();
  }

  clearStockFilter() {
    const categoryFilter = document.getElementById('category-filter');
    const unitFilter = document.getElementById('unit-filter');
    const statusFilter = document.getElementById('status-filter');
    const sortFilter = document.getElementById('sort-filter');

    if (categoryFilter) categoryFilter.value = '';
    if (unitFilter) unitFilter.value = '';
    if (statusFilter) statusFilter.value = '';
    if (sortFilter) sortFilter.value = '';

    this.currentFilters = { category: '', unit: '', status: '' };
    this.currentSearchTerm = '';
    this.isUserInteracting = false;
    this.applyCurrentFiltersAndSearch(true);
  }

  changeStockPage(direction) {
    this.currentPage += direction;
    if (this.currentPage < 1) this.currentPage = 1;
    if (this.currentPage > this.totalPages) this.currentPage = this.totalPages;
    this.renderInventoryTable();
  }

  changeStockPageSize() {
    const entriesPerPage = document.getElementById('entries-per-page');
    if (entriesPerPage) {
      this.itemsPerPage = parseInt(entriesPerPage.value);
      this.currentPage = 1;
      this.renderInventoryTable();
    } else {
      console.warn("Entries per page element not found in DOM");
    }
  }

  viewItem(itemId) {
    const item = this.inventory.find(i => i.id === itemId);
    if (!item) {
      this.showError('Item not found');
      return;
    }

    document.getElementById('view-item-name').textContent = item.name;
    document.getElementById('view-item-category').textContent = this.formatCategoryName(item.category);
    document.getElementById('view-item-current').textContent = `${item.current_quantity.toFixed(2)} ${item.unit}`;
    document.getElementById('view-item-unit').textContent = this.capitalizeFirst(item.unit);
    document.getElementById('view-item-minimum').textContent = `${item.minimum_quantity.toFixed(2)} ${item.unit}`;
    document.getElementById('view-item-availability').textContent = item.is_available ? 'Available' : 'Unavailable';

    const status = this.getStockStatus(item);
    const statusElement = document.getElementById('view-item-status');
    statusElement.innerHTML = `<span class="${status.class}">${status.text}</span>`;
    this.showModal('view-item-modal');
  }

  closeViewItemModal() {
    this.closeModal('view-item-modal');
    document.getElementById('view-item-modal').removeAttribute('data-item-id');
  }

  editFromView() {
    const itemId = document.getElementById('view-item-modal').getAttribute('data-item-id');
    if (!itemId) {
      this.showError('No item selected for editing');
      return;
    }

    this.closeViewItemModal();

    setTimeout(() => {
      this.editItem(parseInt(itemId));
    }, 50);
  }

  openAddItemModal() {
    this.editingItem = null;
    const modalTitle = document.getElementById('modal-title');
    const itemForm = document.getElementById('item-form');
    if (modalTitle) modalTitle.textContent = 'Add New Item';
    if (itemForm) itemForm.reset();
    this.showModal('item-modal');
  }

  editItem(itemId) {
    const item = this.inventory.find(i => i.id === itemId);
    if (!item) return;

    this.editingItem = item;
    const modalTitle = document.getElementById('modal-title');
    if (modalTitle) modalTitle.textContent = 'Edit Item';

    const fields = {
      'item-name': item.name,
      'item-category': item.category,
      'item-unit': item.unit,
      'item-current': item.current_quantity,
      'item-minimum': item.minimum_quantity
    };

    Object.keys(fields).forEach(id => {
      const element = document.getElementById(id);
      if (element) element.value = fields[id];
    });

    const itemForm = document.getElementById('item-form');
    if (itemForm) {
      itemForm.setAttribute('data-item-id', itemId);
    }

    this.showModal('item-modal');
  }

  editItemFromView() {
    if (this.viewingItemId) {
      this.editItem(this.viewingItemId);
      this.closeModal('view-item-modal');
    }
  }

  changeAvailability(itemId, itemName, isAvailable) {
    this.editingItem = { id: itemId, name: itemName };
    const changeStatusItemName = document.getElementById('change-status-item-name');
    const currentAvailability = document.getElementById('current-availability');
    const isAvailTrue = document.getElementById('is-avail-true');
    const isAvailFalse = document.getElementById('is-avail-false');

    if (changeStatusItemName) changeStatusItemName.textContent = itemName;
    if (currentAvailability) currentAvailability.textContent = isAvailable ? 'Available' : 'Unavailable';
    if (isAvailTrue) isAvailTrue.checked = isAvailable;
    if (isAvailFalse) isAvailFalse.checked = !isAvailable;

    this.showModal('change-status-modal');
  }

  async confirmChangeStatus() {
    if (!this.editingItem) return;

    const isAvailTrue = document.getElementById('is-avail-true');
    if (!isAvailTrue) {
      console.warn("Radio button 'is-avail-true' not found in DOM");
      return;
    }

    const isAvailable = isAvailTrue.checked;

    try {
      const token = localStorage.getItem('access_token');
      const headers = { 'Content-Type': 'application/json' };
      if (token) headers['Authorization'] = `Bearer ${token}`;
      const response = await fetch(`/inventory/toggle/${this.editingItem.id}`, {
        method: 'PATCH',
        headers,
        body: JSON.stringify({ is_available: isAvailable })
      });

      if (response.ok) {
        this.showSuccess(`Item availability changed to ${isAvailable ? 'Available' : 'Unavailable'}`);
        this.closeModal('change-status-modal');
        this.loadAndRefreshData();
      } else {
        const errorData = await response.json();
        this.showError(errorData.error || 'Failed to change availability');
      }
    } catch (error) {
      console.error('Error changing availability:', error);
      this.handleLocalChangeAvailability(isAvailable);
    }
  }

  handleLocalChangeAvailability(isAvailable) {
    const index = this.inventory.findIndex(item => item.id === this.editingItem.id);
    if (index !== -1) {
      this.inventory[index].is_available = isAvailable;
      this.showSuccess(`Item availability changed to ${isAvailable ? 'Available' : 'Unavailable'} (local demo)`);
      this.closeModal('change-status-modal');
      this.applyCurrentFiltersAndSearch();
      this.updateOverviewCards({
        total_items: this.inventory.length,
        critical_count: this.inventory.filter(item => item.current_quantity <= 0).length,
        low_stock_count: this.inventory.filter(item => item.current_quantity > 0 && item.current_quantity <= item.minimum_quantity).length,
      });
    }
  }

  async handleFormSubmit() {
    const itemForm = document.getElementById('item-form');
    if (!itemForm) {
      console.warn("Item form not found in DOM");
      return;
    }

    const formData = new FormData(itemForm);
    const itemData = {
      name: formData.get('name'),
      category: (formData.get('category') || '').toString().trim().toLowerCase(),
      unit: (formData.get('unit') || '').toString().trim().toLowerCase(),
      current_quantity: parseFloat(formData.get('current_quantity')),
      minimum_quantity: parseFloat(formData.get('minimum_quantity')),
      notes: (formData.get('notes') || 'Stock opname update').toString()
    };

    const itemId = itemForm.getAttribute('data-item-id');
    const isEditing = !!itemId;

    try {
      let response;
      const headers = { 'Content-Type': 'application/json' };
      const token = localStorage.getItem('access_token');
      if (token) headers['Authorization'] = `Bearer ${token}`;

      if (isEditing) {
        // Update existing item with audit
        itemData.id = parseInt(itemId);
        response = await fetch('/inventory/update', {
          method: 'PUT',
          headers,
          body: JSON.stringify(itemData)
        });
      } else {
        // Create new item, then add initial stock via audited restock to register history
        const createResp = await fetch('/inventory/add', {
          method: 'POST',
          headers, // include Authorization when present
          body: JSON.stringify(itemData)
        });
        if (!createResp.ok) {
          const err = await createResp.json();
          throw new Error(err.detail || 'Failed to create ingredient');
        }
        const created = await createResp.json();
        const newId = created?.data?.id || created?.id;
        if (newId && itemData.current_quantity > 0) {
          await fetch('/inventory/stock/add', {
            method: 'POST',
            headers,
            body: JSON.stringify({ ingredient_id: newId, add_quantity: itemData.current_quantity, notes: itemData.notes || 'Initial stock (opname) on create' })
          });
        }
        response = new Response(JSON.stringify({ status: 'success' }), { status: 200 });
      }

      if (response.ok) {
        this.showSuccess(isEditing ? 'Item updated successfully' : 'Item added successfully');
        this.closeModal('item-modal');
        this.loadAndRefreshData();
      } else {
        const errorData = await response.json();
        this.showError(errorData.error || 'Failed to save item');
      }
    } catch (error) {
      console.error('Error saving item:', error);
      this.handleLocalFormSubmission(itemData, isEditing, itemId);
    }
  }

  handleLocalFormSubmission(itemData, isEditing, itemId) {
    if (isEditing) {
      const index = this.inventory.findIndex(item => item.id === parseInt(itemId));
      if (index !== -1) {
        this.inventory[index] = { ...this.inventory[index], ...itemData };
        this.showSuccess('Item updated successfully (local demo)');
      }
    } else {
      // Add new item to local data
      const newId = Math.max(...this.inventory.map(item => item.id), 0) + 1;
      const newItem = { ...itemData, id: newId, is_available: true };
      this.inventory.push(newItem);
      this.showSuccess('Item added successfully (local demo)');
    }

    this.applyCurrentFiltersAndSearch();
    this.updateOverviewCards({
      total_items: this.inventory.length,
      critical_count: this.inventory.filter(item => item.current_quantity <= 0).length,
      low_stock_count: this.inventory.filter(item => item.current_quantity > 0 && item.current_quantity <= item.minimum_quantity).length,
    });
    this.closeModal('item-modal');
  }

  async confirmDelete() {
    if (!this.editingItem) return;

    try {
      const response = await fetch(`/inventory/delete/${this.editingItem.id}`, {
        method: 'DELETE'
      });

      if (response.ok) {
        this.showSuccess('Item deleted successfully');
        this.closeModal('delete-modal');
        this.loadAndRefreshData();
      } else {
        const errorData = await response.json();
        this.showError(errorData.error || 'Failed to delete item');
      }
    } catch (error) {
      console.error('Error deleting item:', error);
      // Fallback: delete from local data for demonstration
      this.handleLocalDelete();
    }
  }

  handleLocalDelete() {
    const index = this.inventory.findIndex(item => item.id === this.editingItem.id);
    if (index !== -1) {
      this.inventory.splice(index, 1);
      this.showSuccess('Item deleted successfully (local demo)');
      this.closeModal('delete-modal');
      this.applyCurrentFiltersAndSearch();
      this.updateOverviewCards({
        total_items: this.inventory.length,
        critical_count: this.inventory.filter(item => item.current_quantity <= 0).length,
        low_stock_count: this.inventory.filter(item => item.current_quantity > 0 && item.current_quantity <= item.minimum_quantity).length,
        // warning_count: this.inventory.filter(item => item.current_quantity > item.minimum_quantity && item.current_quantity <= item.minimum_quantity * 1.5).length
      });
    }
  }

  showModal(modalId) {
    const modal = document.getElementById(modalId);
    if (modal) {
      modal.classList.remove('hidden');
    } else {
      console.warn(`Modal with ID '${modalId}' not found in DOM`);
    }
  }

  closeModal(modalId) {
    const modal = document.getElementById(modalId);
    if (modal) {
      modal.classList.add('hidden');
    }
    this.editingItem = null;

    if (modalId === 'item-modal') {
      const itemForm = document.getElementById('item-form');
      if (itemForm) {
        itemForm.removeAttribute('data-item-id');
      }
    }
  }

  showSuccess(message) {
    // Simple success notification
    const notification = document.createElement('div');
    notification.style.cssText = `
      position: fixed;
      top: 20px;
      right: 20px;
      background: #379777;
      color: white;
      padding: 1rem;
      border-radius: 5px;
      z-index: 1001;
      box-shadow: 0 4px 6px rgba(0, 0, 0, 0.1);
    `;
    notification.textContent = message;
    document.body.appendChild(notification);

    setTimeout(() => {
      notification.remove();
    }, 3000);
  }

  showError(message) {
    // Simple error notification
    const notification = document.createElement('div');
    notification.style.cssText = `
      position: fixed;
      top: 20px;
      right: 20px;
      background: #B3261E;
      color: white;
      padding: 1rem;
      border-radius: 5px;
      z-index: 1001;
      box-shadow: 0 4px 6px rgba(0, 0, 0, 0.1);
    `;
    notification.textContent = message;
    document.body.appendChild(notification);

    setTimeout(() => {
      notification.remove();
    }, 3000);
  }

  handleKitchenToggle(isOpen) {
    // Handle kitchen open/close toggle
    console.log('Kitchen status:', isOpen ? 'OPEN' : 'CLOSED');
    // You can add API call here to update kitchen status
  }

  // Add Stock Modal Methods
  openAddStockModal() {
    this.populateIngredientSelect();
    this.showModal('add-stock-modal');
  }

  // Add New Item
    openAddItemModal() {
    this.editingItem = null;
    const modalTitle = document.getElementById('modal-title');
    const itemForm = document.getElementById('item-form');
    if (modalTitle) modalTitle.textContent = 'Add New Item';
    if (itemForm) itemForm.reset();
    this.showModal('item-modal');
  }

  populateIngredientSelect() {
    const select = document.getElementById('stock-ingredient');
    if (!select) {
      console.warn("Stock ingredient select not found in DOM");
      return;
    }
    select.innerHTML = '<option value="">Select Ingredient</option>';
    
    this.inventory.forEach(item => {
      const option = document.createElement('option');
      option.value = item.id;
      option.textContent = `${item.name} (${item.current_quantity.toFixed(2)} ${item.unit})`;
      select.appendChild(option);
    });
  }

  // Dynamic Filters
  populateDynamicFilters() {
    try {
      const categoryFilter = document.getElementById('category-filter');
      const unitFilter = document.getElementById('unit-filter');
      const statusFilter = document.getElementById('status-filter');

      const uniqueCategories = [...new Set(this.inventory.map(item => item.category))];
      const uniqueUnits = [...new Set(this.inventory.map(item => item.unit))];
      const statuses = [
          { value: 'in-stock', text: 'In Stock' },
          { value: 'low-stock', text: 'Low Stock' },
          { value: 'out-of-stock', text: 'Out of Stock' }
      ];

      categoryFilter.innerHTML = '<option value="">All Categories</option>';
      unitFilter.innerHTML = '<option value="">All Units</option>';
      statusFilter.innerHTML = '<option value="">All Status</option>';

      uniqueCategories.sort();
      uniqueCategories.forEach(category => {
        const option = document.createElement('option');
        option.value = category;
        option.textContent = this.formatCategoryName(category);
        categoryFilter.appendChild(option);
      });

      uniqueUnits.sort();
      uniqueUnits.forEach(unit => {
        const option = document.createElement('option');
        option.value = unit;
        option.textContent = this.capitalizeFirst(unit);
        unitFilter.appendChild(option);
      });
      
      statuses.forEach(status => {
          const option = document.createElement('option');
          option.value = status.value;
          option.textContent = status.text;
          statusFilter.appendChild(option);
      });

      // Terapkan kembali nilai filter yang tersimpan
      categoryFilter.value = this.currentFilters.category || '';
      unitFilter.value = this.currentFilters.unit || '';
      statusFilter.value = this.currentFilters.status || '';
    } catch (error) {
      console.error('Gagal membuat filter dinamis:', error);
    }
  }

  async handleAddStockSubmit() {
    const addStockForm = document.getElementById('add-stock-form');
    if (!addStockForm) {
      console.warn("Add stock form not found in DOM");
      return;
    }

    const formData = new FormData(addStockForm);
    const stockData = {
      ingredient_id: parseInt(formData.get('ingredient_id')),
      add_quantity: parseFloat(formData.get('quantity')),
      notes: formData.get('notes') || ''
    };

    try {
      const token = localStorage.getItem('access_token');
      const headers = { 'Content-Type': 'application/json' };
      if (token) headers['Authorization'] = `Bearer ${token}`;
      const response = await fetch('/inventory/stock/add', {
        method: 'POST',
        headers,
        body: JSON.stringify(stockData)
      });

      if (response.ok) {
        this.showSuccess('Stock added successfully');
        this.closeModal('add-stock-modal');
        this.loadAndRefreshData();
        document.getElementById('add-stock-form').reset();
      } else {
        let errorMsg = 'Failed to add stock';
        try { const errorData = await response.json(); errorMsg = errorData.error || errorData.message || errorMsg; } catch (_) {}
        if (response.status === 401) errorMsg = 'Unauthorized: silakan login ulang.';
        this.showError(errorMsg);
      }
    } catch (error) {
      console.error('Error adding stock:', error);
      this.showError('Failed to add stock');
    }
  }

  async loadAuditHistoryData(forceReload = false) {
    if (this.auditLoaded && !forceReload) return;

    try {
      const response = await fetch('/inventory/stock/history?limit=1000')
      if (response.ok) {
        const data = await response.json();
        if (data.status === 'success') {
          this.auditHistory = data.data.history || [];
          this.filteredAuditHistory = [...this.auditHistory];
          this.populateAuditFilters();
          this.applyAuditFiltersAndSearch(true);
          this.auditLoaded = true;
        } else {
          this.showError(data.message || 'Failed to load audit history');
        }
      } else {
        this.showError('Failed to load audit history');
      }
    } catch (error) {
      console.error('Error loading audit history:', error);
      this.showError('Failed to load audit history');
    }
  }

  populateAuditFilters() {
    // Populate user filter
    const userFilter = document.getElementById('audit-user-filter');
    if (userFilter) {
      const uniqueUsers = [...new Set(this.auditHistory.map(item => item.performed_by).filter(Boolean))];
      userFilter.innerHTML = '<option value="">All Users</option>';
      uniqueUsers.sort().forEach(user => {
        const option = document.createElement('option');
        option.value = user;
        option.textContent = user;
        userFilter.appendChild(option);
      });
    }
  }

  applyAuditFiltersAndSearch(resetPage = false) {
    let temp = [...this.auditHistory];

    // Search filter
    if (this.currentAuditSearchTerm) {
      temp = temp.filter(item =>
        (item.ingredient_name && item.ingredient_name.toLowerCase().includes(this.currentAuditSearchTerm)) ||
        (item.performed_by && item.performed_by.toLowerCase().includes(this.currentAuditSearchTerm)) ||
        (item.notes && item.notes.toLowerCase().includes(this.currentAuditSearchTerm))
      );
    }

    // Action type filter
    if (this.currentAuditFilters.actionType) {
      temp = temp.filter(item => 
        item.action_type && item.action_type.toLowerCase() === this.currentAuditFilters.actionType.toLowerCase()
      );
    }

    // Date range filter
    if (this.currentAuditFilters.dateRange) {
      const now = new Date();
      const today = new Date(now.getFullYear(), now.getMonth(), now.getDate());
      
      temp = temp.filter(item => {
        if (!item.created_at) return false;
        const itemDate = new Date(item.created_at);
        
        switch (this.currentAuditFilters.dateRange) {
          case 'today':
            return itemDate >= today;
          case 'week':
            const weekAgo = new Date(today.getTime() - 7 * 24 * 60 * 60 * 1000);
            return itemDate >= weekAgo;
          case 'month':
            const monthAgo = new Date(today.getFullYear(), today.getMonth() - 1, today.getDate());
            return itemDate >= monthAgo;
          case 'quarter':
            const quarterAgo = new Date(today.getFullYear(), today.getMonth() - 3, today.getDate());
            return itemDate >= quarterAgo;
          case 'year':
            const yearAgo = new Date(today.getFullYear() - 1, today.getMonth(), today.getDate());
            return itemDate >= yearAgo;
          default:
            return true;
        }
      });
    }

    // User filter
    if (this.currentAuditFilters.user) {
      temp = temp.filter(item => 
        item.performed_by && item.performed_by.toLowerCase() === this.currentAuditFilters.user.toLowerCase()
      );
    }

    // Sort filter
    const sort = this.currentAuditFilters.sort;
    if (sort === 'a-z') {
      temp.sort((a, b) => (a.ingredient_name || '').localeCompare(b.ingredient_name || ''));
    } else if (sort === 'z-a') {
      temp.sort((a, b) => (b.ingredient_name || '').localeCompare(a.ingredient_name || ''));
    }
    
    this.filteredAuditHistory = temp;
    this.totalAuditPages = Math.ceil(this.filteredAuditHistory.length / this.auditItemsPerPage) || 1;

    if (resetPage) {
      this.currentAuditPage = 1;
    } else if (this.currentAuditPage > this.totalAuditPages) {
      this.currentAuditPage = this.totalAuditPages;
    }

    this.renderAuditHistoryTable();
  }

  renderAuditHistoryTable() {
    const tbody = document.getElementById('audit-history-tbody');
    if (!tbody) {
      console.warn("Audit history table body not found in DOM");
      return;
    }

    tbody.innerHTML = '';

    const startIndex = (this.currentAuditPage -1) * this.auditItemsPerPage;
    const endIndex = startIndex + this.auditItemsPerPage;
    const pageData = this.filteredAuditHistory.slice(startIndex, endIndex);

    if (!this.filteredAuditHistory.length) {
      tbody.innerHTML = `
        <tr>
          <td colspan="9" style="text-align: center; padding: 1rem;">
            No audit history found
          </td>
        </tr>
      `;
    } else {
      pageData.forEach((item, index) => {
        const row = this.createAuditTableRow(item, startIndex + index + 1);
        tbody.appendChild(row); 
      });
    }

    const tableInfo = document.getElementById('audit-history-table-info');
    if (tableInfo) {
      tableInfo.textContent = `Showing ${startIndex + 1} to ${Math.min(endIndex, this.filteredAuditHistory.length)} of ${this.filteredAuditHistory.length} entries`;
    }

    this.renderAuditPagination();
  }

  createAuditTableRow(item, rowNumber) {
    const row = document.createElement('tr');
    
    // Format date
    const date = item.created_at ? new Date(item.created_at).toLocaleDateString('en-US', {
      year: 'numeric',
      month: 'short',
      day: 'numeric',
      hour: '2-digit',
      minute: '2-digit'
    }) : 'N/A';
    
    // Format action type with badge
    const actionType = item.action_type || 'N/A';
    const actionBadge = `<span class="status-badge status-${this.getActionTypeClass(actionType)}">${actionType}</span>`;
    
    row.innerHTML = `
      <td>${rowNumber}</td>
      <td>${item.ingredient_name || 'N/A'}</td>
      <td>${actionBadge}</td>
      <td>${(item.quantity_before != null ? item.quantity_before.toFixed(2) : 'N/A')}</td>
      <td>${(item.quantity_after != null ? item.quantity_after.toFixed(2) : 'N/A')}</td>
      <td>${(item.quantity_changed != null ? item.quantity_changed.toFixed(2) : 'N/A')}</td>
      <td>${item.performed_by || 'N/A'}</td>
      <td>${date}</td>
      <td class="action-header">
        <button class="table-action-btn" onclick="inventoryManager.viewAuditHistory(${item.id})"><i class="fas fa-eye"></i></button>
      </td>
    `;
    return row;
  }

  getActionTypeClass(actionType) {
    const actionMap = {
      'add': 'success',
      'restock': 'success',
      'update': 'warning',
      'adjustment': 'info',
      'delete': 'danger'
    };
    return actionMap[actionType.toLowerCase()] || 'default';
  }

  renderAuditPagination() {
    const pageNumbers = document.getElementById('audit-history-page-numbers');
    if (!pageNumbers) return;

    const paginationInfo = document.getElementById('audit-history-pagination-info');
    if (paginationInfo) {
      paginationInfo.textContent = `Page ${this.currentAuditPage} of ${this.totalAuditPages}`;
    }

    const prevBtn = document.getElementById('audit-history-prev-btn');
    const nextBtn = document.getElementById('audit-history-next-btn');
    
    // If all data fits on one page, disable navigation and show only "1"
    if (this.totalAuditPages <= 1) {
      if (prevBtn) prevBtn.disabled = true;
      if (nextBtn) nextBtn.disabled = true;
      
      pageNumbers.innerHTML = '';
      const pageBtn = document.createElement('button');
      pageBtn.className = 'page-number active';
      pageBtn.textContent = '1';
      pageBtn.disabled = true;
      pageNumbers.appendChild(pageBtn);
      return;
    }

    // Normal pagination for multiple pages
    if (prevBtn) prevBtn.disabled = this.currentAuditPage === 1;
    if (nextBtn) nextBtn.disabled = this.currentAuditPage === this.totalAuditPages;

    pageNumbers.innerHTML = '';
    const maxVisiblePages = 5;
    let startPage = Math.max(1, this.currentAuditPage - Math.floor(maxVisiblePages / 2));
    let endPage = Math.min(this.totalAuditPages, startPage + maxVisiblePages - 1);
    if (endPage - startPage + 1 < maxVisiblePages) {
      startPage = Math.max(1, endPage - maxVisiblePages + 1);
    }

    for (let i = startPage; i <= endPage; i++) {
      const pageBtn = document.createElement('button');
      pageBtn.className = `page-number ${i === this.currentAuditPage ? 'active' : ''}`;
      pageBtn.textContent = i;
      pageBtn.onclick = () => {
        this.currentAuditPage = i;
        this.renderAuditHistoryTable();
      };
      pageNumbers.appendChild(pageBtn);
    }
  }

  changeAuditHistoryPage(direction) {
    this.currentAuditPage += direction;
    if (this.currentAuditPage < 1) this.currentAuditPage = 1;
    if (this.currentAuditPage > this.totalAuditPages) this.currentAuditPage = this.totalAuditPages;
    this.renderAuditHistoryTable();
  }

  changeAuditHistoryPageSize() {
    const entriesPerPage = document.getElementById('audit-history-page-size');
    if (entriesPerPage) {
      this.auditItemsPerPage = parseInt(entriesPerPage.value);
      this.currentAuditPage = 1;
      this.renderAuditHistoryTable();
    }
  }

  toggleFilterAuditHistory() {
    const dropdown = document.getElementById('audit-history-filter-dropdown');
    if (dropdown) {
      dropdown.classList.toggle('show');
    }
  }

  applyAuditHistoryFilter() {
    const sortFilter = document.getElementById('audit-sort-filter');
    const actionFilter = document.getElementById('audit-action-filter');
    const dateFilter = document.getElementById('audit-date-filter');
    const userFilter = document.getElementById('audit-user-filter');
    
    if (sortFilter) this.currentAuditFilters.sort = sortFilter.value;
    if (actionFilter) this.currentAuditFilters.actionType = actionFilter.value;
    if (dateFilter) this.currentAuditFilters.dateRange = dateFilter.value;
    if (userFilter) this.currentAuditFilters.user = userFilter.value;
    
    this.applyAuditFiltersAndSearch(true);
    this.toggleFilterAuditHistory();
  }

  clearAuditHistoryFilter() {
    const sortFilter = document.getElementById('audit-sort-filter');
    const actionFilter = document.getElementById('audit-action-filter');
    const dateFilter = document.getElementById('audit-date-filter');
    const userFilter = document.getElementById('audit-user-filter');
    const searchInput = document.getElementById('audit-history-search');
    
    if (sortFilter) sortFilter.value = '';
    if (actionFilter) actionFilter.value = '';
    if (dateFilter) dateFilter.value = '';
    if (userFilter) userFilter.value = '';
    if (searchInput) searchInput.value = '';
    
    this.currentAuditFilters.sort = '';
    this.currentAuditFilters.actionType = '';
    this.currentAuditFilters.dateRange = '';
    this.currentAuditFilters.user = '';
    this.currentAuditSearchTerm = '';
    
    this.applyAuditFiltersAndSearch(true);
    this.toggleFilterAuditHistory();
  }

  viewAuditHistory(id) {
    const item = this.auditHistory.find(h => h.id === id);
    if (!item) {
      this.showError('Audit history item not found');
      return;
    }

    document.getElementById('view-audit-ingredient-name').textContent = item.ingredient_name || 'N/A';
    document.getElementById('view-audit-action-type').textContent = item.action_type || 'N/A';
    document.getElementById('view-audit-quantity-before').textContent = (item.quantity_before != null ? item.quantity_before.toFixed(2) : 'N/A');
    document.getElementById('view-audit-quantity-after').textContent = (item.quantity_after != null ? item.quantity_after.toFixed(2) : 'N/A');
    document.getElementById('view-audit-quantity-changed').textContent = (item.quantity_changed != null ? item.quantity_changed.toFixed(2) : 'N/A');
    document.getElementById('view-audit-performed-by').textContent = item.performed_by || 'N/A';
    document.getElementById('view-audit-item-notes').textContent = item.notes || 'N/A';
    document.getElementById('view-audit-created-at').textContent = item.created_at || 'N/A';
    document.getElementById('view-audit-order-id').textContent = item.order_id || 'N/A';

    this.showModal('view-audit-modal');
  }

  // Consumption Log Modal Methods
  openConsumptionLogModal() {
    this.showModal('consumption-log-modal');
    this.loadConsumptionLogs();
  }

  async loadConsumptionLogs() {
    try {
      const response = await fetch('/inventory/consumption_log');
      if (response.ok) {
        const logs = await response.json();
        this.renderConsumptionLogs(logs);
      } else {
        this.showError('Failed to load consumption logs');
        const offlineBanner = document.getElementById('offline-banner');
        if (offlineBanner) offlineBanner.classList.remove('hidden');
      }
    } catch (error) {
      console.error('Error loading consumption logs:', error);
      this.showError('Failed to load consumption logs');
      const offlineBanner = document.getElementById('offline-banner');
      if (offlineBanner) offlineBanner.classList.remove('hidden');
    }
  }

  renderConsumptionLogs(logs) {
    const tbody = document.getElementById('consumption-log-tbody');
    if (!tbody) {
      console.warn("Consumption log table body not found in DOM");
      return;
    }
    tbody.innerHTML = '';

    if (!logs || logs.length === 0) {
      tbody.innerHTML = `
        <tr>
          <td colspan="5" style="text-align: center; padding: 2rem;">
            No consumption logs found
          </td>
        </tr>
      `;
      return;
    }

    logs.forEach(log => {
      const row = document.createElement('tr');
      row.innerHTML = `
        <td>${log.order_id || 'N/A'}</td>
        <td>${this.formatMenuPayload(log.per_menu_payload)}</td>
        <td>${log.consumed ? 'Yes' : 'No'}</td>
        <td>${log.rolled_back ? 'Yes' : 'No'}</td>
        <td>${new Date(log.created_at).toLocaleString('en-US', {
          weekday: 'short',
          year: 'numeric',
          month: 'short',
          day: 'numeric',
          hour: '2-digit',
          minute: '2-digit'
        })}</td>
      `;
      tbody.appendChild(row);
    });
  }

  formatMenuPayload(payload) {
    if (!payload) return 'N/A';
    try {
      const data = JSON.parse(payload);
      if (Array.isArray(data)) {
        return data.map(item => `${item.name} x${item.quantity}`).join(', ');
      }
      return 'Custom order';
    } catch (e) {
      return 'Invalid data';
    }
  }

  filterConsumptionLogs(searchTerm) {
    const tbody = document.getElementById('consumption-log-tbody');
    if (!tbody) {
      console.warn("Consumption log table body not found in DOM");
      return;
    }
    const rows = tbody.querySelectorAll('tr');

    rows.forEach(row => {
      const orderId = row.cells[0].textContent.toLowerCase();
      if (orderId.includes(searchTerm.toLowerCase())) {
        row.style.display = '';
      } else {
        row.style.display = 'none';
      }
    });
  }

  openStockHistoryModal() {
    this.showModal('stock-history-modal');
    this.loadStockHistory();
  }

  async loadStockHistory(ingredientId = null) {
    try {
      const actionFilter = document.getElementById('history-action-filter');
      const params = new URLSearchParams();
      if (actionFilter && actionFilter.value) params.append('action_type', actionFilter.value);
      params.append('limit', '100');
      const url = ingredientId ? `/inventory/stock/history/${ingredientId}` : `/inventory/stock/history?${params.toString()}`;
      const resp = await fetch(url);
      const json = await resp.json();
      const rows = ingredientId ? (json?.data?.history || []) : (json?.data?.history || json?.history || []);
      this.renderStockHistory(rows);
    } catch (e) {
      console.error('Failed to load stock history:', e);
      this.showError('Failed to load stock history');
    }
  }

  renderStockHistory(histories) {
    const tbody = document.getElementById('stock-history-tbody');
    if (!tbody) return;
    tbody.innerHTML = '';

    if (!histories || histories.length === 0) {
      tbody.innerHTML = `<tr><td colspan="6" style="text-align:center; padding:1rem;">No history found</td></tr>`;
      return;
    }

    histories.forEach(h => {
      const before = (h.quantity_before ?? h.stock_before ?? 0).toLocaleString();
      const after = (h.quantity_after ?? h.stock_after ?? 0).toLocaleString();
      const tr = document.createElement('tr');
      tr.innerHTML = `
        <td data-label="Date">${h.created_at || '-'}</td>
        <td data-label="Ingredient">${h.ingredient_name || '-'}</td>
        <td data-label="Action"><span class="status-badge status-deliver">${h.action_type}</span></td>
        <td data-label="Before → After" style="text-align:center;">${before} → ${after}</td>
        <td data-label="By">${h.performed_by || '-'}</td>
        <td data-label="Notes">${h.notes || '-'}</td>
      `;
      tbody.appendChild(tr);
    });
  }

  filterStockHistory(term) {
    const tbody = document.getElementById('stock-history-tbody');
    if (!tbody) return;
    const q = (term || '').toLowerCase();
    Array.from(tbody.rows).forEach(row => {
      const match = Array.from(row.cells).some(td => td.textContent.toLowerCase().includes(q));
      row.style.display = match ? '' : 'none';
    });
  }
}

window.closeViewItemModal = function() {
  if (window.inventoryManager) {
    window.inventoryManager.closeViewItemModal();
  }
};

window.editFromView = function() {
  if (window.inventoryManager) {
    window.inventoryManager.editFromView();
  }
};

// Initialize the inventory manager when the page loads
document.addEventListener('DOMContentLoaded', () => {
  console.log('Initializing InventoryManager...');
  window.inventoryManager = new InventoryManager();
});<|MERGE_RESOLUTION|>--- conflicted
+++ resolved
@@ -19,15 +19,12 @@
     activePanel.classList.add('active');
   }
 
-<<<<<<< HEAD
-=======
   // Toggle visibility of Add New Item button based on active tab
   const addItemBtn = document.getElementById('add-item-btn');
   if (addItemBtn) {
     addItemBtn.style.display = (tab === 'inventory') ? '' : 'none';
   }
 
->>>>>>> 29ffbd91
   if (tab === 'inventory' && window.inventoryManager) {
     window.inventoryManager.loadInventoryData();
   } else if (tab === 'audit-history' && window.inventoryManager) {
