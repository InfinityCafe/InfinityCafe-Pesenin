// Kelola Stok Page JavaScript

class InventoryManager {
  constructor() {
    this.inventory = [];
    this.filteredInventory = [];
    this.currentPage = 1;
    this.itemsPerPage = 10;
    this.totalPages = 1;
    this.editingItem = null;
    this.viewingItemId = null;
    this.pollingInterval = null;
    this.isUserInteracting = false;
    this.currentFilters = { category: '', unit: '', status: '' };
    this.currentSearchTerm = '';

    this.initializeEventListeners();
    this.initialLoad();
    this.startPolling();
  }

  initializeEventListeners() {
    // Helper function to safely bind event listeners
    const safeAddEventListener = (id, event, callback) => {
      const element = document.getElementById(id);
      if (element) {
        element.addEventListener(event, callback);
      } else {
        console.warn(`Element with ID '${id}' not found in DOM`);
      }
    };

    // Add item button
    safeAddEventListener('add-item-btn', 'click', () => {
      this.openAddItemModal();
    });

    safeAddEventListener('close-view-modal', 'click', () => {
      this.closeModal('view-item-modal');
    });

    // Modal close buttons
    safeAddEventListener('close-modal', 'click', () => {
      this.closeModal('item-modal');
    });

    safeAddEventListener('close-delete-modal', 'click', () => {
      this.closeModal('delete-modal');
    });

    // Form submission
    safeAddEventListener('item-form', 'submit', (e) => {
      e.preventDefault();
      this.handleFormSubmit();
    });

    // Cancel buttons
    safeAddEventListener('cancel-btn', 'click', () => {
      this.closeModal('item-modal');
    });

    safeAddEventListener('cancel-delete-btn', 'click', () => {
      this.closeModal('delete-modal');
    });

    const searchInput = document.getElementById('table-search');
    if (searchInput) {
      searchInput.addEventListener('focus', () => {
        this.isUserInteracting = true;
      });
      searchInput.addEventListener('blur', () => {
        this.isUserInteracting = false;
      });
      searchInput.addEventListener('input', (e) => {
        this.currentSearchTerm = e.target.value.toLowerCase().trim(); // Simpan pencarian
        this.isUserInteracting = !!this.currentSearchTerm;
        this.applyCurrentFiltersAndSearch(true);
      });
    }

    safeAddEventListener('filter-btn', 'click', () => {
      this.isUserInteracting = !document.getElementById('filter-dropdown').classList.contains('show');
      this.toggleFilterStock();
    });

    document.querySelector('.apply-filter-btn')?.addEventListener('click', () => {
      this.isUserInteracting = false;
      this.applyStockFilter();
      this.toggleFilterStock();
    });

    document.querySelector('.clear-filter-btn')?.addEventListener('click', () => {
      this.isUserInteracting = false;
      this.clearStockFilter();
      this.toggleFilterStock();
    });

    // Entries per page
    safeAddEventListener('entries-per-page', 'change', () => {
      this.changeStockPageSize();
    });

    // Pagination buttons
    // safeAddEventListener('prev-btn', 'click', () => {
    //   this.changeStockPage(-1);
    // });

    // safeAddEventListener('next-btn', 'click', () => {
    //   this.changeStockPage(1);
    // });

    // Delete confirmation
    safeAddEventListener('confirm-delete-btn', 'click', () => {
      this.confirmDelete();
    });

    // Kitchen toggle switch
    const kitchenToggle = document.getElementById('kitchen-toggle');
    if (kitchenToggle) {
      kitchenToggle.addEventListener('change', (e) => {
        this.handleKitchenToggle(e.target.checked);
      });
    } else {
      console.warn("Kitchen toggle not found in DOM");
    }

<<<<<<< HEAD
    safeAddEventListener('add-stock-btn', 'click', () => this.openAddStockModal());
    safeAddEventListener('consumption-log-btn', 'click', () => this.openConsumptionLogModal());
=======
    // Add stock button
    safeAddEventListener('add-stock-btn', 'click', () => {
      this.openAddStockModal();
    });
    // Consumption log button
    safeAddEventListener('consumption-log-btn', 'click', () => {
      this.openConsumptionLogModal();
    });
    // Add stock form
>>>>>>> ca7c9106
    safeAddEventListener('add-stock-form', 'submit', (e) => {
      e.preventDefault();
      this.handleAddStockSubmit();
    });
<<<<<<< HEAD
    safeAddEventListener('close-add-stock-modal', 'click', () => this.closeModal('add-stock-modal'));
    safeAddEventListener('close-consumption-log-modal', 'click', () => this.closeModal('consumption-log-modal'));
    safeAddEventListener('cancel-add-stock-btn', 'click', () => this.closeModal('add-stock-modal'));
    safeAddEventListener('refresh-logs-btn', 'click', () => this.loadConsumptionLogs());
    safeAddEventListener('log-search', 'input', (e) => this.filterConsumptionLogs(e.target.value));
=======
    // Modal close buttons
    safeAddEventListener('close-add-stock-modal', 'click', () => {
      this.closeModal('add-stock-modal');
    });
    safeAddEventListener('close-consumption-log-modal', 'click', () => {
      this.closeModal('consumption-log-modal');
    });
    // Cancel buttons
    safeAddEventListener('cancel-add-stock-btn', 'click', () => {
      this.closeModal('add-stock-modal');
    });
    // Refresh logs button
    safeAddEventListener('refresh-logs-btn', 'click', () => {
      this.loadConsumptionLogs();
    });
    // Log search
    safeAddEventListener('log-search', 'input', (e) => {
      this.filterConsumptionLogs(e.target.value);
    });
>>>>>>> ca7c9106
  }
  

  async loadInventoryData(forceFullReload = false) {
    try {
      console.log('Attempting to load inventory data...');
      // Load inventory summary
      const summaryResponse = await fetch('/inventory/summary');
      const summaryData = await summaryResponse.json();
      
      if (summaryResponse.ok) {
        console.log('Summary data loaded:', summaryData);
        this.updateOverviewCards(summaryData);
      } else {
        console.log('Summary API failed, loading sample data...');
        this.loadSampleData();
        return;
      }

      // Load inventory list
      const listResponse = await fetch('/inventory/list');
      const listData = await listResponse.json();
      
      console.log('Inventory data loaded:', listData);
      this.inventory = Array.isArray(listData.data) ? listData.data : Array.isArray(listData) ? listData : [];
      
      if (forceFullReload) {
        this.filteredInventory = [...this.inventory];
        this.currentFilters = { category: '', unit: '', status: '' };
        this.currentSearchTerm = '';
        this.currentPage = 1;
      } else {
        this.applyCurrentFiltersAndSearch();
      }

      this.populateDynamicFilters();
      // console.log('Current inventory:', this.inventory);
      // this.updateOverviewCards();
      this.renderInventoryTable();
    } catch (error) {
      console.error('Error loading inventory data:', error);
      console.log('Loading sample data as fallback...');
      this.loadSampleData();
    }
  }

  async loadAndRefreshData(forceFullReload = false) {
    try {
      const listResponse = await fetch('/inventory/list');
      const listData = await listResponse.json();

      this.inventory = Array.isArray(listData.data) ? listData.data : [];

      if (forceFullReload) {
        this.filteredInventory = [...this.inventory];
        this.currentFilters = { category: '', unit: '', status: '' };
        this.currentSearchTerm = '';
        this.currentPage = 1;
      } else {
        this.applyCurrentFiltersAndSearch();
      }

      this.renderInventoryTable();
      this.updateOverviewCards();
      if (forceFullReload) {
        this.populateDynamicFilters();
      }
    } catch (error) {
      console.error('Gagal memuat dan me-refresh data:', error);
    }
  }

  async initialLoad() {
    await this.loadAndRefreshData(true);
  }

  applyCurrentFiltersAndSearch(resetPage = false) {
    let tempInventory = [...this.inventory];

    if (this.currentFilters.category) {
      tempInventory = tempInventory.filter(i => i.category === this.currentFilters.category);
    }
    if (this.currentFilters.unit) {
      tempInventory = tempInventory.filter(i => i.unit === this.currentFilters.unit);
    }
    if (this.currentFilters.status) {
      tempInventory = tempInventory.filter(i => this.getStockStatus(i).value === this.currentFilters.status);
    }

    if (this.currentSearchTerm) {
      tempInventory = tempInventory.filter(item =>
        item.name.toLowerCase().includes(this.currentSearchTerm) ||
        item.category.toLowerCase().includes(this.currentSearchTerm)
      );
    }

    this.filteredInventory = tempInventory;

    if (resetPage) {
      this.currentPage = 1;
    } else {
      this.totalPages = Math.ceil(this.filteredInventory.length / this.itemsPerPage) || 1;
      if (this.currentPage > this.totalPages) {
        this.currentPage = this.totalPages;
      }
    }

    this.renderInventoryTable();
  }

  startPolling() {
    console.log("Memulai polling cerdas setiap 3 detik...");
    if (this.pollingInterval) {
      clearInterval(this.pollingInterval);
    }

    this.pollingInterval = setInterval(() => {
      if (!this.isUserInteracting) {
        console.log("Polling: Mengambil data inventaris terbaru...");
        this.loadAndRefreshData();
      } else {
        console.log("Polling: Dilewati karena pengguna sedang berinteraksi.");
      }
    }, 3000);
  }

  loadSampleData() {
    // Sample data for demonstration when backend is not available
    const sampleInventory = [
      {
        id: 1,
        name: "Coffee Beans",
        category: "ingredient",
        current_quantity: 25.5,
        minimum_quantity: 10.0,
        unit: "gram"
      },
      {
        id: 2,
        name: "Milk",
        category: "ingredient",
        current_quantity: 8.0,
        minimum_quantity: 15.0,
        unit: "milliliter"
      },
      {
        id: 3,
        name: "Sugar",
        category: "ingredient",
        current_quantity: 0.0,
        minimum_quantity: 5.0,
        unit: "gram"
      },
      {
        id: 4,
        name: "Coffee Cups",
        category: "packaging",
        current_quantity: 50,
        minimum_quantity: 100,
        unit: "piece"
      },
      {
        id: 5,
        name: "Straws",
        category: "packaging",
        current_quantity: 75,
        minimum_quantity: 200,
        unit: "piece"
      }
    ];

    this.inventory = sampleInventory;
    this.filteredInventory = [...this.inventory];
    this.currentFilters = { category: '', unit: '', status: '' };
    this.currentSearchTerm = '';
    this.currentPage = 1;

    this.populateDynamicFilters();
    
    // Update overview cards with sample data
    this.updateOverviewCards({
      total_items: sampleInventory.length,
      critical_count: sampleInventory.filter(item => item.current_quantity <= 0).length,
      low_stock_count: sampleInventory.filter(item => item.current_quantity > 0 && item.current_quantity <= item.minimum_quantity).length,
      // warning_count: sampleInventory.filter(item => item.current_quantity > item.minimum_quantity && item.current_quantity <= item.minimum_quantity * 1.5).length
    });

    this.renderInventoryTable();
    console.log('Sample data loaded and table rendered');
  }

  updateOverviewCards(data = {}) {
    console.log('Updating overview cards with inventory:', this.inventory);
    
    const totalItems = data.total_items || this.inventory.length;
    const outOfStockCount = data.critical_count || this.inventory.filter(item => item.current_quantity <= 0).length;
    const lowStockCount = data.low_stock_count || this.inventory.filter(
      item => item.current_quantity > 0 && item.current_quantity <= item.minimum_quantity
    ).length;

    const totalItemsElement = document.getElementById('total-items');
    const lowStockElement = document.getElementById('low-stock-items');
    const criticalElement = document.getElementById('critical-items');

    if (totalItemsElement) {
      totalItemsElement.textContent = totalItems;
      console.log('Total items updated:', totalItems);
    } else {
      console.warn("Element 'total-items' not found in DOM");
    }

    if (lowStockElement) {
      lowStockElement.textContent = lowStockCount;
      console.log('Low stock items updated:', lowStockCount);
    } else {
      console.warn("Element 'low-stock-items' not found in DOM");
    }

    if (criticalElement) {
      criticalElement.textContent = outOfStockCount;
      console.log('Critical items updated:', outOfStockCount);
    } else {
      console.warn("Element 'critical-items' not found in DOM");
    }
  }

  handleSearch(searchTerm) {
    this.currentSearchTerm = searchTerm.toLowerCase().trim();
    this.isUserInteracting = !!this.currentSearchTerm;
    this.applyCurrentFiltersAndSearch(true); // Reset halaman saat pencarian berubah
  }

  renderInventoryTable() {
    const tbody = document.getElementById('inventory-tbody');
    if (!tbody) {
      console.warn("Inventory table body not found in DOM");
      return;
    }

    const startIndex = (this.currentPage - 1) * this.itemsPerPage;
    const endIndex = startIndex + this.itemsPerPage;
    const pageData = this.filteredInventory.slice(startIndex, endIndex);

    tbody.innerHTML = '';

    if (!this.filteredInventory.length) {
      tbody.innerHTML = `
        <tr>
          <td colspan="8" style="text-align: center; padding: 1rem;">
            No inventory items found
          </td>
        </tr>
      `;
      const tableInfo = document.getElementById('table-info');
      if (tableInfo) {
        tableInfo.textContent = 'Showing 0 of 0 entries';
      }
      console.warn("Filtered inventory is empty");
    } else {
      pageData.forEach((item, index) => {
        if (!item || typeof item.current_quantity === 'undefined' || typeof item.minimum_quantity === 'undefined') {
          console.warn(`Invalid item data at index ${startIndex + index + 1}:`, item);
          return;
        }
        const row = this.createTableRow(item, startIndex + index + 1);
        tbody.appendChild(row);
      });
      const tableInfo = document.getElementById('table-info');
      if (tableInfo) {
        tableInfo.textContent = `Showing ${startIndex + 1} to ${Math.min(endIndex, this.filteredInventory.length)} of ${this.filteredInventory.length} entries`;
      }
    }

    this.updatePagination();
  }

  createTableRow(item, rowNumber) {
    const row = document.createElement('tr');
    const status = this.getStockStatus(item);

    row.innerHTML = `
      <td>${rowNumber}</td>
      <td>${item.name}</td>
      <td>${this.formatCategoryName(item.category)}</td>
      <td>${item.current_quantity.toFixed(2)}</td>
      <td>${this.capitalizeFirst(item.unit)}</td>
      <td>${item.minimum_quantity.toFixed(2)}</td>
      <td>
        <span><span class="${status.class}">${status.text}</span></span>
      </td>
      <td class="action-header">
        <button class="table-action-btn" onclick="inventoryManager.viewItem(${item.id})"><i class="fas fa-eye"></i></button>
        <button class="table-action-btn" onclick="inventoryManager.editItem(${item.id})"><i class="fas fa-edit"></i></button>
        <button class="table-action-btn" onclick="inventoryManager.deleteItem(${item.id}, '${item.name}')"><i class="fas fa-trash"></i></button>
      </td>
    `;
    
    return row;
  }

  getStockStatus(item) {
    if (item.current_quantity <= 0) {
      return { 
        value: 'out-of-stock', 
        text: 'Out of Stock', 
        class: 'status-badge status-out-of-stock' 
      };
    } else if (item.current_quantity <= item.minimum_quantity) {
      return { 
        value: 'low-stock', 
        text: 'Low Stock', 
        class: 'status-badge status-low-stock' 
      };
    } else {
      return { 
        value: 'in-stock', 
        text: 'In Stock', 
        class: 'status-badge status-in-stock' 
      };
    }
  }

  formatCategoryName(categoryStr) {
    if (!categoryStr) return '';
    return categoryStr
      .replace(/_/g, ' ')
      .split(' ')
      .map(word => word.charAt(0).toUpperCase() + word.slice(1))
      .join(' ');
  }

  capitalizeFirst(str) {
    return str.charAt(0).toUpperCase() + str.slice(1);
  }

  updatePagination() {
    this.totalPages = Math.ceil(this.filteredInventory.length / this.itemsPerPage);
    if (this.totalPages === 0) this.totalPages = 1;
    if (this.currentPage > this.totalPages) {
      this.currentPage = this.totalPages; // Pastikan halaman tetap valid
    }
    this.renderPagination();
  }

  renderPagination() {
    const pageNumbers = document.getElementById('page-numbers');
    const prevBtn = document.getElementById('prev-btn');
    const nextBtn = document.getElementById('next-btn');
    const paginationInfo = document.getElementById('pagination-info');

    // Update pagination info
    if (paginationInfo) {
      paginationInfo.textContent = `Page ${this.currentPage} of ${this.totalPages}`;
    }

    // Update prev/next buttons
    // if (prevBtn) prevBtn.disabled = this.currentPage === 1;
    // if (nextBtn) nextBtn.disabled = this.currentPage === this.totalPages;

    // Generate page numbers
    if (!pageNumbers) return;
    pageNumbers.innerHTML = '';
    const maxVisiblePages = 5;
    let startPage = Math.max(1, this.currentPage - Math.floor(maxVisiblePages / 2));
    let endPage = Math.min(this.totalPages, startPage + maxVisiblePages - 1);

    if (endPage - startPage + 1 < maxVisiblePages) {
      startPage = Math.max(1, endPage - maxVisiblePages + 1);
    }

    for (let i = startPage; i <= endPage; i++) {
      const pageBtn = document.createElement('button');
      pageBtn.className = `page-number ${i === this.currentPage ? 'active' : ''}`;
      pageBtn.textContent = i;
      pageBtn.onclick = () => {
        this.currentPage = i;
        this.renderInventoryTable();
      };
      pageNumbers.appendChild(pageBtn);
    }
  }

  goToPage(page) {
    this.currentPage = page;
    this.renderInventoryTable();
  }

  toggleFilterStock() {
    const dropdown = document.getElementById('filter-dropdown');
    const filterBtn = document.querySelector('.filter-btn');
    const isShown = dropdown.classList.toggle('show');

    if (isShown) {
      const btnRect = filterBtn.getBoundingClientRect();
      const availableHeight = window.innerHeight - btnRect.bottom - 20;
      dropdown.style.maxHeight = Math.max(200, availableHeight) + 'px';
    } else {
      dropdown.style.maxHeight = 'none';
    }
  }

  applyStockFilter() {
    const categoryFilter = document.getElementById('category-filter');
    const unitFilter = document.getElementById('unit-filter');
    const statusFilter = document.getElementById('status-filter');
    const sortFilter = document.getElementById('sort-filter');

    if (!categoryFilter || !unitFilter || !statusFilter || !sortFilter) {
      console.warn("Filter elements not found in DOM");
      return;
    }

    this.currentFilters = {
      category: categoryFilter.value,
      unit: unitFilter.value,
      status: statusFilter.value
    };

    this.applyCurrentFiltersAndSearch(true);

    const sortValue = sortFilter.value;
    if (sortValue === 'a-z') {
      this.filteredInventory.sort((a, b) => a.name.localeCompare(b.name));
    } else if (sortValue === 'z-a') {
      this.filteredInventory.sort((a, b) => b.name.localeCompare(a.name));
    }

    // this.currentPage = 1;
    this.renderInventoryTable();
    this.toggleFilterStock();
  }

  clearStockFilter() {
    const categoryFilter = document.getElementById('category-filter');
    const unitFilter = document.getElementById('unit-filter');
    const statusFilter = document.getElementById('status-filter');
    const sortFilter = document.getElementById('sort-filter');

    if (categoryFilter) categoryFilter.value = '';
    if (unitFilter) unitFilter.value = '';
    if (statusFilter) statusFilter.value = '';
    if (sortFilter) sortFilter.value = '';

    this.currentFilters = { category: '', unit: '', status: '' };
    this.currentSearchTerm = '';
    this.isUserInteracting = false;
    this.applyCurrentFiltersAndSearch(true);
  }

  changeStockPage(direction) {
    this.currentPage += direction;
    if (this.currentPage < 1) this.currentPage = 1;
    if (this.currentPage > this.totalPages) this.currentPage = this.totalPages;
    this.renderInventoryTable();
  }

  changeStockPageSize() {
    const entriesPerPage = document.getElementById('entries-per-page');
    if (entriesPerPage) {
      this.itemsPerPage = parseInt(entriesPerPage.value);
      this.currentPage = 1;
      this.renderInventoryTable();
    } else {
      console.warn("Entries per page element not found in DOM");
    }
  }

  viewItem(itemId) {
    const item = this.inventory.find(i => i.id === itemId);
    if (!item) {
      this.showError('Item not found');
      return;
    }

    document.getElementById('view-item-name').textContent = item.name;
    document.getElementById('view-item-category').textContent = this.formatCategoryName(item.category);
    document.getElementById('view-item-current').textContent = `${item.current_quantity.toFixed(2)} ${item.unit}`;
    document.getElementById('view-item-unit').textContent = this.capitalizeFirst(item.unit);
    document.getElementById('view-item-minimum').textContent = `${item.minimum_quantity.toFixed(2)} ${item.unit}`;

    const status = this.getStockStatus(item);
    const statusElement = document.getElementById('view-item-status');
    statusElement.innerHTML = `<span class="${status.class}">${status.text}</span>`;
    this.showModal('view-item-modal');
  ;
<<<<<<< HEAD
}
=======
  }
>>>>>>> ca7c9106

  editItem(itemId) {
    const item = this.inventory.find(i => i.id === itemId);
    if (!item) return;

    this.editingItem = item;
    const modalTitle = document.getElementById('modal-title');
    if (modalTitle) modalTitle.textContent = 'Edit Item';

    const fields = {
      'item-name': item.name,
      'item-category': item.category,
      'item-unit': item.unit,
      'item-current': item.current_quantity,
      'item-minimum': item.minimum_quantity
    };

    Object.keys(fields).forEach(id => {
      const element = document.getElementById(id);
      if (element) element.value = fields[id];
    });

    const itemForm = document.getElementById('item-form');
    if (itemForm) {
      itemForm.setAttribute('data-item-id', itemId);
    }

    this.showModal('item-modal');
  }

  deleteItem(itemId, itemName) {
    this.editingItem = { id: itemId, name: itemName };
    const deleteItemName = document.getElementById('delete-item-name');
    if (deleteItemName) deleteItemName.textContent = itemName;
    this.showModal('delete-modal');
  }

  async handleFormSubmit() {
    const itemForm = document.getElementById('item-form');
    if (!itemForm) {
      console.warn("Item form not found in DOM");
      return;
    }

    const formData = new FormData(itemForm);
    const itemData = {
      name: formData.get('name'),
      category: formData.get('category'),
      unit: formData.get('unit'),
      current_quantity: parseFloat(formData.get('current_quantity')),
      minimum_quantity: parseFloat(formData.get('minimum_quantity'))
    };

    const itemId = itemForm.getAttribute('data-item-id');
    const isEditing = !!itemId;

    try {
      let response;
      if (isEditing) {
        // Update existing item
        itemData.id = parseInt(itemId);
        response = await fetch('/inventory/update', {
          method: 'PUT',
          headers: { 'Content-Type': 'application/json' },
          body: JSON.stringify(itemData)
        });
      } else {
        // Add new item
        response = await fetch('/inventory/add', {
          method: 'POST',
          headers: { 'Content-Type': 'application/json' },
          body: JSON.stringify(itemData)
        });
      }

      if (response.ok) {
        this.showSuccess(isEditing ? 'Item updated successfully' : 'Item added successfully');
        this.closeModal('item-modal');
        this.loadAndRefreshData();
      } else {
        const errorData = await response.json();
        this.showError(errorData.error || 'Failed to save item');
      }
    } catch (error) {
      console.error('Error saving item:', error);
      this.handleLocalFormSubmission(itemData, isEditing, itemId);
    }
  }

  handleLocalFormSubmission(itemData, isEditing, itemId) {
    if (isEditing) {
      const index = this.inventory.findIndex(item => item.id === parseInt(itemId));
      if (index !== -1) {
        this.inventory[index] = { ...this.inventory[index], ...itemData };
        this.showSuccess('Item updated successfully (local demo)');
      }
    } else {
      // Add new item to local data
      const newId = Math.max(...this.inventory.map(item => item.id), 0) + 1;
      const newItem = { ...itemData, id: newId };
      this.inventory.push(newItem);
      this.showSuccess('Item added successfully (local demo)');
    }

    this.applyCurrentFiltersAndSearch();
    this.updateOverviewCards({
      total_items: this.inventory.length,
      critical_count: this.inventory.filter(item => item.current_quantity <= 0).length,
      low_stock_count: this.inventory.filter(item => item.current_quantity > 0 && item.current_quantity <= item.minimum_quantity).length,
      // warning_count: this.inventory.filter(item => item.current_quantity > item.minimum_quantity && item.current_quantity <= item.minimum_quantity * 1.5).length
    });
    this.closeModal('item-modal');
  }

  async confirmDelete() {
    if (!this.editingItem) return;

    try {
      const response = await fetch(`/inventory/delete/${this.editingItem.id}`, {
        method: 'DELETE'
      });

      if (response.ok) {
        this.showSuccess('Item deleted successfully');
        this.closeModal('delete-modal');
        this.loadAndRefreshData();
      } else {
        const errorData = await response.json();
        this.showError(errorData.error || 'Failed to delete item');
      }
    } catch (error) {
      console.error('Error deleting item:', error);
      // Fallback: delete from local data for demonstration
      this.handleLocalDelete();
    }
  }

  handleLocalDelete() {
    const index = this.inventory.findIndex(item => item.id === this.editingItem.id);
    if (index !== -1) {
      this.inventory.splice(index, 1);
      this.showSuccess('Item deleted successfully (local demo)');
      this.closeModal('delete-modal');
      this.applyCurrentFiltersAndSearch();
      this.updateOverviewCards({
        total_items: this.inventory.length,
        critical_count: this.inventory.filter(item => item.current_quantity <= 0).length,
        low_stock_count: this.inventory.filter(item => item.current_quantity > 0 && item.current_quantity <= item.minimum_quantity).length,
        // warning_count: this.inventory.filter(item => item.current_quantity > item.minimum_quantity && item.current_quantity <= item.minimum_quantity * 1.5).length
      });
    }
  }

  showModal(modalId) {
    const modal = document.getElementById(modalId);
    if (modal) {
      modal.classList.remove('hidden');
    } else {
      console.warn(`Modal with ID '${modalId}' not found in DOM`);
    }
  }

  closeModal(modalId) {
    const modal = document.getElementById(modalId);
    if (modal) {
      modal.classList.add('hidden');
    }
    this.editingItem = null;

    if (modalId === 'item-modal') {
      const itemForm = document.getElementById('item-form');
      if (itemForm) {
        itemForm.removeAttribute('data-item-id');
      }
    }
  }

  showSuccess(message) {
    // Simple success notification
    const notification = document.createElement('div');
    notification.style.cssText = `
      position: fixed;
      top: 20px;
      right: 20px;
      background: #379777;
      color: white;
      padding: 1rem;
      border-radius: 5px;
      z-index: 1001;
      box-shadow: 0 4px 6px rgba(0, 0, 0, 0.1);
    `;
    notification.textContent = message;
    document.body.appendChild(notification);

    setTimeout(() => {
      notification.remove();
    }, 3000);
  }

  showError(message) {
    // Simple error notification
    const notification = document.createElement('div');
    notification.style.cssText = `
      position: fixed;
      top: 20px;
      right: 20px;
      background: #B3261E;
      color: white;
      padding: 1rem;
      border-radius: 5px;
      z-index: 1001;
      box-shadow: 0 4px 6px rgba(0, 0, 0, 0.1);
    `;
    notification.textContent = message;
    document.body.appendChild(notification);

    setTimeout(() => {
      notification.remove();
    }, 3000);
  }

  handleKitchenToggle(isOpen) {
    // Handle kitchen open/close toggle
    console.log('Kitchen status:', isOpen ? 'OPEN' : 'CLOSED');
    // You can add API call here to update kitchen status
  }

  // Add Stock Modal Methods
  openAddStockModal() {
    this.populateIngredientSelect();
    this.showModal('add-stock-modal');
  }

  // Add New Item
    openAddItemModal() {
    this.editingItem = null;
    const modalTitle = document.getElementById('modal-title');
    const itemForm = document.getElementById('item-form');
    if (modalTitle) modalTitle.textContent = 'Add New Item';
    if (itemForm) itemForm.reset();
    this.showModal('item-modal');
  }

  populateIngredientSelect() {
    const select = document.getElementById('stock-ingredient');
    if (!select) {
      console.warn("Stock ingredient select not found in DOM");
      return;
    }
    select.innerHTML = '<option value="">Select Ingredient</option>';
    
    this.inventory.forEach(item => {
      const option = document.createElement('option');
      option.value = item.id;
      option.textContent = `${item.name} (${item.current_quantity.toFixed(2)} ${item.unit})`;
      select.appendChild(option);
    });
  }

  // Dynamic Filters
  populateDynamicFilters() {
    try {
      const categoryFilter = document.getElementById('category-filter');
      const unitFilter = document.getElementById('unit-filter');
      const statusFilter = document.getElementById('status-filter');

      const uniqueCategories = [...new Set(this.inventory.map(item => item.category))];
      const uniqueUnits = [...new Set(this.inventory.map(item => item.unit))];
      const statuses = [
          { value: 'in-stock', text: 'In Stock' },
          { value: 'low-stock', text: 'Low Stock' },
          { value: 'out-of-stock', text: 'Out of Stock' }
      ];

      categoryFilter.innerHTML = '<option value="">All Categories</option>';
      unitFilter.innerHTML = '<option value="">All Units</option>';
      statusFilter.innerHTML = '<option value="">All Status</option>';

      uniqueCategories.sort();
      uniqueCategories.forEach(category => {
        const option = document.createElement('option');
        option.value = category;
        option.textContent = this.formatCategoryName(category);
        categoryFilter.appendChild(option);
      });

      uniqueUnits.sort();
      uniqueUnits.forEach(unit => {
        const option = document.createElement('option');
        option.value = unit;
        option.textContent = this.capitalizeFirst(unit);
        unitFilter.appendChild(option);
      });
      
      statuses.forEach(status => {
          const option = document.createElement('option');
          option.value = status.value;
          option.textContent = status.text;
          statusFilter.appendChild(option);
      });

      // Terapkan kembali nilai filter yang tersimpan
      categoryFilter.value = this.currentFilters.category || '';
      unitFilter.value = this.currentFilters.unit || '';
      statusFilter.value = this.currentFilters.status || '';
    } catch (error) {
      console.error('Gagal membuat filter dinamis:', error);
    }
  }

  async handleAddStockSubmit() {
    const addStockForm = document.getElementById('add-stock-form');
    if (!addStockForm) {
      console.warn("Add stock form not found in DOM");
      return;
    }

    const formData = new FormData(addStockForm);
    const stockData = {
      ingredient_id: parseInt(formData.get('ingredient_id')),
      quantity: parseFloat(formData.get('quantity')),
      notes: formData.get('notes') || ''
    };

    try {
      const response = await fetch('/inventory/stock/add', {
        method: 'POST',
        headers: { 'Content-Type': 'application/json' },
        body: JSON.stringify(stockData)
      });

      if (response.ok) {
        this.showSuccess('Stock added successfully');
        this.closeModal('add-stock-modal');
        this.loadAndRefreshData();
        document.getElementById('add-stock-form').reset();
      } else {
        const errorData = await response.json();
        this.showError(errorData.error || 'Failed to add stock');
      }
    } catch (error) {
      console.error('Error adding stock:', error);
      this.showError('Failed to add stock');
    }
  }

  // Consumption Log Modal Methods
  openConsumptionLogModal() {
    this.showModal('consumption-log-modal');
    this.loadConsumptionLogs();
  }

  async loadConsumptionLogs() {
    try {
      const response = await fetch('/inventory/consumption_log');
      if (response.ok) {
        const logs = await response.json();
        this.renderConsumptionLogs(logs);
      } else {
        this.showError('Failed to load consumption logs');
        const offlineBanner = document.getElementById('offline-banner');
        if (offlineBanner) offlineBanner.classList.remove('hidden');
      }
    } catch (error) {
      console.error('Error loading consumption logs:', error);
      this.showError('Failed to load consumption logs');
      const offlineBanner = document.getElementById('offline-banner');
      if (offlineBanner) offlineBanner.classList.remove('hidden');
    }
  }

  renderConsumptionLogs(logs) {
    const tbody = document.getElementById('consumption-log-tbody');
    if (!tbody) {
      console.warn("Consumption log table body not found in DOM");
      return;
    }
    tbody.innerHTML = '';

    if (!logs || logs.length === 0) {
      tbody.innerHTML = `
        <tr>
          <td colspan="5" style="text-align: center; padding: 2rem;">
            No consumption logs found
          </td>
        </tr>
      `;
      return;
    }

    logs.forEach(log => {
      const row = document.createElement('tr');
      row.innerHTML = `
        <td>${log.order_id || 'N/A'}</td>
        <td>${this.formatMenuPayload(log.per_menu_payload)}</td>
        <td>${log.consumed ? 'Yes' : 'No'}</td>
        <td>${log.rolled_back ? 'Yes' : 'No'}</td>
        <td>${new Date(log.created_at).toLocaleString('en-US', {
          weekday: 'short',
          year: 'numeric',
          month: 'short',
          day: 'numeric',
          hour: '2-digit',
          minute: '2-digit'
        })}</td>
      `;
      tbody.appendChild(row);
    });
  }

  formatMenuPayload(payload) {
    if (!payload) return 'N/A';
    try {
      const data = JSON.parse(payload);
      if (Array.isArray(data)) {
        return data.map(item => `${item.name} x${item.quantity}`).join(', ');
      }
      return 'Custom order';
    } catch (e) {
      return 'Invalid data';
    }
  }

  filterConsumptionLogs(searchTerm) {
    const tbody = document.getElementById('consumption-log-tbody');
    if (!tbody) {
      console.warn("Consumption log table body not found in DOM");
      return;
    }
    const rows = tbody.querySelectorAll('tr');

    rows.forEach(row => {
      const orderId = row.cells[0].textContent.toLowerCase();
      if (orderId.includes(searchTerm.toLowerCase())) {
        row.style.display = '';
      } else {
        row.style.display = 'none';
      }
    });
  }
}

window.closeViewItemModal = function() {
  if (window.inventoryManager) {
    window.inventoryManager.closeViewItemModal();
  }
};

window.editFromView = function() {
  if (window.inventoryManager) {
    window.inventoryManager.editFromView();
  }
};

// Initialize the inventory manager when the page loads
document.addEventListener('DOMContentLoaded', () => {
  console.log('Initializing InventoryManager...');
  window.inventoryManager = new InventoryManager();
});<|MERGE_RESOLUTION|>--- conflicted
+++ resolved
@@ -124,10 +124,6 @@
       console.warn("Kitchen toggle not found in DOM");
     }
 
-<<<<<<< HEAD
-    safeAddEventListener('add-stock-btn', 'click', () => this.openAddStockModal());
-    safeAddEventListener('consumption-log-btn', 'click', () => this.openConsumptionLogModal());
-=======
     // Add stock button
     safeAddEventListener('add-stock-btn', 'click', () => {
       this.openAddStockModal();
@@ -137,18 +133,10 @@
       this.openConsumptionLogModal();
     });
     // Add stock form
->>>>>>> ca7c9106
     safeAddEventListener('add-stock-form', 'submit', (e) => {
       e.preventDefault();
       this.handleAddStockSubmit();
     });
-<<<<<<< HEAD
-    safeAddEventListener('close-add-stock-modal', 'click', () => this.closeModal('add-stock-modal'));
-    safeAddEventListener('close-consumption-log-modal', 'click', () => this.closeModal('consumption-log-modal'));
-    safeAddEventListener('cancel-add-stock-btn', 'click', () => this.closeModal('add-stock-modal'));
-    safeAddEventListener('refresh-logs-btn', 'click', () => this.loadConsumptionLogs());
-    safeAddEventListener('log-search', 'input', (e) => this.filterConsumptionLogs(e.target.value));
-=======
     // Modal close buttons
     safeAddEventListener('close-add-stock-modal', 'click', () => {
       this.closeModal('add-stock-modal');
@@ -168,7 +156,6 @@
     safeAddEventListener('log-search', 'input', (e) => {
       this.filterConsumptionLogs(e.target.value);
     });
->>>>>>> ca7c9106
   }
   
 
@@ -654,11 +641,7 @@
     statusElement.innerHTML = `<span class="${status.class}">${status.text}</span>`;
     this.showModal('view-item-modal');
   ;
-<<<<<<< HEAD
-}
-=======
-  }
->>>>>>> ca7c9106
+  }
 
   editItem(itemId) {
     const item = this.inventory.find(i => i.id === itemId);
