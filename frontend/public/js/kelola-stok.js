// Kelola Stok Page JavaScript

function switchTab(tab) {
  document.querySelectorAll('.tab-btn').forEach(btn => {
    btn.classList.remove('tab-active');
  });

  document.querySelectorAll('.tab-panel').forEach(panel => {
    panel.classList.remove('active');
  });

  const activeButton = document.getElementById(`tab-${tab}`);
  if (activeButton) {
    activeButton.classList.add('tab-active');
  }

  const activePanel = document.getElementById(`tab-${tab}-content`);
  if (activePanel) {
    activePanel.classList.add('active');
  }

  const addItemBtn = document.getElementById('add-item-btn');
    if (addItemBtn) {
      addItemBtn.style.display = (tab === 'inventory') ? '' : 'none';
  }

  if (window.inventoryManager) {
    window.inventoryManager.activeTab = tab;
  }

  if (tab === 'inventory' && window.inventoryManager) {
    window.inventoryManager.loadInventoryData();
  } else if (tab === 'audit-history' && window.inventoryManager) {
    window.inventoryManager.loadAuditHistoryData(true);
  } 
}
class InventoryManager {
  constructor() {
    this.activeTab = 'inventory';
    this.inventory = [];
    this.filteredInventory = [];
    this.currentPage = 1;
    this.itemsPerPage = 10;
    this.totalPages = 1;
    this.editingItem = null;
    this.viewingItemId = null;
    this.pollingInterval = null;
    this.isUserInteracting = false;
    this.currentFilters = { category: '', unit: '', status: '' };
    this.currentSearchTerm = '';
    this.currentSort = '';
    this.auditHistory = [];
    this.filteredAuditHistory =[];
    this.currentAuditPage = 1;
    this.auditItemsPerPage = 10;
    this.totalAuditPages = 1;
    this.currentAuditFilters = { 
      sort: '', 
      actionType: '', 
      dateRange: '', 
      user: '' 
    };
    this.currentAuditSearchTerm = '';
    this.auditLoaded = false;
    this.viewingAuditId = null;

    this.initializeEventListeners();
    this.initialLoad();
    this.startPolling();
  }

  initializeEventListeners() {
    // Helper function to safely bind event listeners
    const safeAddEventListener = (id, event, callback) => {
      const element = document.getElementById(id);
      if (element) {
        element.addEventListener(event, callback);
      } else {
        console.warn(`Element with ID '${id}' not found in DOM`);
      }
    };

    // Add item button
    safeAddEventListener('add-item-btn', 'click', () => {
      this.openAddItemModal();
    });

    safeAddEventListener('close-view-modal', 'click', () => {
      this.closeModal('view-item-modal');
    });

    // Modal close buttons
    safeAddEventListener('close-modal', 'click', () => {
      this.closeModal('item-modal');
    });

    safeAddEventListener('close-change-status-modal', 'click', () => {
      this.closeModal('change-status-modal');
    });

    // Form submission
    safeAddEventListener('item-form', 'submit', (e) => {
      e.preventDefault();
      this.handleFormSubmit();
    });

    safeAddEventListener('cancel-change-status-btn', 'click', () => {
      this.closeModal('change-status-modal');
    });

    const searchInput = document.getElementById('inventory-search');
    if (searchInput) {
      searchInput.addEventListener('focus', () => {
        this.isUserInteracting = true;
      });
      searchInput.addEventListener('blur', () => {
        this.isUserInteracting = false;
      });
      searchInput.addEventListener('input', (e) => {
        this.currentSearchTerm = e.target.value.toLowerCase().trim(); // Simpan pencarian
        this.isUserInteracting = !!this.currentSearchTerm;
        this.applyCurrentFiltersAndSearch(true);
      });
    }

    safeAddEventListener('filter-btn', 'click', () => {
      this.isUserInteracting = !document.getElementById('filter-dropdown').classList.contains('show');
      this.toggleFilterStock();
    });

    document.querySelector('.apply-filter-btn')?.addEventListener('click', () => {
      this.isUserInteracting = false;
      this.applyStockFilter();
      this.toggleFilterStock();
    });

    document.querySelector('.clear-filter-btn')?.addEventListener('click', () => {
      this.isUserInteracting = false;
      this.clearStockFilter();
      this.toggleFilterStock();
    });

    // Entries per page
    safeAddEventListener('entries-per-page', 'change', () => {
      this.changeStockPageSize();
    });

    // Pagination buttons
    // safeAddEventListener('prev-btn', 'click', () => {
    //   this.changeStockPage(-1);
    // });

    // safeAddEventListener('next-btn', 'click', () => {
    //   this.changeStockPage(1);
    // });

    // Delete confirmation
    safeAddEventListener('confirm-delete-btn', 'click', () => {
      this.confirmDelete();
    });

    safeAddEventListener('confirm-change-status-btn', 'click', () => {
      this.confirmChangeStatus();
    });

    // Kitchen toggle switch
    const kitchenToggle = document.getElementById('kitchen-toggle');
    if (kitchenToggle) {
      kitchenToggle.addEventListener('change', (e) => {
        this.handleKitchenToggle(e.target.checked);
      });
    } else {
      console.warn("Kitchen toggle not found in DOM");
    }

    // Add stock button
    safeAddEventListener('add-stock-btn', 'click', () => {
      this.openAddStockModal();
    });
    // History button
    // safeAddEventListener('history-btn', 'click', () => {
    //   this.openStockHistoryModal();
    // });
    // safeAddEventListener('close-stock-history-modal', 'click', () => {
    //   this.closeModal('stock-history-modal');
    // });
    // safeAddEventListener('refresh-history-btn', 'click', () => {
    //   this.loadStockHistory();
    // });
    // safeAddEventListener('history-search', 'input', (e) => {
    //   this.filterStockHistory(e.target.value);
    // });
    // const actionFilter = document.getElementById('history-action-filter');
    // if (actionFilter) actionFilter.addEventListener('change', () => this.loadStockHistory());
    // Consumption log button
    safeAddEventListener('consumption-log-btn', 'click', () => {
      this.openConsumptionLogModal();
    });

    safeAddEventListener('add-stock-form', 'submit', (e) => {
      e.preventDefault();
      this.handleAddStockSubmit();
    });
    // Modal close buttons
    safeAddEventListener('close-add-stock-modal', 'click', () => {
      this.closeModal('add-stock-modal');
    });

    safeAddEventListener('close-consumption-log-modal', 'click', () => {
      this.closeModal('consumption-log-modal');
    });
    // Cancel buttons
    safeAddEventListener('cancel-add-stock-btn', 'click', () => {
      this.closeModal('add-stock-modal');
    });
    // Refresh logs button
    safeAddEventListener('refresh-logs-btn', 'click', () => {
      this.loadConsumptionLogs();
    });

    safeAddEventListener('log-search', 'input', (e) => {
      this.filterConsumptionLogs(e.target.value);
    });

    safeAddEventListener('audit-history-search', 'input', (e) => {
      this.currentAuditSearchTerm = e.target.value.toLowerCase().trim();
      this.applyAuditFiltersAndSearch(true);
    });

    safeAddEventListener('audit-history-page-size', 'change', () => {
      this.changeAuditHistoryPageSize();
    });

    safeAddEventListener('audit-history-prev-btn', 'click', () => {
      this.changeAuditHistoryPage(-1);
    });

    safeAddEventListener('audit-history-next-btn', 'click', () => {
      this.changeAuditHistoryPage(1);
    });
  }
  

  async loadInventoryData(forceFullReload = false) {
    try {
      console.log('Attempting to load inventory data...');
      // Load inventory summary
      const summaryResponse = await fetch('/inventory/summary');
      const summaryData = await summaryResponse.json();

      if (summaryResponse.ok) {
        console.log('Summary data loaded:', summaryData);
        this.updateOverviewCards(summaryData);
      } else {
        console.warn('Summary API failed');
      }

      // Load inventory list
      const listResponse = await fetch('/inventory/list');
      const listData = await listResponse.json();
      
      console.log('Inventory data loaded:', listData);
      this.inventory = Array.isArray(listData.data) ? listData.data : Array.isArray(listData) ? listData : [];

      if (forceFullReload) {
        this.filteredInventory = [...this.inventory];
        this.currentFilters = { category: '', unit: '', status: '' };
        this.currentSearchTerm = '';
        this.currentPage = 1;
      } else {
        this.applyCurrentFiltersAndSearch();
      }

      this.populateDynamicFilters();
      // console.log('Current inventory:', this.inventory);
      // this.updateOverviewCards();
      this.renderInventoryTable();
    } catch (error) {
      console.error('Error loading inventory data:', error);
      showErrorModal('Failed to load inventory data');
    }
  }

  async loadAndRefreshData(forceFullReload = false) {
    try {
      const listResponse = await fetch('/inventory/list');
      const listData = await listResponse.json();

      const newInventory = Array.isArray(listData.data) ? listData.data : [];

      const hasChanged = JSON.stringify(newInventory) !== JSON.stringify(this.inventory);

      this.inventory = newInventory;

      if (forceFullReload) {
        this.filteredInventory = [...this.inventory];
        this.currentFilters = { category: '', unit: '', status: '' };
        this.currentSearchTerm = '';
        this.currentPage = 1;
      } else {
        this.applyCurrentFiltersAndSearch();
      }

      if (hasChanged || forceFullReload) {
      this.renderInventoryTable();
      this.updateOverviewCards();
      if (forceFullReload) {
        this.populateDynamicFilters();
        }
      }
    } catch (error) {
      console.error('Gagal memuat dan me-refresh data:', error);
    }
  }

  async initialLoad() {
    await this.loadAndRefreshData(true);
  }

  applyCurrentFiltersAndSearch(resetPage = false) {
    let tempInventory = [...this.inventory];

    if (this.currentFilters.category) {
      tempInventory = tempInventory.filter(i => i.category === this.currentFilters.category);
    }
    if (this.currentFilters.unit) {
      tempInventory = tempInventory.filter(i => i.unit === this.currentFilters.unit);
    }
    if (this.currentFilters.status) {
      tempInventory = tempInventory.filter(i => this.getStockStatus(i).value === this.currentFilters.status);
    }

    if (this.currentSearchTerm) {
      tempInventory = tempInventory.filter(item =>
        item.name.toLowerCase().includes(this.currentSearchTerm) ||
        item.category.toLowerCase().includes(this.currentSearchTerm)
      );
    }

    this.filteredInventory = tempInventory;
    this.applySorting(this.filteredInventory);

    if (resetPage) {
      this.currentPage = 1;
    } else {
      this.totalPages = Math.ceil(this.filteredInventory.length / this.itemsPerPage) || 1;
      if (this.currentPage > this.totalPages) {
        this.currentPage = this.totalPages;
      }
    }

    this.renderInventoryTable();
  }

  applySorting(inventoryArray) {
    if (this.currentSort === 'a-z') {
        inventoryArray.sort((a, b) => a.name.localeCompare(b.name));
    } else if (this.currentSort === 'z-a') {
        inventoryArray.sort((a, b) => b.name.localeCompare(a.name));
    }
  }

  startPolling() {
    console.log("Memulai polling cerdas setiap 3 detik...");
    if (this.pollingInterval) {
      clearInterval(this.pollingInterval);
    }

    this.pollingInterval = setInterval(async () => {
      if (!this.isUserInteracting) {
        console.log("Polling: Mengambil data terbaru...");
        try {
          if (this.activeTab === 'inventory') {
            await this.loadAndRefreshData();
          } else if (this.activeTab === 'audit-history') {
            await this.loadAuditHistoryData(true);
          }
        } catch (error) {
          console.error('Polling error:', error);
          showErrorModal('Gagal memperbarui data. Coba lagi nanti.');
        }
        // this.loadAndRefreshData();
      } else {
        console.log("Polling: Dilewati karena pengguna sedang berinteraksi.");
      }
    }, 3000);
  }

  // Removed: loadSampleData (local demo)

  updateOverviewCards(data = {}) {
    console.log('Updating overview cards with inventory:', this.inventory);
    
    const totalItems = data.total_items || this.inventory.length;
    const outOfStockCount = data.critical_count || this.inventory.filter(item => item.current_quantity <= 0).length;
    const lowStockCount = data.low_stock_count || this.inventory.filter(
      item => item.current_quantity > 0 && item.current_quantity <= item.minimum_quantity
    ).length;

    const totalItemsElement = document.getElementById('total-items');
    const lowStockElement = document.getElementById('low-stock-items');
    const criticalElement = document.getElementById('critical-items');

    if (totalItemsElement) {
      totalItemsElement.textContent = totalItems;
      console.log('Total items updated:', totalItems);
    } else {
      console.warn("Element 'total-items' not found in DOM");
    }

    if (lowStockElement) {
      lowStockElement.textContent = lowStockCount;
      console.log('Low stock items updated:', lowStockCount);
    } else {
      console.warn("Element 'low-stock-items' not found in DOM");
    }

    if (criticalElement) {
      criticalElement.textContent = outOfStockCount;
      console.log('Critical items updated:', outOfStockCount);
    } else {
      console.warn("Element 'critical-items' not found in DOM");
    }
  }

  handleSearch(searchTerm) {
    this.currentSearchTerm = searchTerm.toLowerCase().trim();
    this.isUserInteracting = !!this.currentSearchTerm;
    this.applyCurrentFiltersAndSearch(true);
  }

  // Normalize string for duplicate checks
  normalizeValue(value) {
    return (value || '')
      .toString()
      .trim()
      .toLowerCase()
      .replace(/\s+/g, ' ');
  }

  // Check if an item with same name+category+unit already exists
  hasDuplicateItem(name, category, unit, excludeId = null) {
    const n = this.normalizeValue(name);
    const c = this.normalizeValue(category);
    const u = this.normalizeValue(unit);
    return this.inventory.some(item => {
      const sameTriple = this.normalizeValue(item.name) === n
        && this.normalizeValue(item.category) === c
        && this.normalizeValue(item.unit) === u;
      if (!sameTriple) return false;
      if (excludeId != null) return item.id !== excludeId;
      return true;
    });
  }

  // Check if an item name already exists (regardless of category/unit)
  hasDuplicateName(name, excludeId = null) {
    const n = this.normalizeValue(name);
    return this.inventory.some(item => {
      const sameName = this.normalizeValue(item.name) === n;
      if (!sameName) return false;
      if (excludeId != null) return item.id !== excludeId;
      return true;
    });
  }

  // Note: name-similarity validation is handled by backend. Client only checks exact triple.

  renderInventoryTable() {
    const tbody = document.getElementById('inventory-tbody');
    if (!tbody) {
      console.warn("Inventory table body not found in DOM");
      return;
    }

    const startIndex = (this.currentPage - 1) * this.itemsPerPage;
    const endIndex = startIndex + this.itemsPerPage;
    const pageData = this.filteredInventory.slice(startIndex, endIndex);

    tbody.innerHTML = '';

    if (!this.filteredInventory.length) {
      tbody.innerHTML = `
        <tr>
          <td colspan="8" style="text-align: center; padding: 1rem;">
            No inventory items found
          </td>
        </tr>
      `;
      const tableInfo = document.getElementById('inventory-table-info');
      if (tableInfo) {
        tableInfo.textContent = 'Showing 0 of 0 entries';
      }
      console.warn("Filtered inventory is empty");
    } else {
      pageData.forEach((item, index) => {
        if (!item || typeof item.current_quantity === 'undefined' || typeof item.minimum_quantity === 'undefined') {
          console.warn(`Invalid item data at index ${startIndex + index + 1}:`, item);
          return;
        }
        const row = this.createTableRow(item, startIndex + index + 1);
        tbody.appendChild(row);
      });
      const tableInfo = document.getElementById('inventory-table-info');
      if (tableInfo) {
        tableInfo.textContent = `Showing ${startIndex + 1} to ${Math.min(endIndex, this.filteredInventory.length)} of ${this.filteredInventory.length} entries`;
      }
    }

    this.updatePagination();
  }

  createTableRow(item, rowNumber) {
    const row = document.createElement('tr');
    const status = this.getStockStatus(item);

    row.innerHTML = `
      <td>${rowNumber}</td>
      <td>${item.name}</td>
      <td>${this.formatCategoryName(item.category)}</td>
      <td>${item.current_quantity.toFixed(2)}</td>
      <td>${this.capitalizeFirst(item.unit)}</td>
      <td>${item.minimum_quantity.toFixed(2)}</td>
      <td>
        <span><span class="${status.class}">${status.text}</span></span>
      </td>
      <td class="action-header">
        <button class="table-action-btn" onclick="inventoryManager.viewItem(${item.id})"><i class="fas fa-eye"></i></button>
        <button class="table-action-btn" onclick="inventoryManager.editItem(${item.id})"><i class="fas fa-edit"></i></button>
        <button class="table-action-btn" onclick="inventoryManager.changeAvailability(${item.id}, '${item.name}', ${item.is_available})"><i class="fa-solid fa-ellipsis"></i></button>
      </td>
    `;
    
    return row;
  }

  getStockStatus(item) {
    if (!item.is_available) {
      return { 
        value: 'unavailable', 
        text: 'Unavailable', 
        class: 'status-badge status-unavailable' 
      };
    }
    if (item.current_quantity <= 0) {
      return { 
        value: 'out-of-stock', 
        text: 'Out of Stock', 
        class: 'status-badge status-out-of-stock' 
      };
    } else if (item.current_quantity <= item.minimum_quantity) {
      return { 
        value: 'low-stock', 
        text: 'Low Stock', 
        class: 'status-badge status-low-stock' 
      };
    } else {
      return { 
        value: 'in-stock', 
        text: 'In Stock', 
        class: 'status-badge status-in-stock' 
      };
    }
  }

  formatCategoryName(categoryStr) {
    if (!categoryStr) return '';
    return categoryStr
      .replace(/_/g, ' ')
      .split(' ')
      .map(word => word.charAt(0).toUpperCase() + word.slice(1))
      .join(' ');
  }

  capitalizeFirst(str) {
    return str.charAt(0).toUpperCase() + str.slice(1);
  }

  // Normalize string for duplicate checks
  normalizeValue(value) {
    return (value || '')
      .toString()
      .trim()
      .toLowerCase()
      .replace(/\s+/g, ' ');
  }

  // Check if an item with same name+category+unit already exists
  hasDuplicateItem(name, category, unit, excludeId = null) {
    const n = this.normalizeValue(name);
    const c = this.normalizeValue(category);
    const u = this.normalizeValue(unit);
    return this.inventory.some(item => {
      const sameTriple = this.normalizeValue(item.name) === n
        && this.normalizeValue(item.category) === c
        && this.normalizeValue(item.unit) === u;
      if (!sameTriple) return false;
      if (excludeId != null) return item.id !== excludeId;
      return true;
    });
  }

  updatePagination() {
    this.totalPages = Math.ceil(this.filteredInventory.length / this.itemsPerPage);
    if (this.totalPages === 0) this.totalPages = 1;
    if (this.currentPage > this.totalPages) {
      this.currentPage = this.totalPages;
    }
    this.renderPagination();
  }

  renderPagination() {
    const pageNumbers = document.getElementById('page-numbers');
    const prevBtn = document.getElementById('prev-btn');
    const nextBtn = document.getElementById('next-btn');
    const paginationInfo = document.getElementById('pagination-info');

    // Update pagination info
    if (paginationInfo) {
      paginationInfo.textContent = `Page ${this.currentPage} of ${this.totalPages}`;
    }

    if (prevBtn) prevBtn.disabled = this.currentPage === 1;
    if (nextBtn) nextBtn.disabled = this.currentPage === this.totalPages;

    // Generate page numbers
    if (!pageNumbers) return;
    pageNumbers.innerHTML = '';
    const maxVisiblePages = 5;
    let startPage = Math.max(1, this.currentPage - Math.floor(maxVisiblePages / 2));
    let endPage = Math.min(this.totalPages, startPage + maxVisiblePages - 1);

    if (endPage - startPage + 1 < maxVisiblePages) {
      startPage = Math.max(1, endPage - maxVisiblePages + 1);
    }

    for (let i = startPage; i <= endPage; i++) {
      const pageBtn = document.createElement('button');
      pageBtn.className = `page-number ${i === this.currentPage ? 'active' : ''}`;
      pageBtn.textContent = i;
      pageBtn.onclick = () => {
        this.currentPage = i;
        this.renderInventoryTable();
      };
      pageNumbers.appendChild(pageBtn);
    }
  }

  goToPage(page) {
    this.currentPage = page;
    this.renderInventoryTable();
  }

  toggleFilterStock() {
    const dropdown = document.getElementById('filter-dropdown');
    const filterBtn = document.querySelector('.filter-btn');
    const isShown = dropdown.classList.toggle('show');

    if (isShown) {
      const btnRect = filterBtn.getBoundingClientRect();
      const availableHeight = window.innerHeight - btnRect.bottom - 20;
      dropdown.style.maxHeight = Math.max(200, availableHeight) + 'px';
    } else {
      dropdown.style.maxHeight = 'none';
    }
  }

  applyStockFilter() {
    const categoryFilter = document.getElementById('category-filter');
    const unitFilter = document.getElementById('unit-filter');
    const statusFilter = document.getElementById('status-filter');
    const sortFilter = document.getElementById('sort-filter');

    if (!categoryFilter || !unitFilter || !statusFilter || !sortFilter) {
      console.warn("Filter elements not found in DOM");
      return;
    }

    this.currentFilters = {
      category: categoryFilter.value,
      unit: unitFilter.value,
      status: statusFilter.value
    };
    this.currentSort = sortFilter.value;

    this.applyCurrentFiltersAndSearch(true);

    const sortValue = sortFilter.value;
    if (sortValue === 'a-z') {
      this.filteredInventory.sort((a, b) => a.name.localeCompare(b.name));
    } else if (sortValue === 'z-a') {
      this.filteredInventory.sort((a, b) => b.name.localeCompare(a.name));
    }

    // this.currentPage = 1;
    this.renderInventoryTable();
    this.toggleFilterStock();
  }

  clearStockFilter() {
    const categoryFilter = document.getElementById('category-filter');
    const unitFilter = document.getElementById('unit-filter');
    const statusFilter = document.getElementById('status-filter');
    const sortFilter = document.getElementById('sort-filter');

    if (categoryFilter) categoryFilter.value = '';
    if (unitFilter) unitFilter.value = '';
    if (statusFilter) statusFilter.value = '';
    if (sortFilter) sortFilter.value = '';

    this.currentFilters = { category: '', unit: '', status: '' };
    this.currentSort = '';
    this.currentSearchTerm = '';
    
    this.isUserInteracting = false;
    this.applyCurrentFiltersAndSearch(true);
    // this.toggleFilterStock();
  }

  changeStockPage(direction) {
    this.currentPage += direction;
    if (this.currentPage < 1) this.currentPage = 1;
    if (this.currentPage > this.totalPages) this.currentPage = this.totalPages;
    this.renderInventoryTable();
  }

  changeStockPageSize() {
    const entriesPerPage = document.getElementById('entries-per-page');
    if (entriesPerPage) {
      this.itemsPerPage = parseInt(entriesPerPage.value);
      this.currentPage = 1;
      this.renderInventoryTable();
    } else {
      console.warn("Entries per page element not found in DOM");
    }
  }

  viewItem(itemId) {
    const item = this.inventory.find(i => i.id === itemId);
    if (!item) {
      showErrorModal('Item not found');
      return;
    }

    document.getElementById('view-item-name').textContent = item.name;
    document.getElementById('view-item-category').textContent = this.formatCategoryName(item.category);
    document.getElementById('view-item-current').textContent = `${item.current_quantity.toFixed(2)} ${item.unit}`;
    document.getElementById('view-item-unit').textContent = this.capitalizeFirst(item.unit);
    document.getElementById('view-item-minimum').textContent = `${item.minimum_quantity.toFixed(2)} ${item.unit}`;
    document.getElementById('view-item-availability').textContent = item.is_available ? 'Available' : 'Unavailable';

    const status = this.getStockStatus(item);
    const statusElement = document.getElementById('view-item-status');
    statusElement.innerHTML = `<span class="${status.class}">${status.text}</span>`;
    this.showModal('view-item-modal');
  }

  closeViewItemModal() {
    this.closeModal('view-item-modal');
    document.getElementById('view-item-modal').removeAttribute('data-item-id');
  }

  editFromView() {
    const itemId = document.getElementById('view-item-modal').getAttribute('data-item-id');
    if (!itemId) {
      showErrorModal('No item selected for editing');
      return;
    }

    this.closeViewItemModal();

    setTimeout(() => {
      this.editItem(parseInt(itemId));
    }, 50);
  }

  openAddItemModal() {
    this.editingItem = null;
    const modalTitle = document.getElementById('modal-title');
    const itemForm = document.getElementById('item-form');
    if (modalTitle) modalTitle.textContent = 'Add New Item';
    if (itemForm) itemForm.reset();
    this.showModal('item-modal');
  }

  editItem(itemId) {
    const item = this.inventory.find(i => i.id === itemId);
    if (!item) return;

    this.editingItem = item;
    const modalTitle = document.getElementById('modal-title');
    if (modalTitle) modalTitle.textContent = 'Edit Item';

    const fields = {
      'item-name': item.name,
      'item-category': item.category,
      'item-unit': item.unit,
      'item-current': item.current_quantity,
      'item-minimum': item.minimum_quantity
    };

    Object.keys(fields).forEach(id => {
      const element = document.getElementById(id);
      if (element) element.value = fields[id];
    });

    const itemForm = document.getElementById('item-form');
    if (itemForm) {
      itemForm.setAttribute('data-item-id', itemId);
    }

    this.showModal('item-modal');
  }

  editItemFromView() {
    if (this.viewingItemId) {
      this.editItem(this.viewingItemId);
      this.closeModal('view-item-modal');
    }
  }

  changeAvailability(itemId, itemName, isAvailable) {
    this.editingItem = { id: itemId, name: itemName };
    const changeStatusItemName = document.getElementById('change-status-item-name');
    const currentAvailability = document.getElementById('current-availability');
    const isAvailTrue = document.getElementById('is-avail-true');
    const isAvailFalse = document.getElementById('is-avail-false');

    if (changeStatusItemName) changeStatusItemName.textContent = itemName;
    if (currentAvailability) currentAvailability.textContent = isAvailable ? 'Available' : 'Unavailable';
    if (isAvailTrue) isAvailTrue.checked = isAvailable;
    if (isAvailFalse) isAvailFalse.checked = !isAvailable;

    this.showModal('change-status-modal');
  }

  async confirmChangeStatus() {
    if (!this.editingItem) return;

    const isAvailTrue = document.getElementById('is-avail-true');
    if (!isAvailTrue) {
      console.warn("Radio button 'is-avail-true' not found in DOM");
      return;
    }

    const isAvailable = isAvailTrue.checked;

    try {
      const token = localStorage.getItem('access_token');
      const headers = { 'Content-Type': 'application/json' };
      if (token) headers['Authorization'] = `Bearer ${token}`;
      const response = await fetch(`/inventory/toggle/${this.editingItem.id}`, {
        method: 'PATCH',
        headers,
        body: JSON.stringify({ is_available: isAvailable })
      });

      if (response.ok) {
        showSuccessModal(`Item availability changed to ${isAvailable ? 'Available' : 'Unavailable'}`);
        this.closeModal('change-status-modal');
        this.loadAndRefreshData();
      } else {
        const errorData = await response.json();
        showErrorModal(errorData.error || 'Failed to change availability');
      }
    } catch (error) {
      console.error('Error changing availability:', error);
<<<<<<< HEAD
      this.handleLocalChangeAvailability(isAvailable);
    }
  }

  handleLocalChangeAvailability(isAvailable) {
    const index = this.inventory.findIndex(item => item.id === this.editingItem.id);
    if (index !== -1) {
      this.inventory[index].is_available = isAvailable;
      showSuccessModal(`Item availability changed to ${isAvailable ? 'Available' : 'Unavailable'} (local demo)`);
      this.closeModal('change-status-modal');
      this.applyCurrentFiltersAndSearch();
      this.updateOverviewCards({
        total_items: this.inventory.length,
        critical_count: this.inventory.filter(item => item.current_quantity <= 0).length,
        low_stock_count: this.inventory.filter(item => item.current_quantity > 0 && item.current_quantity <= item.minimum_quantity).length,
      });
=======
      showErrorModal('Failed to change availability');
>>>>>>> 8a6de9a4
    }
  }
  // Removed: handleLocalChangeAvailability (local demo)

  async handleFormSubmit() {
    const itemForm = document.getElementById('item-form');
    if (!itemForm) {
      console.warn("Item form not found in DOM");
      return;
    }

    const formData = new FormData(itemForm);
    const nameRaw = (formData.get('name') || '').toString().trim();
    const categoryRaw = (formData.get('category') || '').toString().trim().toLowerCase();
    const unitRaw = (formData.get('unit') || '').toString().trim().toLowerCase();
    const currentQtyRaw = formData.get('current_quantity');
    const minimumQtyRaw = formData.get('minimum_quantity');

    // Basic required validations
    if (!nameRaw) { showErrorModal('Nama item wajib diisi.'); return; }
    if (!categoryRaw) { showErrorModal('Kategori wajib dipilih.'); return; }
    if (!unitRaw) { showErrorModal('Unit wajib dipilih.'); return; }

    const currentQty = Number(parseFloat(currentQtyRaw));
    const minimumQty = Number(parseFloat(minimumQtyRaw));
    const safeCurrent = isNaN(currentQty) ? 0 : currentQty;
    const safeMinimum = isNaN(minimumQty) ? 0 : minimumQty;

    const itemData = {
      name: nameRaw,
      category: categoryRaw,
      unit: unitRaw,
      current_quantity: safeCurrent,
      minimum_quantity: safeMinimum,
      notes: (formData.get('notes') || 'Stock opname update').toString()
    };

    const itemId = itemForm.getAttribute('data-item-id');
    const isEditing = !!itemId;

    // Prevent duplicates on create and on edit when changing into a duplicate triple
    if (isEditing) {
      const excludeId = parseInt(itemId);
      if (this.hasDuplicateItem(itemData.name, itemData.category, itemData.unit, excludeId)) {
        showErrorModal('Item dengan nama, kategori, dan unit yang sama sudah ada.');
        return;
      }
    } else {
      // Client-side only blocks exact same name+category+unit; backend will enforce name uniqueness/similarity.
      if (this.hasDuplicateItem(itemData.name, itemData.category, itemData.unit)) {
        showErrorModal('Item dengan nama, kategori, dan unit yang sama sudah ada.');
        return;
      }
    }

    try {
      let response;
      const headers = { 'Content-Type': 'application/json' };
      const token = localStorage.getItem('access_token');
      if (token) headers['Authorization'] = `Bearer ${token}`;

      if (isEditing) {
        // Update existing item with audit
        itemData.id = parseInt(itemId);
        response = await fetch('/inventory/update', {
          method: 'PUT',
          headers,
          body: JSON.stringify(itemData)
        });
      } else {
        // Create new item, then add initial stock via audited restock to register history
        const createResp = await fetch('/inventory/add', {
          method: 'POST',
          headers, // include Authorization when present
          body: JSON.stringify(itemData)
        });
        if (!createResp.ok) {
          let errMsg = 'Failed to create ingredient';
          try { const err = await createResp.json(); errMsg = err.message || err.detail || errMsg; } catch(_) {}
          // Highlight name field if backend says name already exists
          if (createResp.status === 400 && /nama '\w+' sudah ada|already exists/i.test(errMsg)) {
            const nameInput = document.querySelector('#item-form input[name="name"]');
            if (nameInput) {
              nameInput.focus();
              try { nameInput.setCustomValidity(errMsg); nameInput.reportValidity(); } catch(_) {}
            }
          }
          // If backend returns 500 but item actually created, treat as success after refresh
          if (createResp.status >= 500) {
            await this.loadAndRefreshData(true);
            const exists = this.hasDuplicateName(itemData.name);
            if (exists) {
              showSuccessModal('Item added successfully');
              this.closeModal('item-modal');
              return;
            }
          }
          throw new Error(errMsg);
        }
        const created = await createResp.json();
        const newId = created?.data?.id || created?.id;
        if (newId && itemData.current_quantity > 0) {
          await fetch('/inventory/stock/add', {
            method: 'POST',
            headers,
            body: JSON.stringify({ ingredient_id: newId, add_quantity: itemData.current_quantity, notes: itemData.notes || 'Initial stock (opname) on create' })
          });
        }
        response = new Response(JSON.stringify({ status: 'success' }), { status: 200 });
      }

      if (response.ok) {
        showSuccessModal(isEditing ? 'Item updated successfully' : 'Item added successfully');
        this.closeModal('item-modal');
        this.loadAndRefreshData();
      } else {
        const errorData = await response.json();
        showErrorModal(errorData.error || 'Failed to save item');
      }
    } catch (error) {
      console.error('Error saving item:', error);
      showErrorModal(error?.message || 'Failed to save item');
    }
  }

  handleLocalFormSubmission(itemData, isEditing, itemId) {
    if (isEditing) {
      const index = this.inventory.findIndex(item => item.id === parseInt(itemId));
      if (index !== -1) {
        this.inventory[index] = { ...this.inventory[index], ...itemData };
        showSuccessModal('Item updated successfully (local demo)');
      }
    } else {
      // Add new item to local data
      const newId = Math.max(...this.inventory.map(item => item.id), 0) + 1;
      const newItem = { ...itemData, id: newId, is_available: true };
      this.inventory.push(newItem);
      showSuccessModal('Item added successfully (local demo)');
    }

    this.applyCurrentFiltersAndSearch();
    this.updateOverviewCards({
      total_items: this.inventory.length,
      critical_count: this.inventory.filter(item => item.current_quantity <= 0).length,
      low_stock_count: this.inventory.filter(item => item.current_quantity > 0 && item.current_quantity <= item.minimum_quantity).length,
    });
    this.closeModal('item-modal');
  }

  async confirmDelete() {
    if (!this.editingItem) return;

    try {
      const response = await fetch(`/inventory/delete/${this.editingItem.id}`, {
        method: 'DELETE'
      });

      if (response.ok) {
        showSuccessModal('Item deleted successfully');
        this.closeModal('delete-modal');
        this.loadAndRefreshData();
      } else {
        const errorData = await response.json();
        showErrorModal(errorData.error || 'Failed to delete item');
      }
    } catch (error) {
      console.error('Error deleting item:', error);
<<<<<<< HEAD
      // Fallback: delete from local data for demonstration
      this.handleLocalDelete();
    }
  }

  handleLocalDelete() {
    const index = this.inventory.findIndex(item => item.id === this.editingItem.id);
    if (index !== -1) {
      this.inventory.splice(index, 1);
      showSuccessModal('Item deleted successfully (local demo)');
      this.closeModal('delete-modal');
      this.applyCurrentFiltersAndSearch();
      this.updateOverviewCards({
        total_items: this.inventory.length,
        critical_count: this.inventory.filter(item => item.current_quantity <= 0).length,
        low_stock_count: this.inventory.filter(item => item.current_quantity > 0 && item.current_quantity <= item.minimum_quantity).length,
        // warning_count: this.inventory.filter(item => item.current_quantity > item.minimum_quantity && item.current_quantity <= item.minimum_quantity * 1.5).length
      });
=======
      showErrorModal('Failed to delete item');
>>>>>>> 8a6de9a4
    }
  }

  // Removed: handleLocalDelete (local demo)

  showModal(modalId) {
    const modal = document.getElementById(modalId);
    if (modal) {
      modal.classList.remove('hidden');
    } else {
      console.warn(`Modal with ID '${modalId}' not found in DOM`);
    }
  }

  closeModal(modalId) {
    const modal = document.getElementById(modalId);
    if (modal) {
      modal.classList.add('hidden');
    }
    this.editingItem = null;

    if (modalId === 'item-modal') {
      const itemForm = document.getElementById('item-form');
      if (itemForm) {
        itemForm.removeAttribute('data-item-id');
      }
    }
  }

  

  handleKitchenToggle(isOpen) {
    // Handle kitchen open/close toggle
    console.log('Kitchen status:', isOpen ? 'OPEN' : 'CLOSED');
    // You can add API call here to update kitchen status
  }

  // Add Stock Modal Methods
  openAddStockModal() {
    this.populateIngredientSelect();
    this.showModal('add-stock-modal');
  }

  // Add New Item
    openAddItemModal() {
    this.editingItem = null;
    const modalTitle = document.getElementById('modal-title');
    const itemForm = document.getElementById('item-form');
    if (modalTitle) modalTitle.textContent = 'Add New Item';
    if (itemForm) itemForm.reset();
    this.showModal('item-modal');
  }

  populateIngredientSelect() {
    const select = document.getElementById('stock-ingredient');
    if (!select) {
      console.warn("Stock ingredient select not found in DOM");
      return;
    }
    select.innerHTML = '<option value="">Select Ingredient</option>';
    
    this.inventory.forEach(item => {
      const option = document.createElement('option');
      option.value = item.id;
      option.textContent = `${item.name} (${item.current_quantity.toFixed(2)} ${item.unit})`;
      select.appendChild(option);
    });
  }

  // Dynamic Filters
  populateDynamicFilters() {
    try {
      const categoryFilter = document.getElementById('category-filter');
      const unitFilter = document.getElementById('unit-filter');
      const statusFilter = document.getElementById('status-filter');

      const uniqueCategories = [...new Set(this.inventory.map(item => item.category))];
      const uniqueUnits = [...new Set(this.inventory.map(item => item.unit))];
      const statuses = [
          { value: 'in-stock', text: 'In Stock' },
          { value: 'low-stock', text: 'Low Stock' },
          { value: 'out-of-stock', text: 'Out of Stock' },
          { value: 'unavailable', text: 'Unavailable' }
      ];

      categoryFilter.innerHTML = '<option value="">All Categories</option>';
      unitFilter.innerHTML = '<option value="">All Units</option>';
      statusFilter.innerHTML = '<option value="">All Status</option>';

      uniqueCategories.sort();
      uniqueCategories.forEach(category => {
        const option = document.createElement('option');
        option.value = category;
        option.textContent = this.formatCategoryName(category);
        categoryFilter.appendChild(option);
      });

      uniqueUnits.sort();
      uniqueUnits.forEach(unit => {
        const option = document.createElement('option');
        option.value = unit;
        option.textContent = this.capitalizeFirst(unit);
        unitFilter.appendChild(option);
      });
      
      statuses.forEach(status => {
          const option = document.createElement('option');
          option.value = status.value;
          option.textContent = status.text;
          statusFilter.appendChild(option);
      });

      // Terapkan kembali nilai filter yang tersimpan
      categoryFilter.value = this.currentFilters.category || '';
      unitFilter.value = this.currentFilters.unit || '';
      statusFilter.value = this.currentFilters.status || '';
    } catch (error) {
      console.error('Gagal membuat filter dinamis:', error);
    }
  }

  async handleAddStockSubmit() {
    const addStockForm = document.getElementById('add-stock-form');
    if (!addStockForm) {
      console.warn("Add stock form not found in DOM");
      return;
    }

    const formData = new FormData(addStockForm);
    const stockData = {
      ingredient_id: parseInt(formData.get('ingredient_id')),
      add_quantity: parseFloat(formData.get('quantity')),
      notes: formData.get('notes') || ''
    };

    try {
      const token = localStorage.getItem('access_token');
      const headers = { 'Content-Type': 'application/json' };
      if (token) headers['Authorization'] = `Bearer ${token}`;
      const response = await fetch('/inventory/stock/add', {
        method: 'POST',
        headers,
        body: JSON.stringify(stockData)
      });

      if (response.ok) {
        showSuccessModal('Stock added successfully');
        this.closeModal('add-stock-modal');
        this.loadAndRefreshData();
        document.getElementById('add-stock-form').reset();
      } else {
        let errorMsg = 'Failed to add stock';
        try { const errorData = await response.json(); errorMsg = errorData.error || errorData.message || errorMsg; } catch (_) {}
        if (response.status === 401) errorMsg = 'Unauthorized: silakan login ulang.';
        showErrorModal(errorMsg);
      }
    } catch (error) {
      console.error('Error adding stock:', error);
      showErrorModal('Failed to add stock');
    }
  }

  async loadAuditHistoryData(forceReload = false) {
    try {
      const response = await fetch('/inventory/stock/history?limit=1000')
      if (response.ok) {
        const data = await response.json();
        if (data.status === 'success') {
          const newAuditHistory = data.data.history || [];

          const hasChanged = JSON.stringify(newAuditHistory) !== JSON.stringify(this.auditHistory);

          this.auditHistory = newAuditHistory;
          this.filteredAuditHistory = [...this.auditHistory];

          if (hasChanged || forceReload) {
            this.populateAuditFilters();
            this.applyAuditFiltersAndSearch(true);
          }
        
          this.auditLoaded = true;
        } else {
          showErrorModal(data.message || 'Failed to load audit history');
        }
      } else {
        showErrorModal('Failed to load audit history');
      }
    } catch (error) {
      console.error('Error loading audit history:', error);
      showErrorModal('Failed to load audit history');
    }
  }

  populateAuditFilters() {
    // Populate user filter
    const userFilter = document.getElementById('audit-user-filter');
    if (userFilter) {
      const uniqueUsers = [...new Set(this.auditHistory.map(item => item.performed_by).filter(Boolean))];
      userFilter.innerHTML = '<option value="">All Users</option>';
      uniqueUsers.sort().forEach(user => {
        const option = document.createElement('option');
        option.value = user;
        option.textContent = user;
        userFilter.appendChild(option);
      });
    }
  }

  applyAuditFiltersAndSearch(resetPage = false) {
    let temp = [...this.auditHistory];

    // Search filter
    if (this.currentAuditSearchTerm) {
      temp = temp.filter(item =>
        (item.ingredient_name && item.ingredient_name.toLowerCase().includes(this.currentAuditSearchTerm)) ||
        (item.performed_by && item.performed_by.toLowerCase().includes(this.currentAuditSearchTerm)) ||
        (item.notes && item.notes.toLowerCase().includes(this.currentAuditSearchTerm))
      );
    }

    // Action type filter
    if (this.currentAuditFilters.actionType) {
      temp = temp.filter(item => 
        item.action_type && item.action_type.toLowerCase() === this.currentAuditFilters.actionType.toLowerCase()
      );
    }

    // Date range filter
    if (this.currentAuditFilters.dateRange) {
      const now = new Date();
      const today = new Date(now.getFullYear(), now.getMonth(), now.getDate());
      
      temp = temp.filter(item => {
        if (!item.created_at) return false;
        const itemDate = this.parseDate(item.created_at);

        // const itemDate = new Date(item.created_at);
        
        switch (this.currentAuditFilters.dateRange) {
          case 'today':
            return itemDate >= today;
          case 'week':
            const weekAgo = new Date(today.getTime() - 7 * 24 * 60 * 60 * 1000);
            return itemDate >= weekAgo;
          case 'month':
            const firstOfMonth = new Date(today.getFullYear(), today.getMonth(), 1);
            return itemDate >= firstOfMonth;
          case 'quarter':
            const quarterStartMonth = Math.floor(today.getMonth() / 3) * 3;
            const firstOfQuarter = new Date(today.getFullYear(), quarterStartMonth, 1);
            return itemDate >= firstOfQuarter;
          case 'year':
            const firstOfYear = new Date(today.getFullYear(), 0, 1);
            return itemDate >= firstOfYear;
          default:
            return true;
        }
      });
    }

    // User filter
    if (this.currentAuditFilters.user) {
      temp = temp.filter(item => 
        item.performed_by && item.performed_by.toLowerCase() === this.currentAuditFilters.user.toLowerCase()
      );
    }

    // Sort filter
    const sort = this.currentAuditFilters.sort;
    if (sort === 'a-z') {
      temp.sort((a, b) => (a.ingredient_name || '').localeCompare(b.ingredient_name || ''));
    } else if (sort === 'z-a') {
      temp.sort((a, b) => (b.ingredient_name || '').localeCompare(a.ingredient_name || ''));
    }
    
    this.filteredAuditHistory = temp;
    this.totalAuditPages = Math.ceil(this.filteredAuditHistory.length / this.auditItemsPerPage) || 1;

    if (resetPage) {
      this.currentAuditPage = 1;
    } else if (this.currentAuditPage > this.totalAuditPages) {
      this.currentAuditPage = this.totalAuditPages;
    }

    this.renderAuditHistoryTable();
  }

  parseDate(dateStr) {
    if (!dateStr) return null;
      const parts = dateStr.trim().split(/[\s\/:]+/);
      if (parts.length < 3) return null;

      const day = parseInt(parts[0], 10);
      const month = parseInt(parts[1], 10) -1;
      const year = parseInt(parts[2], 10);
      let hour = 0, minute = 0, second = 0;
      if (parts.length > 3) {
        hour = parseInt(parts[3], 10) || 0;
        if (parts.length > 4) minute = parseInt(parts[4], 10) || 0;
        if (parts.length > 5) second = parseInt(parts[5], 10) || 0;
      }

      const parsed = new Date(year, month, day, hour, minute, second);
      return isNaN(parsed.getTime()) ? null : parsed;
  }

  renderAuditHistoryTable() {
    const tbody = document.getElementById('audit-history-tbody');
    if (!tbody) {
      console.warn("Audit history table body not found in DOM");
      return;
    }

    tbody.innerHTML = '';

    const startIndex = (this.currentAuditPage -1) * this.auditItemsPerPage;
    const endIndex = startIndex + this.auditItemsPerPage;
    const pageData = this.filteredAuditHistory.slice(startIndex, endIndex);

    if (!this.filteredAuditHistory.length) {
      tbody.innerHTML = `
        <tr>
          <td colspan="8" style="text-align: center; padding: 1rem;">
            No audit history found
          </td>
        </tr>
      `;
    } else {
      pageData.forEach((item, index) => {
        const row = this.createAuditTableRow(item, startIndex + index + 1);
        tbody.appendChild(row); 
      });
    }

    const tableInfo = document.getElementById('audit-history-table-info');
    if (tableInfo) {
      tableInfo.textContent = `Showing ${startIndex + 1} to ${Math.min(endIndex, this.filteredAuditHistory.length)} of ${this.filteredAuditHistory.length} entries`;
    }

    this.renderAuditPagination();
  }

  createAuditTableRow(item, rowNumber) {
    const row = document.createElement('tr');
    
    // Format date
    // const date = item.created_at ? new Date(item.created_at).toLocaleDateString('en-US', {
    //   year: 'numeric',
    //   month: 'short',
    //   day: 'numeric',
    //   hour: '2-digit',
    //   minute: '2-digit'
    // }) : 'N/A';
    
    // Format action type with badge
    const actionType = item.action_type || 'N/A';
    const actionBadge = `<span class="status-badge status-${this.getActionTypeClass(actionType)}">${actionType}</span>`;
    
    row.innerHTML = `
      <td>${rowNumber}</td>
      <td>${item.ingredient_name || 'N/A'}</td>
      <td>${actionBadge}</td>
      <td>${(item.quantity_before != null ? item.quantity_before.toFixed(2) : 'N/A')}</td>
      <td>${(item.quantity_after != null ? item.quantity_after.toFixed(2) : 'N/A')}</td>
      <td>${(item.quantity_changed != null ? item.quantity_changed.toFixed(2) : 'N/A')}</td>
      <td>${item.performed_by || 'N/A'}</td>
      <td class="action-header">
        <button class="table-action-btn" onclick="inventoryManager.viewAuditHistory(${item.id})"><i class="fas fa-eye"></i></button>
      </td>
    `;
    return row;
  }

  getActionTypeClass(actionType) {
    const actionMap = {
      'consume': 'success',
      'edit_stock': 'success',
      'edit_minimum': 'success',
      'rollback': 'warning',
      'restock': 'success',
      'make_available': 'success',
      'make_unavailable': 'danger'
    };
    return actionMap[actionType.toLowerCase()] || 'default';
  }

  renderAuditPagination() {
    const pageNumbers = document.getElementById('audit-history-page-numbers');
    if (!pageNumbers) return;

    const paginationInfo = document.getElementById('audit-history-pagination-info');
    if (paginationInfo) {
      paginationInfo.textContent = `Page ${this.currentAuditPage} of ${this.totalAuditPages}`;
    }

    const prevBtn = document.getElementById('audit-history-prev-btn');
    const nextBtn = document.getElementById('audit-history-next-btn');
    
    // If all data fits on one page, disable navigation and show only "1"
    if (this.totalAuditPages <= 1) {
      if (prevBtn) prevBtn.disabled = true;
      if (nextBtn) nextBtn.disabled = true;
      
      pageNumbers.innerHTML = '';
      const pageBtn = document.createElement('button');
      pageBtn.className = 'page-number active';
      pageBtn.textContent = '1';
      pageBtn.disabled = true;
      pageNumbers.appendChild(pageBtn);
      return;
    }

    // Normal pagination for multiple pages
    if (prevBtn) prevBtn.disabled = this.currentAuditPage === 1;
    if (nextBtn) nextBtn.disabled = this.currentAuditPage === this.totalAuditPages;

    pageNumbers.innerHTML = '';
    const maxVisiblePages = 5;
    let startPage = Math.max(1, this.currentAuditPage - Math.floor(maxVisiblePages / 2));
    let endPage = Math.min(this.totalAuditPages, startPage + maxVisiblePages - 1);
    if (endPage - startPage + 1 < maxVisiblePages) {
      startPage = Math.max(1, endPage - maxVisiblePages + 1);
    }

    for (let i = startPage; i <= endPage; i++) {
      const pageBtn = document.createElement('button');
      pageBtn.className = `page-number ${i === this.currentAuditPage ? 'active' : ''}`;
      pageBtn.textContent = i;
      pageBtn.onclick = () => {
        this.currentAuditPage = i;
        this.renderAuditHistoryTable();
      };
      pageNumbers.appendChild(pageBtn);
    }
  }

  changeAuditHistoryPage(direction) {
    this.currentAuditPage += direction;
    if (this.currentAuditPage < 1) this.currentAuditPage = 1;
    if (this.currentAuditPage > this.totalAuditPages) this.currentAuditPage = this.totalAuditPages;
    this.renderAuditHistoryTable();
  }

  changeAuditHistoryPageSize() {
    const entriesPerPage = document.getElementById('audit-history-page-size');
    if (entriesPerPage) {
      this.auditItemsPerPage = parseInt(entriesPerPage.value);
      this.currentAuditPage = 1;
      this.renderAuditHistoryTable();
    }
  }

  toggleFilterAuditHistory() {
    const dropdown = document.getElementById('audit-history-filter-dropdown');
    const filterBtn = document.querySelector('#tab-audit-history-content .filter-btn');
    if (!dropdown || !filterBtn) return;

    const isShown = dropdown.classList.toggle('show');

    if (isShown) {
      const btnRect = filterBtn.getBoundingClientRect();
      const table = document.getElementById('audit-history-table');
      let maxHeight = 200;

      const availableHeight = window.innerHeight - btnRect.bottom - 20;

      let tableHeight = availableHeight; 
      if (table) {
        const tableRect = table.getBoundingClientRect();
        tableHeight = tableRect.height;
      }

      maxHeight = Math.min(availableHeight, tableHeight, 450);
      maxHeight = Math.max(300, maxHeight); 

      dropdown.style.maxHeight = maxHeight + 'px';
    } else {
      dropdown.style.maxHeight = 'none';
    }

    // if (isShown) {
    //   const btnRect = filterBtn.getBoundingClientRect();
    //   const availableHeight = window.innerHeight - btnRect.bottom - 20;
    //   dropdown.style.maxHeight = Math.max(200, availableHeight) + 'px';
    // } else {
    //   dropdown.style.maxHeight = 'none'
    // }
  }

  applyAuditHistoryFilter() {
    const sortFilter = document.getElementById('audit-sort-filter');
    const actionFilter = document.getElementById('audit-action-filter');
    const dateFilter = document.getElementById('audit-date-filter');
    const userFilter = document.getElementById('audit-user-filter');
    
    if (sortFilter) this.currentAuditFilters.sort = sortFilter.value;
    if (actionFilter) this.currentAuditFilters.actionType = actionFilter.value;
    if (dateFilter) this.currentAuditFilters.dateRange = dateFilter.value;
    if (userFilter) this.currentAuditFilters.user = userFilter.value;
    
    this.applyAuditFiltersAndSearch(true);
    this.toggleFilterAuditHistory();
  }

  clearAuditHistoryFilter() {
    const sortFilter = document.getElementById('audit-sort-filter');
    const actionFilter = document.getElementById('audit-action-filter');
    const dateFilter = document.getElementById('audit-date-filter');
    const userFilter = document.getElementById('audit-user-filter');
    const searchInput = document.getElementById('audit-history-search');
    
    if (sortFilter) sortFilter.value = '';
    if (actionFilter) actionFilter.value = '';
    if (dateFilter) dateFilter.value = '';
    if (userFilter) userFilter.value = '';
    if (searchInput) searchInput.value = '';
    
    this.currentAuditFilters.sort = '';
    this.currentAuditFilters.actionType = '';
    this.currentAuditFilters.dateRange = '';
    this.currentAuditFilters.user = '';
    this.currentAuditSearchTerm = '';
    
    this.applyAuditFiltersAndSearch(true);
    this.toggleFilterAuditHistory();
  }

  viewAuditHistory(id) {
    const item = this.auditHistory.find(h => h.id === id);
    if (!item) {
      showErrorModal('Audit history item not found');
      return;
    }

    let date = 'N/A';
    if (item.created_at) {
      // Asumsikan format input 'DD/MM/YYYY' atau 'DD/MM/YYYY HH:MM:SS'
      const parts = item.created_at.trim().split(/[\s\/:]+/); // Split oleh space, slash, atau colon
      if (parts.length >= 3) {
        const day = parseInt(parts[0], 10);
        const month = parseInt(parts[1], 10) - 1; // Bulan di JS mulai dari 0
        const year = parseInt(parts[2], 10);
        let hour = 0, minute = 0, second = 0;
        if (parts.length > 3) {
          hour = parseInt(parts[3], 10) || 0;
          minute = parseInt(parts[4], 10) || 0;
          second = parseInt(parts[5], 10) || 0;
        }
        const parsedDate = new Date(year, month, day, hour, minute, second);
        if (!isNaN(parsedDate.getTime())) {
          date = parsedDate.toLocaleDateString('en-GB', {
            day: 'numeric',
            month: 'short',
            year: 'numeric',
            hour: '2-digit',
            minute: '2-digit',
            second: '2-digit',
            hour12: false
          });
        } else {
          date = 'Invalid Date';
        }
      }
    }

    // const date = item.created_at ? new Date(item.created_at).toLocaleDateString('en-GB', {
    //   day: 'numeric',
    //   month: 'short',
    //   year: 'numeric',
    //   hour: '2-digit',
    //   minute: '2-digit',
    //   second: '2-digit',
    //   hour12: false
    // }) : 'N/A';

    document.getElementById('view-audit-ingredient-name').textContent = item.ingredient_name || 'N/A';
    document.getElementById('view-audit-action-type').textContent = item.action_type || 'N/A';
    document.getElementById('view-audit-quantity-before').textContent = (item.quantity_before != null ? item.quantity_before.toFixed(2) : 'N/A');
    document.getElementById('view-audit-quantity-after').textContent = (item.quantity_after != null ? item.quantity_after.toFixed(2) : 'N/A');
    document.getElementById('view-audit-quantity-changed').textContent = (item.quantity_changed != null ? item.quantity_changed.toFixed(2) : 'N/A');
    document.getElementById('view-audit-performed-by').textContent = item.performed_by || 'N/A';
    document.getElementById('view-audit-notes').textContent = item.notes || 'N/A';
    document.getElementById('view-audit-created-at').textContent = date || 'N/A';
    document.getElementById('view-audit-order-id').textContent = item.order_id || 'N/A';

    this.showModal('view-audit-modal');
  }

  // Consumption Log Modal Methods
  openConsumptionLogModal() {
    this.showModal('consumption-log-modal');
    this.loadConsumptionLogs();
  }

  async loadConsumptionLogs() {
    try {
      const response = await fetch('/inventory/consumption_log');
      if (response.ok) {
        const logs = await response.json();
        this.renderConsumptionLogs(logs);
      } else {
        showErrorModal('Failed to load consumption logs');
        const offlineBanner = document.getElementById('offline-banner');
        if (offlineBanner) offlineBanner.classList.remove('hidden');
      }
    } catch (error) {
      console.error('Error loading consumption logs:', error);
      showErrorModal('Failed to load consumption logs');
      const offlineBanner = document.getElementById('offline-banner');
      if (offlineBanner) offlineBanner.classList.remove('hidden');
    }
  }

  renderConsumptionLogs(logs) {
    const tbody = document.getElementById('consumption-log-tbody');
    if (!tbody) {
      console.warn("Consumption log table body not found in DOM");
      return;
    }
    tbody.innerHTML = '';

    if (!logs || logs.length === 0) {
      tbody.innerHTML = `
        <tr>
          <td colspan="5" style="text-align: center; padding: 2rem;">
            No consumption logs found
          </td>
        </tr>
      `;
      return;
    }

    logs.forEach(log => {
      const row = document.createElement('tr');
      row.innerHTML = `
        <td>${log.order_id || 'N/A'}</td>
        <td>${this.formatMenuPayload(log.per_menu_payload)}</td>
        <td>${log.consumed ? 'Yes' : 'No'}</td>
        <td>${log.rolled_back ? 'Yes' : 'No'}</td>
        <td>${new Date(log.created_at).toLocaleString('en-US', {
          weekday: 'short',
          year: 'numeric',
          month: 'short',
          day: 'numeric',
          hour: '2-digit',
          minute: '2-digit'
        })}</td>
      `;
      tbody.appendChild(row);
    });
  }

  formatMenuPayload(payload) {
    if (!payload) return 'N/A';
    try {
      const data = JSON.parse(payload);
      if (Array.isArray(data)) {
        return data.map(item => `${item.name} x${item.quantity}`).join(', ');
      }
      return 'Custom order';
    } catch (e) {
      return 'Invalid data';
    }
  }

  filterConsumptionLogs(searchTerm) {
    const tbody = document.getElementById('consumption-log-tbody');
    if (!tbody) {
      console.warn("Consumption log table body not found in DOM");
      return;
    }
    const rows = tbody.querySelectorAll('tr');

    rows.forEach(row => {
      const orderId = row.cells[0].textContent.toLowerCase();
      if (orderId.includes(searchTerm.toLowerCase())) {
        row.style.display = '';
      } else {
        row.style.display = 'none';
      }
    });
  }

  openStockHistoryModal() {
    this.showModal('stock-history-modal');
    this.loadStockHistory();
  }

  async loadStockHistory(ingredientId = null) {
    try {
      const actionFilter = document.getElementById('history-action-filter');
      const params = new URLSearchParams();
      if (actionFilter && actionFilter.value) params.append('action_type', actionFilter.value);
      params.append('limit', '100');
      const url = ingredientId ? `/inventory/stock/history/${ingredientId}` : `/inventory/stock/history?${params.toString()}`;
      const resp = await fetch(url);
      const json = await resp.json();
      const rows = ingredientId ? (json?.data?.history || []) : (json?.data?.history || json?.history || []);
      this.renderStockHistory(rows);
    } catch (e) {
      console.error('Failed to load stock history:', e);
      showErrorModal('Failed to load stock history');
    }
  }

  renderStockHistory(histories) {
    const tbody = document.getElementById('stock-history-tbody');
    if (!tbody) return;
    tbody.innerHTML = '';

    if (!histories || histories.length === 0) {
      tbody.innerHTML = `<tr><td colspan="6" style="text-align:center; padding:1rem;">No history found</td></tr>`;
      return;
    }

    histories.forEach(h => {
      const before = (h.quantity_before ?? h.stock_before ?? 0).toLocaleString();
      const after = (h.quantity_after ?? h.stock_after ?? 0).toLocaleString();
      const tr = document.createElement('tr');
      tr.innerHTML = `
        <td data-label="Date">${h.created_at || '-'}</td>
        <td data-label="Ingredient">${h.ingredient_name || '-'}</td>
        <td data-label="Action"><span class="status-badge status-deliver">${h.action_type}</span></td>
        <td data-label="Before → After" style="text-align:center;">${before} → ${after}</td>
        <td data-label="By">${h.performed_by || '-'}</td>
        <td data-label="Notes">${h.notes || '-'}</td>
      `;
      tbody.appendChild(tr);
    });
  }

  filterStockHistory(term) {
    const tbody = document.getElementById('stock-history-tbody');
    if (!tbody) return;
    const q = (term || '').toLowerCase();
    Array.from(tbody.rows).forEach(row => {
      const match = Array.from(row.cells).some(td => td.textContent.toLowerCase().includes(q));
      row.style.display = match ? '' : 'none';
    });
  }
}

window.closeViewItemModal = function() {
  if (window.inventoryManager) {
    window.inventoryManager.closeViewItemModal();
  }
};

window.editFromView = function() {
  if (window.inventoryManager) {
    window.inventoryManager.editFromView();
  }
};




// Initialize the inventory manager when the page loads
document.addEventListener('DOMContentLoaded', () => {
  console.log('Initializing InventoryManager...');
  window.inventoryManager = new InventoryManager();
});<|MERGE_RESOLUTION|>--- conflicted
+++ resolved
@@ -865,26 +865,7 @@
       }
     } catch (error) {
       console.error('Error changing availability:', error);
-<<<<<<< HEAD
-      this.handleLocalChangeAvailability(isAvailable);
-    }
-  }
-
-  handleLocalChangeAvailability(isAvailable) {
-    const index = this.inventory.findIndex(item => item.id === this.editingItem.id);
-    if (index !== -1) {
-      this.inventory[index].is_available = isAvailable;
-      showSuccessModal(`Item availability changed to ${isAvailable ? 'Available' : 'Unavailable'} (local demo)`);
-      this.closeModal('change-status-modal');
-      this.applyCurrentFiltersAndSearch();
-      this.updateOverviewCards({
-        total_items: this.inventory.length,
-        critical_count: this.inventory.filter(item => item.current_quantity <= 0).length,
-        low_stock_count: this.inventory.filter(item => item.current_quantity > 0 && item.current_quantity <= item.minimum_quantity).length,
-      });
-=======
       showErrorModal('Failed to change availability');
->>>>>>> 8a6de9a4
     }
   }
   // Removed: handleLocalChangeAvailability (local demo)
@@ -1052,28 +1033,7 @@
       }
     } catch (error) {
       console.error('Error deleting item:', error);
-<<<<<<< HEAD
-      // Fallback: delete from local data for demonstration
-      this.handleLocalDelete();
-    }
-  }
-
-  handleLocalDelete() {
-    const index = this.inventory.findIndex(item => item.id === this.editingItem.id);
-    if (index !== -1) {
-      this.inventory.splice(index, 1);
-      showSuccessModal('Item deleted successfully (local demo)');
-      this.closeModal('delete-modal');
-      this.applyCurrentFiltersAndSearch();
-      this.updateOverviewCards({
-        total_items: this.inventory.length,
-        critical_count: this.inventory.filter(item => item.current_quantity <= 0).length,
-        low_stock_count: this.inventory.filter(item => item.current_quantity > 0 && item.current_quantity <= item.minimum_quantity).length,
-        // warning_count: this.inventory.filter(item => item.current_quantity > item.minimum_quantity && item.current_quantity <= item.minimum_quantity * 1.5).length
-      });
-=======
       showErrorModal('Failed to delete item');
->>>>>>> 8a6de9a4
     }
   }
 
